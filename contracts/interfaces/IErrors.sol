// SPDX-License-Identifier: BUSL-1.1
pragma solidity ^0.8.24;

interface IErrors {
    /// @notice trying to do swap/remove liquidity without sufficient liquidity
    error NotEnoughLiquidity();

    /// @notice trying to do something with a token that is not in the pool or initializing token that doesn't have expiry
    error InvalidToken();

    /// @notice trying to change fee to a value higher than MAX_FEE that is 100e18
    error InvalidFee();

    /// @notice trying to add liquidity through the pool manager
    error DisableNativeLiquidityModification();

    /// @notice trying to initialize the pool more than once
    error AlreadyInitialized();

    /// @notice trying to swap/remove liquidity from non-initialized pool
    error NotInitialized();

    /// @notice trying to swap with invalid amount or adding liquidity without proportion, e.g 0
    error InvalidAmount();

    /// @notice somehow the sender is not set in the forwarder contract when using hook swap function
    error NoSender();

    /// @notice only self call is allowed when forwarding callback in hook forwarder
    error OnlySelfCall();

    /// @notice Zero Address error, thrown when passed address is 0
    error ZeroAddress();

    /// @notice thrown when Permit is not supported in Given ERC20 contract
    error PermitNotSupported();

    /// @notice thrown when the caller is not the module core
    error NotModuleCore();

    /// @notice thrown when the caller is not Config contract
    error NotConfig();

    /// @notice thrown when the swap somehow got into rollover period, but the rollover period is not active
    error RolloverNotActive();

    error NotDefaultAdmin();

    error ApproxExhausted();

    error InvalidParams();

    /// @notice Error indicating the mint cap has been exceeded.
    error MintCapExceeded();

    /// @notice Error indicating an invalid value was provided.
    error InvalidValue();

    /// @notice Thrown when the DS given when minting HU isn't proportional
    error InsufficientDsAmount();

    /// @notice Thrown when the PA given when minting HU isn't proportional
    error InsufficientPaAmount();

    error NoValidDSExist();

    error OnlyLiquidatorOrOwner();

    error InsufficientFunds();

    error OnlyDissolverOrHURouterAllowed();

    error NotYetClaimable(uint256 claimableAt, uint256 blockTimestamp);

    error NotOwner(address owner, address msgSender);

    error OnlyVault();

    /// @notice thrown when the user tries to repurchase more than the available PA + DSliquidity
    /// @param available the amount of available PA + DS
    /// @param requested the amount of PA + DS user will receive
    error InsufficientLiquidity(uint256 available, uint256 requested);

    /// @notice Error indicating provided signature is invalid
    error InvalidSignature();

    /// @notice limit too long when getting deployed assets
    /// @param max Max Allowed Length
    /// @param received Length of current given parameter
    error LimitTooLong(uint256 max, uint256 received);

    /// @notice error when trying to deploying a swap asset of a non existent pair
    /// @param ra Address of RA(Redemption Asset) contract
    /// @param pa Address of PA(Pegged Asset) contract
    error NotExist(address ra, address pa);

    /// @notice only flash swap router is allowed to call this function
    error OnlyFlashSwapRouterAllowed();

    /// @notice only config contract is allowed to call this function
    error OnlyConfigAllowed();

    /// @notice Asset is already expired
    error Expired();

    /// @notice invalid asset, thrown when trying to do something with an asset not deployed with asset factory
    /// @param asset Address of given Asset contract
    error InvalidAsset(address asset);

    /// @notice PSM Deposit is paused, i.e thrown when deposit is paused for PSM
    error PSMDepositPaused();

    /// @notice PSM Withdrawal is paused, i.e thrown when withdrawal is paused for PSM
    error PSMWithdrawalPaused();

    /// @notice PSM Repurchase is paused, i.e thrown when repurchase is paused for PSM
    error PSMRepurchasePaused();

    /// @notice LV Deposit is paused, i.e thrown when deposit is paused for LV
    error LVDepositPaused();

    /// @notice LV Withdrawal is paused, i.e thrown when withdrawal is paused for LV
    error LVWithdrawalPaused();

    /// @notice When transaction is mutex locked for ensuring non-reentrancy
    error StateLocked();

    /// @notice Thrown when user deposit with 0 amount
    error ZeroDeposit();

    /// @notice Thrown this error when fees are more than 5%
    error InvalidFees();

    /// @notice thrown when trying to update rate with invalid rate
    error InvalidRate();

    /// @notice thrown when blacklisted liquidation contract tries to request funds from the vault
    error OnlyWhiteListed();

    /// @notice caller is not authorized to perform the action, e.g transfering
    /// redemption rights to another address while not having the rights
    error Unauthorized(address caller);

    /// @notice inssuficient balance to perform expiry redeem(e.g requesting 5 LV to redeem but trying to redeem 10)
    error InsufficientBalance(address caller, uint256 requested, uint256 balance);

    /// @notice insufficient output amount, e.g trying to redeem 100 LV whcih you expect 100 RA but only received 50 RA
    error InsufficientOutputAmount(uint256 amountOutMin, uint256 received);

    /// @notice vault does not have sufficient funds to do something

    /// @notice no sane root is found when calculating value for buying DS
    error InvalidS();

    /// @notice no sane upper interval is found when trying to calculate value for buying DS
    error NoSignChange();

    /// @notice bisection method fail to converge after max iterations(256)
    error NoConverge();

    /// @notice invalid parameter
    error InvalidParam();

    /// @notice thrown when Reserve is Zero
    error ZeroReserve();

    /// @notice thrown when Input amount is not sufficient
    error InsufficientInputAmount();

    /// @notice thrown when not having sufficient Liquidity
    error InsufficientLiquidityForSwap();

    /// @notice thrown when Output amount is not sufficient
    error InsufficientOutputAmountForSwap();

    /// @notice thrown when the number is too big
    error TooBig();

    error NoLowerBound();

    error ProtectedUnitExists();

    error InvalidPairId();

    // This error occurs when user passes invalid input to the function.
    error InvalidInput();

    error CallerNotFactory();

    error ProtectedUnitNotExists();

    /// @notice thrown when the internal reference id is invalid
    error InalidRefId();

    /// @notice thrown when the caller is not the hook trampoline
    error OnlyTrampoline();

    /// @notice thron when the caller is not the liquidator
    error OnlyLiquidator();

    /// @notice thrown when expiry is zero
    error InvalidExpiry();

    /// @notice the current NAV share is below the acceptable threshold for deposit
    /// try again later
    error NavBelowThreshold(uint256 referenceNav, uint256 delta, uint256 currentNav);

    /// @notice thrown when trying to swap RA for DS
    /// but the RA:CT pool is in massive imbalance
    /// or it's verrrry close to expiry
    error InvalidPoolStateOrNearExpired();

    /// @notice inssuficient balance to perform rollover redeem(e.g having 5 CT worth of rollover to redeem but trying to redeem 10)
    error InsufficientRolloverBalance(address caller, uint256 requested, uint256 balance);

    /// @notice thrown when trying to rollover while no active issuance
    error NoActiveIssuance();
<<<<<<< HEAD
=======

    /// @notice thrown when the deadline is exceeded
    error DeadlineExceeded();
>>>>>>> 5e3fdb18
}<|MERGE_RESOLUTION|>--- conflicted
+++ resolved
@@ -215,10 +215,7 @@
 
     /// @notice thrown when trying to rollover while no active issuance
     error NoActiveIssuance();
-<<<<<<< HEAD
-=======
 
     /// @notice thrown when the deadline is exceeded
     error DeadlineExceeded();
->>>>>>> 5e3fdb18
 }