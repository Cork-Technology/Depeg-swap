// SPDX-License-Identifier: UNLICENSED
pragma solidity ^0.8.0;
import "../libraries/Pair.sol";
import "./IRepurchase.sol";

interface IPSMcore is IRepurchase {
    /// @notice Emitted when a user deposits assets into a given PSM
    /// @param Id The PSM id
    /// @param dsId The DS id
    /// @param depositor The address of the depositor
    /// @param amount The amount of the asset deposited
    /// @param received The amount of swap asset received
    /// @param exchangeRate The exchange rate of DS at the time of deposit
    event PsmDeposited(
        Id indexed Id,
        uint256 indexed dsId,
        address indexed depositor,
        uint256 amount,
        uint256 received,
        uint256 exchangeRate
    );

    /// @notice Emitted when a user redeems a DS for a given PSM
    /// @param Id The PSM id
    /// @param dsId The DS id
    /// @param redeemer The address of the redeemer
    /// @param amount The amount of the DS redeemed
    /// @param received The amount of  asset received
    /// @param dsExchangeRate The exchange rate of DS at the time of redeem
    /// @param feePrecentage The fee precentage charged for redemption
    /// @param fee The fee charged for redemption
    event DsRedeemed(
        Id indexed Id,
        uint256 indexed dsId,
        address indexed redeemer,
        uint256 amount,
        uint256 received,
        uint256 dsExchangeRate,
        uint256 feePrecentage,
        uint256 fee
    );

    /// @notice Emitted when a user redeems a CT for a given PSM
    /// @param Id The PSM id
    /// @param dsId The DS id
    /// @param redeemer The address of the redeemer
    /// @param amount The amount of the CT redeemed
    /// @param paReceived The amount of the pegged asset received
    /// @param raReceived The amount of the redemption asset received
    event CtRedeemed(
        Id indexed Id,
        uint256 indexed dsId,
        address indexed redeemer,
        uint256 amount,
        uint256 paReceived,
        uint256 raReceived
    );

    /// @notice Emitted when a user cancels their DS position by depositing the CT + DS back into the PSM
    /// @param Id The PSM id
    /// @param dsId The DS id
    /// @param redeemer The address of the redeemer
    /// @param raAmount The amount of RA received
    /// @param swapAmount The amount of CT + DS swapped
    /// @param dSexchangeRates The exchange rate between RA:(CT+DS) at the time of the swap
    event Cancelled(
        Id indexed Id,
        uint256 indexed dsId,
        address indexed redeemer,
        uint256 raAmount,
        uint256 swapAmount,
        uint256 dSexchangeRates
    );

    /// @notice Emitted when a Admin updates status of Deposit/Withdraw in the PSM / LV
    /// @param Id The PSM id
    /// @param isPSMDepositPaused The new value saying if Deposit allowed in PSM or not
    /// @param isPSMWithdrawalPaused The new value saying if Withdrawal allowed in PSM or not
    /// @param isLVDepositPaused The new value saying if Deposit allowed in LV or not
    /// @param isLVWithdrawalPaused The new value saying if Withdrawal allowed in LV or not
    event PoolsStatusUpdated(
        Id indexed Id,
        bool isPSMDepositPaused,
        bool isPSMWithdrawalPaused,
        bool isLVDepositPaused,
        bool isLVWithdrawalPaused
    );

    /// @notice Emitted when a Admin updates fee rates for early redemption
    /// @param Id The PSM id
    /// @param earlyRedemptionFeeRate The new value of early redemption fee rate
    event EarlyRedemptionFeeRateUpdated(
        Id indexed Id,
        uint256 earlyRedemptionFeeRate
    );

    function depositPsm(
        Id id,
        uint256 amount
    ) external returns (uint256 received, uint256 exchangeRate);

    /**
     * This determines the rate of how much the user will receive for the amount of asset they want to deposit.
     * for example, if the rate is 1.5, then the user will need to deposit 1.5 token to get 1 CT and DS.
     * @param id the id of the PSM
     */
    function exchangeRate(Id id) external view returns (uint256 rates);

    function previewDepositPsm(
        Id id,
        uint256 amount
    )
        external
        view
        returns (uint256 ctReceived, uint256 dsReceived, uint256 dsId);

    function redeemRaWithDs(
        Id id,
        uint256 dsId,
        uint256 amount,
        bytes memory rawDsPermitSig,
        uint256 deadline
    ) external;

    function redeemRaWithDs(Id id, uint256 dsId, uint256 amount) external;

    function previewRedeemRaWithDs(
        Id id,
        uint256 dsId,
        uint256 amount
    ) external view returns (uint256 assets);

    function redeemWithCT(
        Id id,
        uint256 dsId,
        uint256 amount,
        bytes memory rawCtPermitSig,
        uint256 deadline
    ) external;

    function redeemWithCT(Id id, uint256 dsId, uint256 amount) external;

    function previewRedeemWithCt(
        Id id,
        uint256 dsId,
        uint256 amount
    ) external view returns (uint256 paReceived, uint256 raReceived);

    function redeemRaWithCtDs(
        Id id,
        uint256 amount,
        bytes memory rawDsPermitSig,
        uint256 dsDeadline,
        bytes memory rawCtPermitSig,
        uint256 ctDeadline
    ) external;

    function redeemRaWithCtDs(
        Id id,
        uint256 amount
    ) external returns (uint256 received, uint256 rates);

    function previewRedeemRaWithCtDs(
        Id id,
        uint256 amount
    ) external view returns (uint256 ra, uint256 rates);

    function valueLocked(Id id) external view returns (uint256);

<<<<<<< HEAD
    function redeemed(
        Id id,
        uint256 dsId
    ) external view returns (uint256 amount);

=======
    function baseRedemptionFee() view external returns (uint256);
>>>>>>> 9bc45be6
}<|MERGE_RESOLUTION|>--- conflicted
+++ resolved
@@ -167,13 +167,10 @@
 
     function valueLocked(Id id) external view returns (uint256);
 
-<<<<<<< HEAD
     function redeemed(
         Id id,
         uint256 dsId
     ) external view returns (uint256 amount);
 
-=======
     function baseRedemptionFee() view external returns (uint256);
->>>>>>> 9bc45be6
 }