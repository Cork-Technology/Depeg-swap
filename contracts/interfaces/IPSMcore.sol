// SPDX-License-Identifier: BUSL-1.1
pragma solidity ^0.8.24;

import {Id} from "../libraries/Pair.sol";
import {IRepurchase} from "./IRepurchase.sol";

/**
 * @title IPSMcore Interface
 * @author Cork Team
 * @notice IPSMcore interface for PSMCore contract
 */
interface IPSMcore is IRepurchase {
    /// @notice Emitted when the exchange rate is updated
    /// @param id The PSM id
    /// @param newRate The new rate
    /// @param previousRate The previous rate
    event RateUpdated(Id indexed id, uint256 newRate, uint256 previousRate);

    /// @notice Emitted when a user deposits assets into a given PSM
    /// @param Id The PSM id
    /// @param dsId The DS id
    /// @param depositor The address of the depositor
    /// @param amount The amount of the asset deposited
    /// @param received The amount of swap asset received
    /// @param exchangeRate The exchange rate of DS at the time of deposit
    event PsmDeposited(
        Id indexed Id,
        uint256 indexed dsId,
        address indexed depositor,
        uint256 amount,
        uint256 received,
        uint256 exchangeRate
    );

    /// @notice Emitted when a user rolled over their CT
    /// @param Id The PSM id
    /// @param currentDsId The current DS id
    /// @param owner The address of the owner
    /// @param prevDsId The previous DS id
    /// @param amountCtRolledOver The amount of CT rolled over
    /// @param dsReceived The amount of DS received, if 0 then the DS is sold to flash swap router, and implies the user opt-in for DS auto-sell
    /// @param ctReceived The amount of CT received
    /// @param paReceived The amount of PA received
    event RolledOver(
        Id indexed Id,
        uint256 indexed currentDsId,
        address indexed owner,
        uint256 prevDsId,
        uint256 amountCtRolledOver,
        uint256 dsReceived,
        uint256 ctReceived,
        uint256 paReceived
    );

    /// @notice Emitted when a user claims profit from a rollover
    /// @param Id The PSM id
    /// @param dsId The DS id
    /// @param owner The address of the owner
    /// @param amount The amount of the asset claimed
    /// @param profit The amount of profit claimed
    /// @param remainingDs The amount of DS remaining user claimed
    event RolloverProfitClaimed(
        Id indexed Id, uint256 indexed dsId, address indexed owner, uint256 amount, uint256 profit, uint256 remainingDs
    );

    /// @notice Emitted when a user redeems a DS for a given PSM
    /// @param Id The PSM id
    /// @param dsId The DS id
    /// @param redeemer The address of the redeemer
    /// @param amount The amount of the DS redeemed
    /// @param received The amount of  asset received
    /// @param dsExchangeRate The exchange rate of DS at the time of redeem
    /// @param feePercentage The fee percentage charged for redemption
    /// @param fee The fee charged for redemption
    event DsRedeemed(
        Id indexed Id,
        uint256 indexed dsId,
        address indexed redeemer,
        uint256 amount,
        uint256 received,
        uint256 dsExchangeRate,
        uint256 feePercentage,
        uint256 fee
    );

    /// @notice Emitted when a user redeems a CT for a given PSM
    /// @param Id The PSM id
    /// @param dsId The DS id
    /// @param redeemer The address of the redeemer
    /// @param amount The amount of the CT redeemed
    /// @param paReceived The amount of the pegged asset received
    /// @param raReceived The amount of the redemption asset received
    event CtRedeemed(
        Id indexed Id,
        uint256 indexed dsId,
        address indexed redeemer,
        uint256 amount,
        uint256 paReceived,
        uint256 raReceived
    );

    /// @notice Emitted when a user cancels their DS position by depositing the CT + DS back into the PSM
    /// @param Id The PSM id
    /// @param dsId The DS id
    /// @param redeemer The address of the redeemer
    /// @param raAmount The amount of RA received
    /// @param swapAmount The amount of CT + DS swapped
    event Cancelled(
        Id indexed Id, uint256 indexed dsId, address indexed redeemer, uint256 raAmount, uint256 swapAmount
    );

    /// @notice Emitted when a Admin updates status of Deposit/Withdraw in the PSM / LV
    /// @param Id The PSM id
    /// @param isPSMDepositPaused The new value saying if Deposit allowed in PSM or not
    /// @param isPSMWithdrawalPaused The new value saying if Withdrawal allowed in PSM or not
    /// @param isPSMRepurchasePaused The new value saying if Repurcahse allowed in PSM or not
    /// @param isLVDepositPaused The new value saying if Deposit allowed in LV or not
    /// @param isLVWithdrawalPaused The new value saying if Withdrawal allowed in LV or not
    event PoolsStatusUpdated(
        Id indexed Id,
        bool isPSMDepositPaused,
        bool isPSMWithdrawalPaused,
        bool isPSMRepurchasePaused,
        bool isLVDepositPaused,
        bool isLVWithdrawalPaused
    );

    /// @notice Emitted when a Admin updates fee rates for early redemption
    /// @param Id The PSM id
    /// @param earlyRedemptionFeeRate The new value of early redemption fee rate
    event EarlyRedemptionFeeRateUpdated(Id indexed Id, uint256 earlyRedemptionFeeRate);

    /// @notice Emmitted when psmBaseRedemptionFeePercentage is updated
    /// @param id the PSM id
    /// @param psmBaseRedemptionFeePercentage the new psmBaseRedemptionFeePercentage
    event PsmBaseRedemptionFeePercentageUpdated(Id indexed id, uint256 indexed psmBaseRedemptionFeePercentage);

    /**
     * @notice returns the amount of CT and DS tokens that will be received after deposit
     * @param id the id of PSM
     * @param amount the amount to be deposit
     * @return received the amount of CT/DS received
     * @return exchangeRate effective exchange rate at time of deposit
     */
    function depositPsm(Id id, uint256 amount) external returns (uint256 received, uint256 exchangeRate);

    /**
     * This determines the rate of how much the user will receive for the amount of asset they want to deposit.
     * for example, if the rate is 1.5, then the user will need to deposit 1.5 token to get 1 CT and DS.
     * @param id the id of the PSM
     */
    function exchangeRate(Id id) external view returns (uint256 rates);

    /**
     * @notice redeem RA with DS + PA
     * @param id The pair id
     * @param dsId The DS id
     * @param amount The amount of PA to redeem
     * @param redeemer The address of the redeemer
     * @param rawDsPermitSig The raw signature for DS approval permit
     * @param deadline The deadline for DS approval permit signature
     */
    function redeemRaWithDs(
        Id id,
        uint256 dsId,
        uint256 amount,
        address redeemer,
        bytes memory rawDsPermitSig,
        uint256 deadline
    ) external returns (uint256 received, uint256 _exchangeRate, uint256 fee);

    /**
<<<<<<< HEAD
=======
     * @notice redeem RA with DS + PA
     * @param id The pair id
     * @param dsId The DS id
     * @param amount The amount of DS + PA to redeem
     * @return received The amount of RA user will get
     * @return _exchangeRate The effective rate at the time of redemption
     * @return fee The fee charged for redemption
     */
    function redeemRaWithDs(Id id, uint256 dsId, uint256 amount)
        external
        returns (uint256 received, uint256 _exchangeRate, uint256 fee);

    /**
     * @notice preview the amount of RA user will get when Redeem RA with DS+PA
     * @param id The pair id
     * @param dsId The DS id
     * @param amount The amount of PA to redeem
     * @return ra The amount of RA user will get
     * @return ds The amount of DS user will have to provide
     * @return fee The fee charged for redemption
     * @return exchangeRates The effective rate at the time of redemption
     * @return feePercentage The fee percentage charged for redemption
     */
    function previewRedeemRaWithDs(Id id, uint256 dsId, uint256 amount)
        external
        view
        returns (uint256 ra, uint256 ds, uint256 fee, uint256 exchangeRates, uint256 feePercentage);

    /**
>>>>>>> 3a4517c8
     * @notice redeem RA + PA with CT at expiry
     * @param id The pair id
     * @param dsId The DS id
     * @param amount The amount of CT to redeem
     * @param redeemer The address of the redeemer
     * @param rawCtPermitSig The raw signature for CT approval permit
     * @param deadline The deadline for CT approval permit signature
     */
    function redeemWithCT(
        Id id,
        uint256 dsId,
        uint256 amount,
        address redeemer,
        bytes memory rawCtPermitSig,
        uint256 deadline
    ) external returns (uint256 accruedPa, uint256 accruedRa);

    /**
<<<<<<< HEAD
=======
     * @notice redeem RA + PA with CT at expiry
     * @param id The pair id
     * @param dsId The DS id
     * @param amount The amount of CT to redeem
     */
    function redeemWithCT(Id id, uint256 dsId, uint256 amount)
        external
        returns (uint256 accruedPa, uint256 accruedRa);

    /**
     * @notice preview the amount of RA user will get when Redeem RA with CT+DS
     * @param id The pair id
     * @param dsId The DS id
     * @param amount The amount of CT to redeem
     * @return paReceived The amount of PA user will get
     * @return raReceived The amount of RA user will get
     */
    function previewRedeemWithCt(Id id, uint256 dsId, uint256 amount)
        external
        view
        returns (uint256 paReceived, uint256 raReceived);

    /**
>>>>>>> 3a4517c8
     * @notice returns amount of ra user will get when Redeem RA with CT+DS
     * @param id The PSM id
     * @param amount amount user wants to redeem
     * @param redeemer The address of the redeemer
     * @param rawDsPermitSig raw signature for DS approval permit
     * @param dsDeadline deadline for DS approval permit signature
     * @param rawCtPermitSig raw signature for CT approval permit
     * @param ctDeadline deadline for CT approval permit signature
     * @return ra amount of RA user received
     */
    function redeemRaWithCtDs(
        Id id,
        uint256 amount,
        address redeemer,
        bytes memory rawDsPermitSig,
        uint256 dsDeadline,
        bytes memory rawCtPermitSig,
        uint256 ctDeadline
    ) external returns (uint256 ra);

    /**
<<<<<<< HEAD
=======
     * @notice returns amount of ra user will get when Redeem RA with CT+DS
     * @param id The PSM id
     * @param amount amount user wants to redeem
     * @return ra amount of RA user received
     */
    function redeemRaWithCtDs(Id id, uint256 amount) external returns (uint256 ra);

    /**
     * @notice returns amount of ra user will get when Redeem RA with CT+DS
     * @param id The PSM id
     * @param amount amount user wants to redeem
     * @return ra amount of RA user will get
     */
    function previewRedeemRaWithCtDs(Id id, uint256 amount) external view returns (uint256 ra);

    /**
>>>>>>> 3a4517c8
     * @notice returns amount of value locked in LV
     * @param id The PSM id
     */
    function valueLocked(Id id) external view returns (uint256);

    /**
     * @notice returns base redemption fees (1e18 = 1%)
     */
    function baseRedemptionFee(Id id) external view returns (uint256);

    function psmAcceptFlashSwapProfit(Id id, uint256 profit) external;

    function rolloverCt(
        Id id,
        address owner,
        uint256 amount,
        uint256 prevDsId,
        bytes memory rawCtPermitSig,
        uint256 ctDeadline
    ) external returns (uint256 ctReceived, uint256 dsReceived, uint256 paReceived);

    function claimAutoSellProfit(Id id, uint256 prevDsId, uint256 amount)
        external
        returns (uint256 profit, uint256 dsReceived);

    function rolloverCt(Id id, address owner, uint256 amount, uint256 prevDsId)
        external
        returns (uint256 ctReceived, uint256 dsReceived, uint256 paReceived);

    function updatePsmAutoSellStatus(Id id, bool status) external;

    function rolloverProfitRemaining(Id id, uint256 dsId) external view returns (uint256);

    function psmAutoSellStatus(Id id) external view returns (bool);

    function updateRate(Id id, uint256 newRate) external;
}<|MERGE_RESOLUTION|>--- conflicted
+++ resolved
@@ -170,8 +170,6 @@
     ) external returns (uint256 received, uint256 _exchangeRate, uint256 fee);
 
     /**
-<<<<<<< HEAD
-=======
      * @notice redeem RA with DS + PA
      * @param id The pair id
      * @param dsId The DS id
@@ -185,23 +183,6 @@
         returns (uint256 received, uint256 _exchangeRate, uint256 fee);
 
     /**
-     * @notice preview the amount of RA user will get when Redeem RA with DS+PA
-     * @param id The pair id
-     * @param dsId The DS id
-     * @param amount The amount of PA to redeem
-     * @return ra The amount of RA user will get
-     * @return ds The amount of DS user will have to provide
-     * @return fee The fee charged for redemption
-     * @return exchangeRates The effective rate at the time of redemption
-     * @return feePercentage The fee percentage charged for redemption
-     */
-    function previewRedeemRaWithDs(Id id, uint256 dsId, uint256 amount)
-        external
-        view
-        returns (uint256 ra, uint256 ds, uint256 fee, uint256 exchangeRates, uint256 feePercentage);
-
-    /**
->>>>>>> 3a4517c8
      * @notice redeem RA + PA with CT at expiry
      * @param id The pair id
      * @param dsId The DS id
@@ -220,8 +201,6 @@
     ) external returns (uint256 accruedPa, uint256 accruedRa);
 
     /**
-<<<<<<< HEAD
-=======
      * @notice redeem RA + PA with CT at expiry
      * @param id The pair id
      * @param dsId The DS id
@@ -232,20 +211,6 @@
         returns (uint256 accruedPa, uint256 accruedRa);
 
     /**
-     * @notice preview the amount of RA user will get when Redeem RA with CT+DS
-     * @param id The pair id
-     * @param dsId The DS id
-     * @param amount The amount of CT to redeem
-     * @return paReceived The amount of PA user will get
-     * @return raReceived The amount of RA user will get
-     */
-    function previewRedeemWithCt(Id id, uint256 dsId, uint256 amount)
-        external
-        view
-        returns (uint256 paReceived, uint256 raReceived);
-
-    /**
->>>>>>> 3a4517c8
      * @notice returns amount of ra user will get when Redeem RA with CT+DS
      * @param id The PSM id
      * @param amount amount user wants to redeem
@@ -267,8 +232,6 @@
     ) external returns (uint256 ra);
 
     /**
-<<<<<<< HEAD
-=======
      * @notice returns amount of ra user will get when Redeem RA with CT+DS
      * @param id The PSM id
      * @param amount amount user wants to redeem
@@ -277,15 +240,6 @@
     function redeemRaWithCtDs(Id id, uint256 amount) external returns (uint256 ra);
 
     /**
-     * @notice returns amount of ra user will get when Redeem RA with CT+DS
-     * @param id The PSM id
-     * @param amount amount user wants to redeem
-     * @return ra amount of RA user will get
-     */
-    function previewRedeemRaWithCtDs(Id id, uint256 amount) external view returns (uint256 ra);
-
-    /**
->>>>>>> 3a4517c8
      * @notice returns amount of value locked in LV
      * @param id The PSM id
      */
