--- conflicted
+++ resolved
@@ -68,12 +68,6 @@
         uint256 dSexchangeRates
     );
 
-<<<<<<< HEAD
-    function depositPsm(
-        Id id,
-        uint256 amount
-    ) external returns (uint256 received, uint256 exchangeRate);
-=======
     /// @notice Emitted when a Admin updates status of Deposit/Withdraw in the PSM / LV
     /// @param Id The PSM id
     /// @param isPSMDepositPaused The new value saying if Deposit allowed in PSM or not
@@ -88,8 +82,10 @@
         bool isLVWithdrawalPaused
     );
 
-    function depositPsm(Id id, uint256 amount) external;
->>>>>>> 4be8cc20
+    function depositPsm(
+        Id id,
+        uint256 amount
+    ) external returns (uint256 received, uint256 exchangeRate);
 
     /**
      * This determines the rate of how much the user will receive for the amount of asset they want to deposit.
