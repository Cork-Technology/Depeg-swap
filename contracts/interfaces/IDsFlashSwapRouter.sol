// SPDX-License-Identifier: BUSL-1.1
pragma solidity ^0.8.24;

import {Id} from "../libraries/Pair.sol";
<<<<<<< HEAD
import {IUniswapV2Pair} from "./uniswap-v2/pair.sol";
import "./IMathError.sol";
=======
import {IMathError} from "./IMathError.sol";
>>>>>>> 7264d8e6

/**
 * @title IDsFlashSwapUtility Interface
 * @author Cork Team
 * @notice Utility Interface for flashswap
 */
interface IDsFlashSwapUtility is IMathError {
    /**
     * @notice returns the current price ratio of the pair
     * @param id the id of the pair
     * @param dsId the ds id of the pair
     * @return raPriceRatio ratio of RA
     * @return ctPriceRatio ratio of CT
     */
    function getCurrentPriceRatio(Id id, uint256 dsId)
        external
        view
        returns (uint256 raPriceRatio, uint256 ctPriceRatio);

    /**
     * @notice returns the current reserve of the pair
     * @param id the id of the pair
     * @param dsId the ds id of the pair
     * @return raReserve reserve of RA
     * @return ctReserve reserve of CT
     */
    function getAmmReserve(Id id, uint256 dsId) external view returns (uint256 raReserve, uint256 ctReserve);

    /**
     * @notice returns the current DS reserve that is owned by liquidity vault
     * @param id the id of the pair
     * @param dsId the ds id of the pair
     * @return lvReserve reserve of DS
     */
    function getLvReserve(Id id, uint256 dsId) external view returns (uint256 lvReserve);

    /**
     * @notice returns the current DS reserve that is owned by PSM
     * @param id the id of the pair
     * @param dsId the ds id of the pair
     * @return psmReserve reserve of DS
     */
    function getPsmReserve(Id id, uint256 dsId) external view returns (uint256 psmReserve);

    /**
     * @notice returns the current cumulative HIYA of the pair
     * @param id the id of the pair
     * @return hpaCummulative the current cumulative HIYA
<<<<<<< HEAD
     */
    function getCurrentCumulativeHIYA(Id id) external view returns (uint256 hpaCummulative);

    /**
     * @notice returns the current effective HIYA of the pair
     * @param id the id of the pair
     */
=======
     */
    function getCurrentCumulativeHIYA(Id id) external view returns (uint256 hpaCummulative);

    /**
     * @notice returns the current effective HIYA of the pair
     * @param id the id of the pair
     */
>>>>>>> 7264d8e6
    function getCurrentEffectiveHIYA(Id id) external view returns (uint256 hpa);
}

/**
 * @title IDsFlashSwapCore Interface
 * @author Cork Team
 * @notice IDsFlashSwapCore interface for Flashswap Router contract
 */
interface IDsFlashSwapCore is IDsFlashSwapUtility {
<<<<<<< HEAD
=======
    /// @notice Zero Address error, thrown when passed address is 0
    error ZeroAddress();

>>>>>>> 7264d8e6
    /// @notice thrown when Permit is not supported in Given ERC20 contract
    error PermitNotSupported();

    /// @notice thrown when the caller is not the module core
    error NotModuleCore();

    /// @notice thrown when the caller is not Config contract
    error NotConfig();

    /// @notice thrown when the swap somehow got into rollover period, but the rollover period is not active
    error RolloverNotActive();

    error NotDefaultAdmin();

    error ApproxExhausted();

    error InvalidParams();

    struct BuyAprroxParams {
        /// @dev the maximum amount of iterations to find the optimal amount of DS to swap, 256 is a good number
        uint256 maxApproxIter;
        /// @dev the maximum amount of iterations to find the optimal RA borrow amount(needed because of the fee, if any)
        uint256 maxFeeIter;
        /// @dev the amount that will be used to subtract borrowed amount to find the optimal amount for borrowing RA
        /// the lower the value, the more accurate the approximation will be but will be more expensive
        /// when in doubt use 0.01 ether or 1e16
        uint256 feeIntervalAdjustment;
        /// @dev the threshold tolerance that's used to find the optimal DS amount
        /// when in doubt use 1e9
        uint256 epsilon;
        /// @dev the threshold tolerance that's used to find the optimal RA amount to borrow, the smaller, the more accurate but more gas intensive it will be
        uint256 feeEpsilon;
        /// @dev the percentage buffer that's used to find the optimal DS amount. needed due to the inherent nature
        /// of the math that has some imprecision, this will be used to subtract the original amount, to offset the precision
        /// when in doubt use 0.01%(1e16) if you're trading above 0.0001 RA. Below that use 1-10%(1e17-1e18)
        uint256 precisionBufferPercentage;
    }
<<<<<<< HEAD

    /// @notice offchain guess for RA AMM borrowing used in swapping RA for DS.
    /// if empty, the router will try and calculate the optimal amount of RA to borrow
    /// using this will greatly reduce the gas cost.
    /// will be the default way to swap RA for DS
    struct OffchainGuess {
        uint256 initialBorrowAmount;
        uint256 afterSoldBorrowAmount;
    }

    struct SwapRaForDsReturn {
        uint256 amountOut;
        uint256 ctRefunded;
        /// @dev the amount of RA that needs to be borrowed on first iteration, this amount + user supplied / 2 of DS
        /// will be sold from the reserve unless it doesn't met the minimum amount, the DS reserve is empty,
        /// or the DS reserve sale is disabled. in such cases, this will be the final amount of RA that's borrowed
        /// and the "afterSoldBorrow" will be 0.
        /// if the swap is fully fullfilled by the rollover sale, both initialBorrow and afterSoldBorrow will be 0
        uint256 initialBorrow;
        /// @dev the final amount of RA that's borrowed after selling DS reserve
        uint256 afterSoldBorrow;
    }
=======
>>>>>>> 7264d8e6

    /// @notice Revert when Signature is valid or signature deadline is incorrect
    error InvalidSignature();

    /**
     * @notice Emitted when DS is swapped for RA
     * @param reserveId the reserve id same as the id on PSM and LV
     * @param dsId the ds id of the pair, the same as the DS id on PSM and LV
     * @param user the user that's swapping
     * @param amountIn the amount of DS that's swapped
     * @param amountOut the amount of RA that's received
     */

    event DsSwapped(
        Id indexed reserveId, uint256 indexed dsId, address indexed user, uint256 amountIn, uint256 amountOut
    );

    /**
     * @notice Emitted when RA is swapped for DS
     * @param reserveId the reserve id same as the id on PSM and LV
     * @param dsId the ds id of the pair, the same as the DS id on PSM and LV
     * @param user the user that's swapping
     * @param amountIn  the amount of RA that's swapped
     * @param amountOut the amount of DS that's received
     * @param ctRefunded the amount of excess CT that's refunded to the user
     */
    event RaSwapped(
        Id indexed reserveId,
        uint256 indexed dsId,
        address indexed user,
        uint256 amountIn,
        uint256 amountOut,
        uint256 ctRefunded
    );

    /**
     * @notice Emitted when a new issuance is made
     * @param reserveId the reserve id same as the id on PSM and LV
     * @param dsId the ds id of the pair, the same as the DS id on PSM and LV
     * @param ds the new DS address
     * @param pair the RA:CT pair id
     */
    event NewIssuance(Id indexed reserveId, uint256 indexed dsId, address ds, bytes32 pair);

    /**
     * @notice Emitted when a reserve is added
     * @param reserveId the reserve id same as the id on PSM and LV
     * @param dsId the ds id of the pair, the same as the DS id on PSM and LV
     * @param amount the amount of DS that's added to the reserve
     */
    event ReserveAdded(Id indexed reserveId, uint256 indexed dsId, uint256 amount);

    /**
     * @notice Emitted when a reserve is emptied
     * @param reserveId the reserve id same as the id on PSM and LV
     * @param dsId the ds id of the pair, the same as the DS id on PSM and LV
     * @param amount the amount of DS that's emptied from the reserve
     */
    event ReserveEmptied(Id indexed reserveId, uint256 indexed dsId, uint256 amount);

    /**
     * @notice Emitted when some DS is swapped via rollover
     * @param reserveId the reserve id same as the id on PSM and LV
     * @param dsId the ds id of the pair, the same as the DS id on PSM and LV
     * @param user the user that's swapping
     * @param dsReceived the amount of DS that's received
     * @param raLeft the amount of RA that's left
     */
    event RolloverSold(
        Id indexed reserveId, uint256 indexed dsId, address indexed user, uint256 dsReceived, uint256 raLeft
    );

    /**
     * @notice trigger new issuance logic, can only be called my moduleCore
     * @param reserveId the pair id
     * @param dsId the ds id of the pair
     * @param ds the address of the new issued DS
     * @param ra the address of RA token
     * @param ct the address of CT token
     */
    function onNewIssuance(Id reserveId, uint256 dsId, address ds, address ra, address ct) external;

    /**
     * @notice set the discount rate rate and rollover for the new issuance
     * @dev needed to avoid stack to deep errors. MUST be called after onNewIssuance and only by moduleCore at new issuance
     * @param reserveId the pair id
     * @param decayDiscountRateInDays the decay discount rate in days
     * @param rolloverPeriodInblocks the rollover period in blocks
     */
    function setDecayDiscountAndRolloverPeriodOnNewIssuance(
        Id reserveId,
        uint256 decayDiscountRateInDays,
        uint256 rolloverPeriodInblocks
    ) external;

    /**
     * @notice add more DS reserve from liquidity vault, can only be called by moduleCore
     * @param id the pair id
     * @param dsId the ds id of the pair
     * @param amount the amount of DS to add
     */
    function addReserveLv(Id id, uint256 dsId, uint256 amount) external;

    function addReservePsm(Id id, uint256 dsId, uint256 amount) external;

    /**
     * @notice empty all DS reserve to liquidity vault, can only be called by moduleCore
     * @param reserveId the pair id
     * @param dsId the ds id of the pair
     * @return amount the amount of DS that's emptied
     */
    function emptyReserveLv(Id reserveId, uint256 dsId) external returns (uint256 amount);

    function emptyReservePsm(Id reserveId, uint256 dsId) external returns (uint256 amount);

    function emptyReservePartialPsm(Id reserveId, uint256 dsId, uint256 amount) external returns (uint256 emptied);

    /**
     * @notice empty some or all DS reserve to liquidity vault, can only be called by moduleCore
     * @param reserveId the pair id
     * @param dsId the ds id of the pair
     * @notice empty some or all DS reserve to liquidity vault, can only be called by moduleCore
     * @param reserveId the pair id
     * @param dsId the ds id of the pair
     * @param amount the amount of DS to empty
     * @return emptied emptied amount of DS that's emptied
     */
    function emptyReservePartialLv(Id reserveId, uint256 dsId, uint256 amount) external returns (uint256 emptied);

    /**
     * @notice Swaps RA for DS
     * @param reserveId the reserve id same as the id on PSM and LV
     * @param dsId the ds id of the pair, the same as the DS id on PSM and LV
     * @param amount the amount of RA to swap
     * @param amountOutMin the minimum amount of DS to receive, will revert if the actual amount is less than this.
<<<<<<< HEAD
     * @param params the buy approximation params(math stuff)
     * @param params the buy approximation params(math stuff)
     */
    function swapRaforDs(
        Id reserveId,
        uint256 dsId,
        uint256 amount,
        uint256 amountOutMin,
        BuyAprroxParams memory params,
        OffchainGuess memory offchainGuess
    ) external returns (SwapRaForDsReturn memory result);
=======
     * @return amountOut amount of DS that's received
     * @param params the buy approximation params(math stuff)
     * @param params the buy approximation params(math stuff)
     */
    function swapRaforDs(Id reserveId, uint256 dsId, uint256 amount, uint256 amountOutMin, BuyAprroxParams memory params)
        external
        returns (uint256 amountOut);
>>>>>>> 7264d8e6

    /**
     * @notice Swaps RA for DS
     * @param reserveId the reserve id same as the id on PSM and LV
     * @param dsId the ds id of the pair, the same as the DS id on PSM and LV
     * @param amount the amount of RA to swap
     * @param amountOutMin the minimum amount of DS to receive, will revert if the actual amount is less than this. should be inserted with value from previewSwapRaforDs
<<<<<<< HEAD
=======
     * @return amountOut amount of DS that's received
>>>>>>> 7264d8e6
     * @param rawRaPermitSig the raw permit signature of RA
     * @param deadline the deadline for the swap
     */
    function swapRaforDs(
        Id reserveId,
        uint256 dsId,
        uint256 amount,
        uint256 amountOutMin,
        address user,
        bytes memory rawRaPermitSig,
        uint256 deadline,
<<<<<<< HEAD
        BuyAprroxParams memory params,
        OffchainGuess memory offchainGuess
    ) external returns (SwapRaForDsReturn memory result);
=======
        BuyAprroxParams memory params
    ) external returns (uint256 amountOut);
>>>>>>> 7264d8e6

    /**
     * @notice Swaps DS for RA
     * @param reserveId the reserve id same as the id on PSM and LV
     * @param dsId the ds id of the pair, the same as the DS id on PSM and LV
     * @param amount the amount of DS to swap
     * @param amountOutMin the minimum amount of RA to receive, will revert if the actual amount is less than this.
     * @return amountOut amount of RA that's received
     */
    function swapDsforRa(Id reserveId, uint256 dsId, uint256 amount, uint256 amountOutMin)
        external
        returns (uint256 amountOut);

    /**
     * @notice Swaps DS for RA
     * @param reserveId the reserve id same as the id on PSM and LV
     * @param dsId the ds id of the pair, the same as the DS id on PSM and LV
     * @param amount the amount of DS to swap
     * @param amountOutMin the minimum amount of RA to receive, will revert if the actual amount is less than this. should be inserted with value from previewSwapDsforRa
     * @return amountOut amount of RA that's received
     */
    function swapDsforRa(
        Id reserveId,
        uint256 dsId,
        uint256 amount,
        uint256 amountOutMin,
        address user,
        bytes memory rawDsPermitSig,
        uint256 deadline
    ) external returns (uint256 amountOut);

    /**
     * @notice Updates the discount rate in D days for the pair
     * @param id the pair id
     * @param discountRateInDays the new discount rate in D days
     */
    function updateDiscountRateInDdays(Id id, uint256 discountRateInDays) external;

    /**
     * @notice update the gradual sale status, if true, will try to sell DS tokens from the reserve gradually
     */
    function updateGradualSaleStatus(Id id, bool status) external;

    function isRolloverSale(Id id) external view returns (bool);

    function updateReserveSellPressurePercentage(Id id, uint256 newPercentage) external;
}<|MERGE_RESOLUTION|>--- conflicted
+++ resolved
@@ -2,12 +2,7 @@
 pragma solidity ^0.8.24;
 
 import {Id} from "../libraries/Pair.sol";
-<<<<<<< HEAD
-import {IUniswapV2Pair} from "./uniswap-v2/pair.sol";
-import "./IMathError.sol";
-=======
 import {IMathError} from "./IMathError.sol";
->>>>>>> 7264d8e6
 
 /**
  * @title IDsFlashSwapUtility Interface
@@ -56,7 +51,6 @@
      * @notice returns the current cumulative HIYA of the pair
      * @param id the id of the pair
      * @return hpaCummulative the current cumulative HIYA
-<<<<<<< HEAD
      */
     function getCurrentCumulativeHIYA(Id id) external view returns (uint256 hpaCummulative);
 
@@ -64,15 +58,6 @@
      * @notice returns the current effective HIYA of the pair
      * @param id the id of the pair
      */
-=======
-     */
-    function getCurrentCumulativeHIYA(Id id) external view returns (uint256 hpaCummulative);
-
-    /**
-     * @notice returns the current effective HIYA of the pair
-     * @param id the id of the pair
-     */
->>>>>>> 7264d8e6
     function getCurrentEffectiveHIYA(Id id) external view returns (uint256 hpa);
 }
 
@@ -82,12 +67,9 @@
  * @notice IDsFlashSwapCore interface for Flashswap Router contract
  */
 interface IDsFlashSwapCore is IDsFlashSwapUtility {
-<<<<<<< HEAD
-=======
     /// @notice Zero Address error, thrown when passed address is 0
     error ZeroAddress();
 
->>>>>>> 7264d8e6
     /// @notice thrown when Permit is not supported in Given ERC20 contract
     error PermitNotSupported();
 
@@ -125,7 +107,6 @@
         /// when in doubt use 0.01%(1e16) if you're trading above 0.0001 RA. Below that use 1-10%(1e17-1e18)
         uint256 precisionBufferPercentage;
     }
-<<<<<<< HEAD
 
     /// @notice offchain guess for RA AMM borrowing used in swapping RA for DS.
     /// if empty, the router will try and calculate the optimal amount of RA to borrow
@@ -148,8 +129,6 @@
         /// @dev the final amount of RA that's borrowed after selling DS reserve
         uint256 afterSoldBorrow;
     }
-=======
->>>>>>> 7264d8e6
 
     /// @notice Revert when Signature is valid or signature deadline is incorrect
     error InvalidSignature();
@@ -162,7 +141,6 @@
      * @param amountIn the amount of DS that's swapped
      * @param amountOut the amount of RA that's received
      */
-
     event DsSwapped(
         Id indexed reserveId, uint256 indexed dsId, address indexed user, uint256 amountIn, uint256 amountOut
     );
@@ -285,7 +263,6 @@
      * @param dsId the ds id of the pair, the same as the DS id on PSM and LV
      * @param amount the amount of RA to swap
      * @param amountOutMin the minimum amount of DS to receive, will revert if the actual amount is less than this.
-<<<<<<< HEAD
      * @param params the buy approximation params(math stuff)
      * @param params the buy approximation params(math stuff)
      */
@@ -297,15 +274,6 @@
         BuyAprroxParams memory params,
         OffchainGuess memory offchainGuess
     ) external returns (SwapRaForDsReturn memory result);
-=======
-     * @return amountOut amount of DS that's received
-     * @param params the buy approximation params(math stuff)
-     * @param params the buy approximation params(math stuff)
-     */
-    function swapRaforDs(Id reserveId, uint256 dsId, uint256 amount, uint256 amountOutMin, BuyAprroxParams memory params)
-        external
-        returns (uint256 amountOut);
->>>>>>> 7264d8e6
 
     /**
      * @notice Swaps RA for DS
@@ -313,10 +281,6 @@
      * @param dsId the ds id of the pair, the same as the DS id on PSM and LV
      * @param amount the amount of RA to swap
      * @param amountOutMin the minimum amount of DS to receive, will revert if the actual amount is less than this. should be inserted with value from previewSwapRaforDs
-<<<<<<< HEAD
-=======
-     * @return amountOut amount of DS that's received
->>>>>>> 7264d8e6
      * @param rawRaPermitSig the raw permit signature of RA
      * @param deadline the deadline for the swap
      */
@@ -328,14 +292,9 @@
         address user,
         bytes memory rawRaPermitSig,
         uint256 deadline,
-<<<<<<< HEAD
         BuyAprroxParams memory params,
         OffchainGuess memory offchainGuess
     ) external returns (SwapRaForDsReturn memory result);
-=======
-        BuyAprroxParams memory params
-    ) external returns (uint256 amountOut);
->>>>>>> 7264d8e6
 
     /**
      * @notice Swaps DS for RA
