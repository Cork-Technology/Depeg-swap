pragma solidity 0.8.24;

import {Id} from "../libraries/Pair.sol";
import {IUniswapV2Pair} from "./uniswap-v2/pair.sol";

/**
 * @title IDsFlashSwapUtility Interface
 * @author Cork Team
 * @notice Utility Interface for flashswap
 */
interface IDsFlashSwapUtility {
    /**
     * @notice returns the current price ratio of the pair 
     * @param id the id of the pair 
     * @param dsId the ds id of the pair 
     * @return raPriceRatio ratio of RA 
     * @return ctPriceRatio ratio of CT 
     */
    function getCurrentPriceRatio(Id id, uint256 dsId) external view returns (uint256 raPriceRatio, uint256 ctPriceRatio); 

    /**
     * @notice returns the current reserve of the pair
     * @param id the id of the pair 
     * @param dsId the ds id of the pair 
     * @return raReserve reserve of RA 
     * @return ctReserve reserve of CT  
     */
    function getAmmReserve(Id id, uint256 dsId) external view returns (uint112 raReserve, uint112 ctReserve);

    /**
     * @notice returns the current DS reserve that is owned by liquidity vault
     * @param id the id of the pair 
     * @param dsId the ds id of the pair
     * @return lvReserve reserve of DS 
     */
    function getLvReserve(Id id, uint256 dsId) external view returns (uint256 lvReserve);

    /**
     * @notice returns the underlying uniswap v2 pair address
     * @param id the id of the pair 
     * @param dsId the ds id of the pair 
     */
    function getUniV2pair(Id id, uint256 dsId) external view returns (IUniswapV2Pair pair);
}

/**
 * @title IDsFlashSwapCore Interface
 * @author Cork Team
 * @notice IDsFlashSwapCore interface for Flashswap Router contract
 */
interface IDsFlashSwapCore is IDsFlashSwapUtility {
    /// @notice thrown when output amount is not sufficient
    error InsufficientOutputAmount();

<<<<<<< HEAD
=======
    /// @notice thrown when Permit is not supported in Given ERC20 contract
>>>>>>> 51f41d57
    error PermitNotSupported();

    /// @notice thrown when the caller is not the module core
    error NotModuleCore();

    /// @notice thrown when the caller is not Config contract
    error NotConfig();


    /**
     * @notice Emitted when DS is swapped for RA
     * @param reserveId the reserve id same as the id on PSM and LV
     * @param dsId the ds id of the pair, the same as the DS id on PSM and LV
     * @param user the user that's swapping
     * @param amountIn the amount of DS that's swapped
     * @param amountOut the amount of RA that's received
     */
    event DsSwapped(
        Id indexed reserveId, uint256 indexed dsId, address indexed user, uint256 amountIn, uint256 amountOut
    );

    /**
     * @notice Emitted when RA is swapped for DS
     * @param reserveId the reserve id same as the id on PSM and LV
     * @param dsId the ds id of the pair, the same as the DS id on PSM and LV
     * @param user the user that's swapping
     * @param amountIn  the amount of RA that's swapped
     * @param amountOut the amount of DS that's received
     */
    event RaSwapped(
        Id indexed reserveId, uint256 indexed dsId, address indexed user, uint256 amountIn, uint256 amountOut
    );

    /**
     * @notice Emitted when a new issuance is made
     * @param reserveId the reserve id same as the id on PSM and LV
     * @param dsId the ds id of the pair, the same as the DS id on PSM and LV
     * @param ds the new DS address
     * @param pair the RA:CT pair address
     * @param initialReserve the initial reserve of the DS, deposited by LV
     */
    event NewIssuance(Id indexed reserveId, uint256 indexed dsId, address ds, address pair, uint256 initialReserve);

    /**
     * @notice Emitted when a reserve is added
     * @param reserveId the reserve id same as the id on PSM and LV
     * @param dsId the ds id of the pair, the same as the DS id on PSM and LV
     * @param amount the amount of DS that's added to the reserve
     */
    event ReserveAdded(Id indexed reserveId, uint256 indexed dsId, uint256 amount);

    /**
     * @notice Emitted when a reserve is emptied
     * @param reserveId the reserve id same as the id on PSM and LV
     * @param dsId the ds id of the pair, the same as the DS id on PSM and LV
     * @param amount the amount of DS that's emptied from the reserve
     */
    event ReserveEmptied(Id indexed reserveId, uint256 indexed dsId, uint256 amount);

    /**
     * @notice trigger new issuance logic, can only be called my moduleCore
     * @param reserveId the pair id 
     * @param dsId the ds id of the pair 
     * @param ds the address of the new issued DS 
     * @param pair the address of the underlying uniswap v2 pair 
     * @param initialReserve the initial reserve of the DS 
     * @param ra the address of RA token 
     * @param ct the address of CT token 
     */
    function onNewIssuance(
        Id reserveId,
        uint256 dsId,
        address ds,
        address pair,
        uint256 initialReserve,
        address ra,
        address ct
    ) external;

    /**
     * @notice add more DS reserve from liquidity vault, can only be called by moduleCore
     * @param id the pair id 
     * @param dsId the ds id of the pair 
     * @param amount the amount of DS to add  
     */
    function addReserve(Id id, uint256 dsId, uint256 amount) external;

    /**
     * @notice empty all DS reserve to liquidity vault, can only be called by moduleCore 
     * @param reserveId the pair id
     * @param dsId the ds id of the pair
     * @return amount the amount of DS that's emptied 
     */
    function emptyReserve(Id reserveId, uint256 dsId) external returns (uint256 amount);

    /**
     * @notice empty some or all DS reserve to liquidity vault, can only be called by moduleCore 
     * @param reserveId the pair id 
     * @param dsId the ds id of the pair 
     * @param amount the amount of DS to empty
     * @return reserve the remaining reserve of DS 
     */
    function emptyReservePartial(Id reserveId, uint256 dsId, uint256 amount) external returns (uint256 reserve);

    /**
     * @notice Swaps RA for DS
     * @param reserveId the reserve id same as the id on PSM and LV
     * @param dsId the ds id of the pair, the same as the DS id on PSM and LV
     * @param amount the amount of RA to swap
     * @param amountOutMin the minimum amount of DS to receive, will revert if the actual amount is less than this. should be inserted with value from previewSwapRaforDs
     * @return amountOut amount of DS that's received
     */
    function swapRaforDs(Id reserveId, uint256 dsId, uint256 amount, uint256 amountOutMin)
        external
        returns (uint256 amountOut);

    /**
     * @notice Preview the amount of DS that will be received from swapping RA
     * @param reserveId the reserve id same as the id on PSM and LV
     * @param dsId the ds id of the pair, the same as the DS id on PSM and LV
     * @param amount the amount of RA to swap
     * @return amountOut amount of DS that will be received
     */
    function previewSwapRaforDs(Id reserveId, uint256 dsId, uint256 amount) external returns (uint256 amountOut);

    /**
     * @notice Swaps DS for RA
     * @param reserveId the reserve id same as the id on PSM and LV
     * @param dsId the ds id of the pair, the same as the DS id on PSM and LV
     * @param amount the amount of DS to swap
     * @param amountOutMin the minimum amount of RA to receive, will revert if the actual amount is less than this. should be inserted with value from previewSwapDsforRa
     * @return amountOut amount of RA that's received
     */
    function swapDsforRa(Id reserveId, uint256 dsId, uint256 amount, uint256 amountOutMin)
        external
        returns (uint256 amountOut);

    /**
     * @notice Preview the amount of RA that will be received from swapping DS
     * @param reserveId the reserve id same as the id on PSM and LV
     * @param dsId the ds id of the pair, the same as the DS id on PSM and LV
     * @param amount the amount of DS to swap
     * @return amountOut amount of RA that will be received
     */
    function previewSwapDsforRa(Id reserveId, uint256 dsId, uint256 amount) external returns (uint256 amountOut);
}<|MERGE_RESOLUTION|>--- conflicted
+++ resolved
@@ -52,10 +52,7 @@
     /// @notice thrown when output amount is not sufficient
     error InsufficientOutputAmount();
 
-<<<<<<< HEAD
-=======
     /// @notice thrown when Permit is not supported in Given ERC20 contract
->>>>>>> 51f41d57
     error PermitNotSupported();
 
     /// @notice thrown when the caller is not the module core
