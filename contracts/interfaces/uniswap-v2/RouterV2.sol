pragma solidity ^0.8.0;

<<<<<<< HEAD
import {IUniswapV2Router01} from './RouterV1.sol';
=======
import "./RouterV1.sol";
>>>>>>> 873ddca0

interface IUniswapV2Router02 is IUniswapV2Router01 {
    function removeLiquidityETHSupportingFeeOnTransferTokens(
        address token,
        uint256 liquidity,
        uint256 amountTokenMin,
        uint256 amountETHMin,
        address to,
        uint256 deadline
    ) external returns (uint256 amountETH);
    function removeLiquidityETHWithPermitSupportingFeeOnTransferTokens(
        address token,
        uint256 liquidity,
        uint256 amountTokenMin,
        uint256 amountETHMin,
        address to,
        uint256 deadline,
        bool approveMax, uint8 v, bytes32 r, bytes32 s
    ) external returns (uint256 amountETH);

    function swapExactTokensForTokensSupportingFeeOnTransferTokens(
        uint256 amountIn,
        uint256 amountOutMin,
        address[] calldata path,
        address to,
        uint256 deadline
    ) external;
    function swapExactETHForTokensSupportingFeeOnTransferTokens(
        uint256 amountOutMin,
        address[] calldata path,
        address to,
        uint256 deadline
    ) external payable;
    function swapExactTokensForETHSupportingFeeOnTransferTokens(
        uint256 amountIn,
        uint256 amountOutMin,
        address[] calldata path,
        address to,
        uint256 deadline
    ) external;
}<|MERGE_RESOLUTION|>--- conflicted
+++ resolved
@@ -1,10 +1,6 @@
 pragma solidity ^0.8.0;
 
-<<<<<<< HEAD
 import {IUniswapV2Router01} from './RouterV1.sol';
-=======
-import "./RouterV1.sol";
->>>>>>> 873ddca0
 
 interface IUniswapV2Router02 is IUniswapV2Router01 {
     function removeLiquidityETHSupportingFeeOnTransferTokens(
