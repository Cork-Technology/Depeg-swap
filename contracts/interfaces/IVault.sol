--- conflicted
+++ resolved
@@ -29,9 +29,9 @@
         uint256 amount;
         uint256 amountOutMin;
         uint256 ammDeadline;
-        uint256 ctAmountOutMin;  
-        uint256 dsAmountOutMin;  
-        uint256 paAmountOutMin;  
+        uint256 ctAmountOutMin;
+        uint256 dsAmountOutMin;
+        uint256 paAmountOutMin;
     }
 
     struct RedeemEarlyResult {
@@ -66,32 +66,15 @@
         bytes32 withdrawalId
     );
 
-<<<<<<< HEAD
     /// @notice Emitted when a Admin updates status of Deposit in the LV
     /// @param id The LV id
     /// @param isLVDepositPaused The new value saying if Deposit allowed in LV or not
     event LvDepositsStatusUpdated(Id indexed id, bool isLVDepositPaused);
-=======
-    /// @notice Emitted when a Admin updates status of Deposit in the LV 
-    /// @param id The LV id
-    /// @param isLVDepositPaused The new value saying if Deposit allowed in LV or not
-    event LvDepositsStatusUpdated(
-        Id indexed id,
-        bool isLVDepositPaused
-    );
->>>>>>> b75c7611
 
     /// @notice Emitted when a Admin updates status of Withdrawal in the LV
     /// @param id The LV id
     /// @param isLVWithdrawalPaused The new value saying if Withdrawal allowed in LV or not
-<<<<<<< HEAD
     event LvWithdrawalsStatusUpdated(Id indexed id, bool isLVWithdrawalPaused);
-=======
-    event LvWithdrawalsStatusUpdated(
-        Id indexed id,
-        bool isLVWithdrawalPaused
-    );
->>>>>>> b75c7611
 
     /// @notice Emitted when the protocol receive sales profit from the router
     /// @param router The address of the router
