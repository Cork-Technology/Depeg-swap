--- conflicted
+++ resolved
@@ -102,11 +102,6 @@
      * @param ctTolerance The tolerance for the CT
      * @param deadline The deadline for the deposit
      */
-<<<<<<< HEAD
-    function depositLv(Id id, uint256 amount, uint256 raTolerance, uint256 ctTolerance, uint256 minimumLvAmountOut)
-        external
-        returns (uint256 received);
-=======
     function depositLv(
         Id id,
         uint256 amount,
@@ -115,7 +110,6 @@
         uint256 minimumLvAmountOut,
         uint256 deadline
     ) external returns (uint256 received);
->>>>>>> 5e3fdb18
 
     /**
      * @notice Redeem lv before expiry
