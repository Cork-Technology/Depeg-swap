// SPDX-License-Identifier: BUSL-1.1
pragma solidity ^0.8.24;

import {Id} from "../libraries/Pair.sol";
import {IDsFlashSwapCore} from "../interfaces/IDsFlashSwapRouter.sol";
import {ICorkHook} from "./../interfaces/UniV4/IMinimalHook.sol";
import {IWithdrawal} from "./IWithdrawal.sol";
import {IErrors} from "./IErrors.sol";

/**
 * @title IVault Interface
 * @author Cork Team
 * @notice IVault interface for VaultCore contract
 */
interface IVault is IErrors {
    struct ProtocolContracts {
        IDsFlashSwapCore flashSwapRouter;
        ICorkHook ammRouter;
        IWithdrawal withdrawalContract;
    }

    struct PermitParams {
        bytes rawLvPermitSig;
        uint256 deadline;
    }

    struct RedeemEarlyParams {
        Id id;
        uint256 amount;
        uint256 amountOutMin;
        uint256 ammDeadline;
        uint256 ctAmountOutMin;
        uint256 dsAmountOutMin;
        uint256 paAmountOutMin;
    }

    struct RedeemEarlyResult {
        Id id;
        address receiver;
        uint256 raReceivedFromAmm;
        uint256 raIdleReceived;
        uint256 paReceived;
        uint256 ctReceivedFromAmm;
        uint256 ctReceivedFromVault;
        uint256 dsReceived;
        bytes32 withdrawalId;
    }

    /// @notice Emitted when a user deposits assets into a given Vault
    /// @param id The Module id that is used to reference both psm and lv of a given pair
    /// @param depositor The address of the depositor
    /// @param received The amount of lv asset received
    /// @param deposited The amount of the asset deposited
    event LvDeposited(Id indexed id, address indexed depositor, uint256 received, uint256 deposited);

    event LvRedeemEarly(
        Id indexed id,
        address indexed redeemer,
        address indexed receiver,
        uint256 lvBurned,
        uint256 ctReceivedFromAmm,
        uint256 ctReceivedFromVault,
        uint256 dsReceived,
        uint256 paReceived,
        uint256 raReceivedFromAmm,
        uint256 raIdleReceived,
        bytes32 withdrawalId
    );

    /// @notice Emitted when the nav circuit breaker reference value is updated
    /// @param snapshotIndex The index of the snapshot that was updated(0 or 1)
    /// @param newValue The new value of the snapshot
    event SnapshotUpdated(uint256 snapshotIndex, uint256 newValue);

    /// @notice Emitted when a Admin updates status of Deposit in the LV
    /// @param id The LV id
    /// @param isLVDepositPaused The new value saying if Deposit allowed in LV or not
    event LvDepositsStatusUpdated(Id indexed id, bool isLVDepositPaused);

    /// @notice Emitted when a Admin updates status of Withdrawal in the LV
    /// @param id The LV id
    /// @param isLVWithdrawalPaused The new value saying if Withdrawal allowed in LV or not
    event LvWithdrawalsStatusUpdated(Id indexed id, bool isLVWithdrawalPaused);

    /// @notice Emitted when the vault receive sales profit from the router
    /// @param router The address of the router
    /// @param amount The amount of RA tokens transferred.
    event VaultDsSaleProfitReceived(address indexed router, Id indexed id, uint256 amount);

    event VaultNavThresholdUpdated(Id indexed id, uint256 navThreshold);

    /**
     * @notice Deposit a wrapped asset into a given vault
     * @param id The Module id that is used to reference both psm and lv of a given pair
     * @param amount The amount of the redemption asset(ra) deposited
     * @param raTolerance The tolerance for the RA
     * @param ctTolerance The tolerance for the CT
     * @param deadline The deadline for the deposit
     */
<<<<<<< HEAD
    function depositLv(
        Id id,
        uint256 amount,
        uint256 raTolerance,
        uint256 ctTolerance,
        uint256 minimumLvAmountOut,
        uint256 deadline
    ) external returns (uint256 received);
=======
    function depositLv(Id id, uint256 amount, uint256 raTolerance, uint256 ctTolerance, uint256 deadline)
        external
        returns (uint256 received);
>>>>>>> bfd0474d

    /**
     * @notice Redeem lv before expiry
     * @param redeemParams The object with details like id, reciever, amount, amountOutMin, ammDeadline
     * @param permitParams The object with details for permit like rawLvPermitSig(Raw signature for LV approval permit) and deadline for signature
     */
    function redeemEarlyLv(RedeemEarlyParams memory redeemParams, PermitParams memory permitParams)
        external
        returns (RedeemEarlyResult memory result);

    /**
     * @notice Redeem lv before expiry
     * @param redeemParams The object with details like id, reciever, amount, amountOutMin, ammDeadline
     */
    function redeemEarlyLv(RedeemEarlyParams memory redeemParams) external returns (RedeemEarlyResult memory result);

    /**
     * This will accure value for LV holders by providing liquidity to the AMM using the RA received from selling DS when a users buys DS
     * @param id the id of the pair
     * @param amount the amount of RA received from selling DS
     */
    function provideLiquidityWithFlashSwapFee(Id id, uint256 amount) external;

    /**
     * Returns the amount of AMM LP tokens that the vault holds
     * @param id The Module id that is used to reference both psm and lv of a given pair
     */
    function vaultLp(Id id) external view returns (uint256);

    function lvAcceptRolloverProfit(Id id, uint256 amount) external;

    function updateCtHeldPercentage(Id id, uint256 ctHeldPercentage) external;

    function lvAsset(Id id) external view returns (address lv);

    /**
     * Returns the total RA tokens that the vault at a given time, will be updated on every new issuance.(e.g total ra of dsId of 1 will be updated when Ds with dsId of 2 is issued)
     * Cork's team will use this snapshot value + internal tolerance(likelky would be 0.01%)to determine when the vault should resume deposits
     * @param id The Module id that is used to reference both psm and lv of a given pair
     * @param dsId The DsId
     */
    function totalRaAt(Id id, uint256 dsId) external view returns (uint256);

    function updateVaultNavThreshold(Id id, uint256 newNavThreshold) external;
}<|MERGE_RESOLUTION|>--- conflicted
+++ resolved
@@ -97,7 +97,6 @@
      * @param ctTolerance The tolerance for the CT
      * @param deadline The deadline for the deposit
      */
-<<<<<<< HEAD
     function depositLv(
         Id id,
         uint256 amount,
@@ -106,11 +105,6 @@
         uint256 minimumLvAmountOut,
         uint256 deadline
     ) external returns (uint256 received);
-=======
-    function depositLv(Id id, uint256 amount, uint256 raTolerance, uint256 ctTolerance, uint256 deadline)
-        external
-        returns (uint256 received);
->>>>>>> bfd0474d
 
     /**
      * @notice Redeem lv before expiry
