--- conflicted
+++ resolved
@@ -56,12 +56,11 @@
     /// @param newEarlyRedemptionFee The new early redemption rate
     event EarlyRedemptionFeeUpdated(Id indexed Id, uint256 indexed newEarlyRedemptionFee);
 
-<<<<<<< HEAD
     /// @notice Emitted when the protocol receive sales profit from the router
     /// @param router The address of the router
     /// @param amount The amount of RA tokens transferred.
     event ProfitReceived(address indexed router, uint256 amount);
-=======
+
     /// @notice caller is not authorized to perform the action, e.g transfering
     /// redemption rights to another address while not having the rights
     error Unauthorized(address caller);
@@ -71,7 +70,6 @@
 
     /// @notice insufficient output amount, e.g trying to redeem 100 LV whcih you expect 100 RA but only received 50 RA
     error InsufficientOutputAmount(uint256 amountOutMin, uint256 received);
->>>>>>> d6b24c01
 
     /**
      * @notice Deposit a wrapped asset into a given vault
