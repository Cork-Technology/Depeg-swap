--- conflicted
+++ resolved
@@ -3,10 +3,6 @@
 
 import {Id} from "../libraries/Pair.sol";
 import {IDsFlashSwapCore} from "../interfaces/IDsFlashSwapRouter.sol";
-<<<<<<< HEAD
-import {IUniswapV2Router02} from "../interfaces/uniswap-v2/RouterV2.sol";
-=======
->>>>>>> 7264d8e6
 import {ICorkHook} from "./../interfaces/UniV4/IMinimalHook.sol";
 import {IWithdrawal} from "./IWithdrawal.sol";
 import {ICommon} from "./ICommon.sol";
@@ -44,11 +40,6 @@
         uint256 ctReceivedFromAmm;
         uint256 ctReceivedFromVault;
         uint256 dsReceived;
-<<<<<<< HEAD
-=======
-        uint256 fee;
-        uint256 feePercentage;
->>>>>>> 7264d8e6
         bytes32 withdrawalId;
     }
 
@@ -69,11 +60,6 @@
         uint256 paReceived,
         uint256 raReceivedFromAmm,
         uint256 raIdleReceived,
-<<<<<<< HEAD
-=======
-        uint256 fee,
-        uint256 feePercentage,
->>>>>>> 7264d8e6
         bytes32 withdrawalId
     );
 
@@ -92,11 +78,6 @@
         Id indexed Id,
         bool isLVWithdrawalPaused
     );
-
-    /// @notice Emitted when the protocol receive sales profit from the router
-    /// @param router The address of the router
-    /// @param amount The amount of RA tokens transferred.
-    event ProfitReceived(address indexed router, uint256 amount);
 
     /// @notice Emitted when the protocol receive sales profit from the router
     /// @param router The address of the router
@@ -143,15 +124,6 @@
      * @param redeemParams The object with details like id, reciever, amount, amountOutMin, ammDeadline
      */
     function redeemEarlyLv(RedeemEarlyParams memory redeemParams) external returns (RedeemEarlyResult memory result);
-<<<<<<< HEAD
-=======
-
-    /**
-     * Returns the early redemption fee percentage
-     * @param id The Module id that is used to reference both psm and lv of a given pair
-     */
-    function earlyRedemptionFee(Id id) external view returns (uint256);
->>>>>>> 7264d8e6
 
     /**
      * This will accure value for LV holders by providing liquidity to the AMM using the RA received from selling DS when a users buys DS
