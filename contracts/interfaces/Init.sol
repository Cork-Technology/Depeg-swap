--- conflicted
+++ resolved
@@ -74,9 +74,5 @@
      * @notice update PSM base redemption fee percentage
      * @param newPsmBaseRedemptionFeePercentage new value of base redemption fees, make sure it has 18 decimals(e.g 1% = 1e18)
      */
-<<<<<<< HEAD
-    function updatePsmBaseRedemptionFeePercentage(uint256 newPsmBaseRedemptionFeePercentage) external;
-=======
-    function updatePsmBaseRedemptionFeePrecentage(Id id,uint256 newPsmBaseRedemptionFeePrecentage) external;
->>>>>>> a3cdfbd3
+    function updatePsmBaseRedemptionFeePercentage(Id id,uint256 newPsmBaseRedemptionFeePercentage) external;
 }