// SPDX-License-Identifier: BUSL-1.1
pragma solidity ^0.8.24;

import {Id} from "../libraries/Pair.sol";

/**
 * @title ICommon Interface
 * @author Cork Team
 * @notice Common Interface which provides common errors, events and functions
 */
interface ICommon {
    /// @notice Zero Address error, thrown when passed address is 0
    error ZeroAddress();

    /// @notice only flash swap router is allowed to call this function
    error OnlyFlashSwapRouterAllowed();

    /// @notice only config contract is allowed to call this function
    error OnlyConfigAllowed();

    /// @notice module is not initialized, i.e thrown when interacting with uninitialized module
    error Uninitializedlized();

    /// @notice module is already initialized, i.e thrown when trying to reinitialize a module
    error AlreadyInitialized();

    /// @notice invalid asset, thrown when trying to do something with an asset not deployed with asset factory
    /// @param asset Address of given Asset contract
    error InvalidAsset(address asset);

    /// @notice PSM Deposit is paused, i.e thrown when deposit is paused for PSM
    error PSMDepositPaused();

    /// @notice PSM Withdrawal is paused, i.e thrown when withdrawal is paused for PSM
    error PSMWithdrawalPaused();

    /// @notice PSM Repurchase is paused, i.e thrown when repurchase is paused for PSM
    error PSMRepurchasePaused();

    /// @notice LV Deposit is paused, i.e thrown when deposit is paused for LV
    error LVDepositPaused();

    /// @notice LV Withdrawal is paused, i.e thrown when withdrawal is paused for LV
    error LVWithdrawalPaused();

    /// @notice When transaction is mutex locked for ensuring non-reentrancy
    error StateLocked();

    /// @notice Thrown when user deposit with 0 amount
    error ZeroDeposit();

    /// @notice Thrown this error when fees are more than 5%
    error InvalidFees();

<<<<<<< HEAD
    /// @notice thrown when trying to update rate with invalid rate
    error InvalidRate();
=======
    /// @notice Revert when Signature is valid or signature deadline is incorrect
    error InvalidSignature();
>>>>>>> 3a4517c8

    /// @notice Emitted when a new LV and PSM is initialized with a given pair
    /// @param id The PSM id
    /// @param pa The address of the pegged asset
    /// @param ra The address of the redemption asset
    /// @param lv The address of the LV
    /// @param expiry The expiry interval of the DS
    event InitializedModuleCore(Id indexed id, address indexed pa, address indexed ra, address lv, uint256 expiry);

    /// @notice Emitted when a new DS is issued for a given PSM
    /// @param Id The PSM id
    /// @param dsId The DS id
    /// @param expiry The expiry of the DS
    /// @param ds The address of the DS token
    /// @param ct The address of the CT token
    /// @param raCtUniPairId The id of the uniswap-v4 pair between RA and CT
    event Issued(
        Id indexed Id, uint256 indexed dsId, uint256 indexed expiry, address ds, address ct, bytes32 raCtUniPairId
    );

    /**
     * @notice Get the last DS id issued for a given module, the returned DS doesn't guarantee to be active
     * @param id The current module id
     * @return dsId The current effective DS id
     *
     */
    function lastDsId(Id id) external view returns (uint256 dsId);

    /**
     * @notice returns the address of the underlying RA and PA token
     * @param id the id of PSM
     * @return ra address of the underlying RA token
     * @return pa address of the underlying PA token
     */
    function underlyingAsset(Id id) external view returns (address ra, address pa);

    /**
     * @notice returns the address of CT and DS associated with a certain DS id
     * @param id the id of PSM
     * @param dsId the DS id
     * @return ct address of the CT token
     * @return ds address of the DS token
     */
    function swapAsset(Id id, uint256 dsId) external view returns (address ct, address ds);

    function getId(address pa, address ra, uint256 expiryInterva) external pure returns (Id id);
}<|MERGE_RESOLUTION|>--- conflicted
+++ resolved
@@ -52,13 +52,11 @@
     /// @notice Thrown this error when fees are more than 5%
     error InvalidFees();
 
-<<<<<<< HEAD
     /// @notice thrown when trying to update rate with invalid rate
     error InvalidRate();
-=======
+    
     /// @notice Revert when Signature is valid or signature deadline is incorrect
     error InvalidSignature();
->>>>>>> 3a4517c8
 
     /// @notice Emitted when a new LV and PSM is initialized with a given pair
     /// @param id The PSM id
