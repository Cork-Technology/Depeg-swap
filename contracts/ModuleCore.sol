// SPDX-License-Identifier: UNLICENSED
pragma solidity ^0.8.0;
import "./libraries/PsmLib.sol";
import "./libraries/VaultLib.sol";
import "./libraries/Pair.sol";
import "./libraries/MathHelper.sol";
import "./interfaces/IPSMcore.sol";
import "@openzeppelin/contracts/token/ERC20/extensions/IERC20Metadata.sol";
import "./interfaces/IAssetFactory.sol";
import "./libraries/State.sol";
import "./ModuleState.sol";
import "./interfaces/ICommon.sol";
import "./Psm.sol";
import "./Vault.sol";
import "./interfaces/Init.sol";
import "./dev/LvDev.sol";
import "./dev/PsmDev.sol";

// TODO : make entrypoint that do not rely on permit with function overloading or different function altogether
// TODO : make sync function to sync each pair of DS and CT balance
contract ModuleCore is PsmCore, Initialize, VaultCore, LvDev, PsmDev {
    using PsmLibrary for State;
    using PairLibrary for Pair;

    constructor(address factory) ModuleState(factory) {}

    function getId(address pa, address ra) external pure returns (Id) {
        return PairLibrary.initalize(pa, ra).toId();
    }

    // TODO : only allow to call this from config contract later or router
    // TODO : handle this with the new abstract contract
    function initialize(
        address pa,
        address ra,
        uint256 lvFee,
        uint256 lvAmmWaDepositThreshold,
        uint256 lvAmmCtDepositThreshold
    ) external override {
        Pair memory key = PairLibrary.initalize(pa, ra);
        Id id = key.toId();

        State storage state = states[id];

        if (state.isInitialized()) {
            revert AlreadyInitialized();
        }

<<<<<<< HEAD
=======
        IAssetFactory factory = IAssetFactory(_factory);

        address wa = factory.deployWrappedAsset(ra);
        address lv = factory.deployLv(ra, pa, wa, address(this));

>>>>>>> 7d9c7a43
        PsmLibrary.initialize(state, key, wa);
        VaultLibrary.initialize(
            state.vault,
            lv,
            lvFee,
            lvAmmWaDepositThreshold,
            lvAmmCtDepositThreshold,
            wa
        );

        emit Initialized(id, pa, ra, wa, lv);
    }

    // TODO : only allow to call this from config contract later or router
    function issueNewDs(
        Id id,
        uint256 expiry
    ) external override onlyInitialized(id) {
        State storage state = states[id];

        address pa = state.info.pair0;
        address ra = state.info.pair1;
        address wa = state.psmBalances.wa._address;

        (address _ct, address _ds) = IAssetFactory(_factory).deploySwapAssets(
            pa,
            ra,
            wa,
            address(this),
            expiry
        );

        uint256 prevIdx = state.globalAssetIdx++;
        uint256 idx = state.globalAssetIdx;
        state.issueNewPair(_ct, _ds, idx, prevIdx);

        emit Issued(id, idx, expiry, _ds, _ct);
    }
}<|MERGE_RESOLUTION|>--- conflicted
+++ resolved
@@ -46,14 +46,11 @@
             revert AlreadyInitialized();
         }
 
-<<<<<<< HEAD
-=======
         IAssetFactory factory = IAssetFactory(_factory);
 
         address wa = factory.deployWrappedAsset(ra);
         address lv = factory.deployLv(ra, pa, wa, address(this));
 
->>>>>>> 7d9c7a43
         PsmLibrary.initialize(state, key, wa);
         VaultLibrary.initialize(
             state.vault,
