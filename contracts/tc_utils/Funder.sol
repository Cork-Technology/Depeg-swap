pragma solidity ^0.8.24;

import {IERC20} from "@openzeppelin/contracts/token/ERC20/ERC20.sol";
import {AccessControl} from "@openzeppelin/contracts/access/AccessControl.sol";

contract Funder is AccessControl {
    bytes32 public constant MANAGER_ROLE = keccak256("MANAGER_ROLE");

    IERC20 public cETH;
<<<<<<< HEAD
    IERC20 public cUSD;
    mapping(address => bool) isFunded;

    error CallerNotManager();
    error InvalidUser();

    modifier onlyManager() {
        if (!hasRole(MANAGER_ROLE, msg.sender)) {
            revert CallerNotManager();
        }
        _;
    }
=======
    mapping(address=> bool) public isFunded;
>>>>>>> 34828c66

    constructor(address _cETH, address _cUSD) {
        cETH = IERC20(_cETH);
        cUSD = IERC20(_cUSD);
        _grantRole(MANAGER_ROLE, msg.sender);
    }

<<<<<<< HEAD
    function fundUsers(address[] memory users, uint256 sepoliaAmt, uint256 cEthAmt, uint256 cUsdAmt)
        public
        onlyManager
    {
        cETH.transferFrom(msg.sender, address(this), cEthAmt * users.length);
        cUSD.transferFrom(msg.sender, address(this), cUsdAmt * users.length);
        for (uint256 i; i < users.length; i++) {
            if (!isFunded[users[i]]) {
                if (cETH.balanceOf(users[i]) > 0 || cUSD.balanceOf(users[i]) > 0) {
                    revert InvalidUser();
                }
=======
    function fundUsers(address[] memory users, uint256 sepoliaAmt, uint256 cEthAmt) public {
        uint256 length = users.length;
        cETH.transferFrom(msg.sender, address(this), cEthAmt * length);
        for(uint256 i;i<length;++i){
            if(!isFunded[users[i]]){
>>>>>>> 34828c66
                payable(users[i]).transfer(sepoliaAmt);
                cETH.transfer(users[i], cEthAmt);
                cUSD.transfer(users[i], cUsdAmt);
                isFunded[users[i]] = true;
            }
        }
    }

<<<<<<< HEAD
    function fundEveryUsers(address[] memory users, uint256 sepoliaAmt, uint256 cEthAmt, uint256 cUsdAmt)
        public
        onlyManager
    {
        cETH.transferFrom(msg.sender, address(this), cEthAmt * users.length);
        cUSD.transferFrom(msg.sender, address(this), cUsdAmt * users.length);
        for (uint256 i; i < users.length; i++) {
            if (cETH.balanceOf(users[i]) > 0 || cUSD.balanceOf(users[i]) > 0) {
                revert InvalidUser();
            }
=======
    function fundEveryUsers(address[] memory users, uint256 sepoliaAmt, uint256 cEthAmt) public {
        uint256 length = users.length;
        cETH.transferFrom(msg.sender, address(this), cEthAmt * length);
        for(uint256 i;i<length;++i){
>>>>>>> 34828c66
            payable(users[i]).transfer(sepoliaAmt);
            cETH.transfer(users[i], cEthAmt);
            cUSD.transfer(users[i], cUsdAmt);
            isFunded[users[i]] = true;
        }
    }

    function withdrawETH() external onlyManager {
        uint256 contractBalance = address(this).balance;
        require(contractBalance > 0, "No Ether available to withdraw");
        payable(msg.sender).transfer(contractBalance);
    }

    receive() external payable {}
}<|MERGE_RESOLUTION|>--- conflicted
+++ resolved
@@ -7,9 +7,8 @@
     bytes32 public constant MANAGER_ROLE = keccak256("MANAGER_ROLE");
 
     IERC20 public cETH;
-<<<<<<< HEAD
     IERC20 public cUSD;
-    mapping(address => bool) isFunded;
+    mapping(address => bool) public isFunded;
 
     error CallerNotManager();
     error InvalidUser();
@@ -20,9 +19,6 @@
         }
         _;
     }
-=======
-    mapping(address=> bool) public isFunded;
->>>>>>> 34828c66
 
     constructor(address _cETH, address _cUSD) {
         cETH = IERC20(_cETH);
@@ -30,25 +26,18 @@
         _grantRole(MANAGER_ROLE, msg.sender);
     }
 
-<<<<<<< HEAD
     function fundUsers(address[] memory users, uint256 sepoliaAmt, uint256 cEthAmt, uint256 cUsdAmt)
         public
         onlyManager
     {
+        uint256 length = users.length;
         cETH.transferFrom(msg.sender, address(this), cEthAmt * users.length);
         cUSD.transferFrom(msg.sender, address(this), cUsdAmt * users.length);
-        for (uint256 i; i < users.length; i++) {
+        for (uint256 i; i < length; ++i) {
             if (!isFunded[users[i]]) {
                 if (cETH.balanceOf(users[i]) > 0 || cUSD.balanceOf(users[i]) > 0) {
                     revert InvalidUser();
                 }
-=======
-    function fundUsers(address[] memory users, uint256 sepoliaAmt, uint256 cEthAmt) public {
-        uint256 length = users.length;
-        cETH.transferFrom(msg.sender, address(this), cEthAmt * length);
-        for(uint256 i;i<length;++i){
-            if(!isFunded[users[i]]){
->>>>>>> 34828c66
                 payable(users[i]).transfer(sepoliaAmt);
                 cETH.transfer(users[i], cEthAmt);
                 cUSD.transfer(users[i], cUsdAmt);
@@ -57,23 +46,17 @@
         }
     }
 
-<<<<<<< HEAD
     function fundEveryUsers(address[] memory users, uint256 sepoliaAmt, uint256 cEthAmt, uint256 cUsdAmt)
         public
         onlyManager
     {
+        uint256 length = users.length;
         cETH.transferFrom(msg.sender, address(this), cEthAmt * users.length);
         cUSD.transferFrom(msg.sender, address(this), cUsdAmt * users.length);
-        for (uint256 i; i < users.length; i++) {
+        for (uint256 i; i < length; ++i) {
             if (cETH.balanceOf(users[i]) > 0 || cUSD.balanceOf(users[i]) > 0) {
                 revert InvalidUser();
             }
-=======
-    function fundEveryUsers(address[] memory users, uint256 sepoliaAmt, uint256 cEthAmt) public {
-        uint256 length = users.length;
-        cETH.transferFrom(msg.sender, address(this), cEthAmt * length);
-        for(uint256 i;i<length;++i){
->>>>>>> 34828c66
             payable(users[i]).transfer(sepoliaAmt);
             cETH.transfer(users[i], cEthAmt);
             cUSD.transfer(users[i], cUsdAmt);
