// SPDX-License-Identifier: BUSL-1.1
pragma solidity ^0.8.24;

import {AccessControl} from "@openzeppelin/contracts/access/AccessControl.sol";
import {Pausable} from "@openzeppelin/contracts/utils/Pausable.sol";
import {Initialize} from "../interfaces/Init.sol";
import {Id} from "../libraries/Pair.sol";
import {IDsFlashSwapCore} from "../interfaces/IDsFlashSwapRouter.sol";
import {Pair} from "../libraries/Pair.sol";
import {ModuleCore} from "./ModuleCore.sol";
import {IVault} from "./../interfaces/IVault.sol";
import {CorkHook} from "Cork-Hook/CorkHook.sol";
import {MarketSnapshot} from "Cork-Hook/lib/MarketSnapshot.sol";
<<<<<<< HEAD
import {HedgeUnitFactory} from "./assets/HedgeUnitFactory.sol";
import {HedgeUnit} from "./assets/HedgeUnit.sol";
import {ExchangeRateProvider} from "./ExchangeRateProvider.sol";
=======
import {ProtectedUnitFactory} from "./assets/ProtectedUnitFactory.sol";
import {ProtectedUnit} from "./assets/ProtectedUnit.sol";
>>>>>>> b75c7611

/**
 * @title Config Contract
 * @author Cork Team
 * @notice Config contract for managing pairs and configurations of Cork protocol
 */
contract CorkConfig is AccessControl, Pausable {
    bytes32 public constant MANAGER_ROLE = keccak256("MANAGER_ROLE");
    bytes32 public constant MARKET_INITIALIZER_ROLE = keccak256("MARKET_INITIALIZER_ROLE");
    bytes32 public constant RATE_UPDATERS_ROLE = keccak256("RATE_UPDATERS_ROLE");
    bytes32 public constant BASE_LIQUIDATOR_ROLE = keccak256("BASE_LIQUIDATOR_ROLE");

    ModuleCore public moduleCore;
    IDsFlashSwapCore public flashSwapRouter;
    CorkHook public hook;
<<<<<<< HEAD
    HedgeUnitFactory public hedgeUnitFactory;
    ExchangeRateProvider public defaultExchangeRateProvider;
=======
    ProtectedUnitFactory public protectedUnitFactory;
>>>>>>> b75c7611
    // Cork Protocol's treasury address. Other Protocol component should fetch this address directly from the config contract
    // instead of storing it themselves, since it'll be hard to update the treasury address in all the components if it changes vs updating it in the config contract once
    address public treasury;

<<<<<<< HEAD
    uint256 public rolloverPeriodInBlocks = 480;

    uint256 public defaultDecayDiscountRateInDays = 0;
=======
    /// @notice set to true when initializeModuleCore is allowed to call by anyone in permissionless way
    bool public isInitPermissionless;
>>>>>>> b75c7611

    uint256 public constant WHITELIST_TIME_DELAY = 7 days;

    /// @notice liquidation address => timestamp when liquidation is allowed
    mapping(address => uint256) internal liquidationWhitelist;

    /// @notice thrown when caller is not manager/Admin of Cork Protocol
    error CallerNotManager();

    /// @notice thrown when caller is not Market Initializer of Cork Protocol
    error CallerNotInitializer();

    /// @notice thrown when passed Invalid/Zero Address
    error InvalidAddress();

    /// @notice Emitted when a moduleCore variable set
    /// @param moduleCore Address of Modulecore contract
    event ModuleCoreSet(address moduleCore);

    /// @notice Emitted when a flashSwapRouter variable set
    /// @param flashSwapRouter Address of flashSwapRouter contract
    event FlashSwapCoreSet(address flashSwapRouter);

    /// @notice Emitted when a hook variable set
    /// @param hook Address of hook contract
    event HookSet(address hook);

    /// @notice Emitted when a protectedUnitFactory variable set
    /// @param protectedUnitFactory Address of protectedUnitFactory contract
    event ProtectedUnitFactorySet(address protectedUnitFactory);

    /// @notice Emitted when a treasury is set
    /// @param treasury Address of treasury contract/address
    event TreasurySet(address treasury);

    /// @notice Emitted when a treasury is set
    /// @param treasury Address of treasury contract/address
    event TreasurySet(address treasury);

    /// @notice Emitted when a treasury is set
    /// @param treasury Address of treasury contract/address
    event TreasurySet(address treasury);

    modifier onlyManager() {
        if (!hasRole(MANAGER_ROLE, msg.sender)) {
            revert CallerNotManager();
        }
        _;
    }

    /// @notice Checks if the caller is either the initializer of the market or initialization is allowed permissionlessly
    modifier onlyInitializer() {
        if (!hasRole(MARKET_INITIALIZER_ROLE, msg.sender) && !isInitPermissionless) {
            revert CallerNotInitializer();
        }
        _;
    }

    modifier onlyUpdaterOrManager() {
        if (!hasRole(RATE_UPDATERS_ROLE, msg.sender) && !hasRole(MANAGER_ROLE, msg.sender)) {
            revert CallerNotManager();
        }
        _;
    }

    constructor(address adminAdd, address managerAdd) {
        if (adminAdd == address(0) || managerAdd == address(0)) {
            revert InvalidAddress();
        }
<<<<<<< HEAD

        defaultExchangeRateProvider = new ExchangeRateProvider(address(this));

=======
>>>>>>> b75c7611
        _setRoleAdmin(MARKET_INITIALIZER_ROLE, MANAGER_ROLE);
        _setRoleAdmin(MANAGER_ROLE, DEFAULT_ADMIN_ROLE);
        _setRoleAdmin(RATE_UPDATERS_ROLE, MANAGER_ROLE);
        _setRoleAdmin(BASE_LIQUIDATOR_ROLE, MANAGER_ROLE);
        _grantRole(DEFAULT_ADMIN_ROLE, adminAdd);
        _grantRole(MANAGER_ROLE, managerAdd);
<<<<<<< HEAD
    }

    function updateDecayDiscountRateInDays(uint256 newDiscountRateInDays) external onlyManager {
        defaultDecayDiscountRateInDays = newDiscountRateInDays;
    }

    function updateRolloverPeriodInBlocks(uint256 newRolloverPeriodInBlocks) external onlyManager {
        rolloverPeriodInBlocks = newRolloverPeriodInBlocks;
=======
>>>>>>> b75c7611
    }

    function _computeLiquidatorRoleHash(address account) public view returns (bytes32) {
        return keccak256(abi.encodePacked(BASE_LIQUIDATOR_ROLE, account));
    }

    // This will be only used in case of emergency to change the manager of the different roles if any of the manager is compromised
    function setRoleAdmin(bytes32 role, bytes32 newAdminRole) external onlyRole(getRoleAdmin(role)) {
        _setRoleAdmin(role, newAdminRole);
    }

<<<<<<< HEAD
    function grantRole(bytes32 role, address account) public override onlyRole(getRoleAdmin(role)) {
        _grantRole(role, account);
    }

=======
    function grantRole(bytes32 role, address account) public override onlyManager {
        _grantRole(role, account);
    }

    function updateMarketInitAllowance(bool _isInitPermissionless) external onlyManager {
        isInitPermissionless = _isInitPermissionless;
    }

>>>>>>> b75c7611
    function transferAdmin(address newAdmin) external onlyRole(DEFAULT_ADMIN_ROLE) {
        _revokeRole(DEFAULT_ADMIN_ROLE, msg.sender);
        _grantRole(DEFAULT_ADMIN_ROLE, newAdmin);
    }

    function isTrustedLiquidationExecutor(address liquidationContract, address user) external view returns (bool) {
        return hasRole(_computeLiquidatorRoleHash(liquidationContract), user);
    }

    function grantLiquidatorRole(address liquidationContract, address account) external onlyManager {
        _grantRole(_computeLiquidatorRoleHash(liquidationContract), account);
    }

    function revokeLiquidatorRole(address liquidationContract, address account) external onlyManager {
        _revokeRole(_computeLiquidatorRoleHash(liquidationContract), account);
    }

    function isLiquidationWhitelisted(address liquidationAddress) external view returns (bool) {
        return
            liquidationWhitelist[liquidationAddress] <= block.timestamp && liquidationWhitelist[liquidationAddress] != 0;
    }

    function blacklist(address liquidationAddress) external onlyManager {
        delete liquidationWhitelist[liquidationAddress];
    }

    function whitelist(address liquidationAddress) external onlyManager {
        liquidationWhitelist[liquidationAddress] = block.timestamp + WHITELIST_TIME_DELAY;
    }

    /**
     * @dev Sets new ModuleCore contract address
     * @param _moduleCore new moduleCore contract address
     */
    function setModuleCore(address _moduleCore) external onlyManager {
        if (_moduleCore == address(0)) {
            revert InvalidAddress();
        }
        moduleCore = ModuleCore(_moduleCore);
        emit ModuleCoreSet(_moduleCore);
    }

    function setFlashSwapCore(address _flashSwapRouter) external onlyManager {
        if (_flashSwapRouter == address(0)) {
            revert InvalidAddress();
        }
        flashSwapRouter = IDsFlashSwapCore(_flashSwapRouter);
        emit FlashSwapCoreSet(_flashSwapRouter);
    }

    function setHook(address _hook) external onlyManager {
        if (_hook == address(0)) {
            revert InvalidAddress();
        }
        hook = CorkHook(_hook);
        emit HookSet(_hook);
    }

    function setProtectedUnitFactory(address _protectedUnitFactory) external onlyManager {
        if (_protectedUnitFactory == address(0)) {
            revert InvalidAddress();
        }
        protectedUnitFactory = ProtectedUnitFactory(_protectedUnitFactory);
        emit ProtectedUnitFactorySet(_protectedUnitFactory);
    }

    function setTreasury(address _treasury) external onlyManager {
        if (_treasury == address(0)) {
            revert InvalidAddress();
        }
        treasury = _treasury;
        emit TreasurySet(_treasury);
    }

<<<<<<< HEAD
    function setTreasury(address _treasury) external onlyManager {
        if (_treasury == address(0)) {
            revert InvalidAddress();
        }

        treasury = _treasury;

        emit TreasurySet(_treasury);
    }

    function updateAmmBaseFeePercentage(Id id, uint256 newBaseFeePercentage) external onlyManager {
        (address ra,) = moduleCore.underlyingAsset(id);
        (address ct,) = moduleCore.swapAsset(id, moduleCore.lastDsId(id));

=======
    function updateAmmBaseFeePercentage(Id id, uint256 newBaseFeePercentage) external onlyManager {
        (address ra,) = moduleCore.underlyingAsset(id);
        (address ct,) = moduleCore.swapAsset(id, moduleCore.lastDsId(id));
>>>>>>> b75c7611
        hook.updateBaseFeePercentage(ra, ct, newBaseFeePercentage);
    }

    function updateAmmTreasurySplitPercentage(Id id, uint256 newTreasurySplitPercentage) external onlyManager {
        (address ra,) = moduleCore.underlyingAsset(id);
        (address ct,) = moduleCore.swapAsset(id, moduleCore.lastDsId(id));
<<<<<<< HEAD

=======
>>>>>>> b75c7611
        hook.updateTreasurySplitPercentage(ra, ct, newTreasurySplitPercentage);
    }

    function updatePsmBaseRedemptionFeeTreasurySplitPercentage(Id id, uint256 percentage) external onlyManager {
        moduleCore.updatePsmBaseRedemptionFeeTreasurySplitPercentage(id, percentage);
    }

    function updatePsmRepurchaseFeeTreasurySplitPercentage(Id id, uint256 percentage) external onlyManager {
        moduleCore.updatePsmRepurchaseFeeTreasurySplitPercentage(id, percentage);
    }

    function updatePsmRepurchaseFeePercentage(Id id, uint256 percentage) external onlyManager {
        moduleCore.updatePsmRepurchaseFeePercentage(id, percentage);
    }

    function setWithdrawalContract(address _withdrawalContract) external onlyManager {
        moduleCore.setWithdrawalContract(_withdrawalContract);
    }

    function updateRouterDsExtraFee(Id id, uint256 newPercentage)  external onlyManager {
        flashSwapRouter.updateDsExtraFeePercentage(id, newPercentage);
    }

    function updateDsExtraFeeTreasurySplitPercentage(Id id, uint256 newPercentage) external onlyManager {
        flashSwapRouter.updateDsExtraFeeTreasurySplitPercentage(id, newPercentage);
    }

    /**
     * @dev Initialize Module Core
     * @param pa Address of PA
     * @param ra Address of RA
     * @param initialArp initial price of DS
     */
<<<<<<< HEAD
    function initializeModuleCore(
        address pa,
        address ra,
        uint256 initialArp,
        uint256 expiryInterval,
        address exchangeRateProvider
    ) external {
        moduleCore.initializeModuleCore(pa, ra, initialArp, expiryInterval, exchangeRateProvider);
=======
    function initializeModuleCore(address pa, address ra, uint256 initialArp, uint256 expiryInterval)
        external
        onlyInitializer
    {
        moduleCore.initializeModuleCore(pa, ra, initialArp, expiryInterval);
>>>>>>> b75c7611
    }

    /**
     * @dev Issues new assets, will auto assign amm fees from the previous issuance
     * for first issuance, separate transaction must be made to set the fees in the AMM
     */
<<<<<<< HEAD
    function issueNewDs(Id id, uint256 ammLiquidationDeadline) external whenNotPaused {
        moduleCore.issueNewDs(id, defaultDecayDiscountRateInDays, rolloverPeriodInBlocks, ammLiquidationDeadline);
=======
    function issueNewDs(
        Id id,
        uint256 exchangeRates,
        uint256 decayDiscountRateInDays,
        // won't have effect on first issuance
        uint256 rolloverPeriodInblocks,
        uint256 ammLiquidationDeadline
    ) external whenNotPaused onlyManager {
        moduleCore.issueNewDs(
            id, exchangeRates, decayDiscountRateInDays, rolloverPeriodInblocks, ammLiquidationDeadline
        );
>>>>>>> b75c7611

        _autoAssignFees(id);
        _autoAssignTreasurySplitPercentage(id);
    }

    function _autoAssignFees(Id id) internal {
        uint256 currentDsId = moduleCore.lastDsId(id);
        uint256 prevDsId = currentDsId - 1;

        // first issuance, no AMM fees to assign
        if (prevDsId == 0) {
            return;
        }

        // get previous issuance's assets
        (address ra,) = moduleCore.underlyingAsset(id);
        (address ct,) = moduleCore.swapAsset(id, prevDsId);

        // get fees from previous issuance, we won't revert here since the fees can be assigned manually
        // if for some reason the previous issuance AMM is not created for some reason(no LV deposits)
        // slither-disable-next-line uninitialized-local
        uint256 prevBaseFee;

        try hook.getFee(ra, ct) returns (uint256 baseFee, uint256) {
            prevBaseFee = baseFee;
        } catch {
            return;
        }

        // assign fees to current issuance
        (ct,) = moduleCore.swapAsset(id, currentDsId);

        // we don't revert here since an edge case would occur where the Lv token circulation is 0 but the issuance continues
        // and in that case the AMM would not have been created yet. This is a rare edge case and the fees can be assigned manually in such cases
        // solhint-disable-next-line no-empty-blocks
        try hook.updateBaseFeePercentage(ra, ct, prevBaseFee) {} catch {}
    }

    function _autoAssignTreasurySplitPercentage(Id id) internal {
        uint256 currentDsId = moduleCore.lastDsId(id);
        uint256 prevDsId = currentDsId - 1;

        // first issuance, no AMM fees to assign
        if (prevDsId == 0) {
            return;
        }

        // get previous issuance's assets
        (address ra,) = moduleCore.underlyingAsset(id);
        (address ct,) = moduleCore.swapAsset(id, prevDsId);

        // get fees from previous issuance, we won't revert here since the fees can be assigned manually
        // if for some reason the previous issuance AMM is not created for some reason(no LV deposits)
        // slither-disable-next-line uninitialized-local
        uint256 prevCtSplit;

        try hook.getMarketSnapshot(ra, ct) returns (MarketSnapshot memory snapshot) {
            prevCtSplit = snapshot.treasuryFeePercentage;
        } catch {
            return;
        }

        (ct,) = moduleCore.swapAsset(id, currentDsId);

        // we don't revert here since an edge case would occur where the Lv token circulation is 0 but the issuance continues
        // and in that case the AMM would not have been created yet. This is a rare edge case and the fees can be assigned manually in such cases
        // solhint-disable-next-line no-empty-blocks
        try hook.updateTreasurySplitPercentage(ra, ct, prevCtSplit) {} catch {}
    }

    /**
     * @notice Updates fee rates for psm repurchase
     * @param id id of PSM
     * @param newRepurchaseFeePercentage new value of repurchase fees, make sure it has 18 decimals(e.g 1% = 1e18)
     */
    function updateRepurchaseFeeRate(Id id, uint256 newRepurchaseFeePercentage) external onlyManager {
        moduleCore.updateRepurchaseFeeRate(id, newRepurchaseFeePercentage);
    }

    /**
     * @notice update pausing status of PSM Deposits
     * @param id id of the pair
     * @param isPSMDepositPaused set to true if you want to pause PSM deposits
     */
    function updatePsmDepositsStatus(
        Id id,
        bool isPSMDepositPaused
    ) external onlyManager {
        moduleCore.updatePsmDepositsStatus(id, isPSMDepositPaused);
    }

    /**
     * @notice update pausing status of PSM Withdrawals
     * @param id id of the pair
     * @param isPSMWithdrawalPaused set to true if you want to pause PSM withdrawals
     */
    function updatePsmWithdrawalsStatus(
        Id id,
        bool isPSMWithdrawalPaused
    ) external onlyManager {
        moduleCore.updatePsmWithdrawalsStatus(id, isPSMWithdrawalPaused);
    }

    /**
     * @notice update pausing status of PSM Repurchases
     * @param id id of the pair
     * @param isPSMRepurchasePaused set to true if you want to pause PSM repurchases
     */
    function updatePsmRepurchasesStatus(
        Id id,
        bool isPSMRepurchasePaused
    ) external onlyManager {
        moduleCore.updatePsmRepurchasesStatus(id, isPSMRepurchasePaused);
    }

    /**
     * @notice update pausing status of LV deposits
     * @param id id of the pair
     * @param isLVDepositPaused set to true if you want to pause LV deposits
     */
    function updateLvDepositsStatus(
        Id id,
        bool isLVDepositPaused
    ) external onlyManager {
        moduleCore.updateLvDepositsStatus(id, isLVDepositPaused);
    }

    /**
     * @notice update pausing status of LV withdrawals
     * @param id id of the pair
     * @param isLVWithdrawalPaused set to true if you want to pause LV withdrawals
     */
    function updateLvWithdrawalsStatus(
        Id id,
        bool isLVWithdrawalPaused
    ) external onlyManager {
        moduleCore.updateLvWithdrawalsStatus(id, isLVWithdrawalPaused);
    }

    /**
     * @notice Updates base redemption fee percentage
     * @param newPsmBaseRedemptionFeePercentage new value of fees, make sure it has 18 decimals(e.g 1% = 1e18)
     */
    function updatePsmBaseRedemptionFeePercentage(Id id, uint256 newPsmBaseRedemptionFeePercentage)
        external
        onlyManager
    {
        moduleCore.updatePsmBaseRedemptionFeePercentage(id, newPsmBaseRedemptionFeePercentage);
    }

    function updateFlashSwapRouterDiscountInDays(Id id, uint256 newDiscountInDays) external onlyManager {
        flashSwapRouter.updateDiscountRateInDdays(id, newDiscountInDays);
    }

    function updateRouterGradualSaleStatus(Id id, bool status) external onlyManager {
        flashSwapRouter.updateGradualSaleStatus(id, status);
    }

    function updateLvStrategyCtSplitPercentage(Id id, uint256 newCtSplitPercentage) external onlyManager {
        IVault(address(moduleCore)).updateCtHeldPercentage(id, newCtSplitPercentage);
    }

    function updateReserveSellPressurePercentage(Id id, uint256 newSellPressurePercentage) external onlyManager {
        flashSwapRouter.updateReserveSellPressurePercentage(id, newSellPressurePercentage);
    }

    function updatePsmRate(Id id, uint256 newRate) external onlyUpdaterOrManager {
        // we update the rate in our provider regardless it's up or down
        defaultExchangeRateProvider.setRate(id, newRate);

        // we don't bubble up the error since if this is a yield bearing PA, then the value of PA goes up
        // but we don't want to insure the yield, so we just ignore the error
        try moduleCore.updateRate(id, newRate) {} catch {}
    }

    function useVaultTradeExecutionResultFunds(Id id) external onlyManager {
        moduleCore.useTradeExecutionResultFunds(id);
    }

    function updateProtectedUnitMintCap(address protectedUnit, uint256 newMintCap) external onlyManager {
        ProtectedUnit(protectedUnit).updateMintCap(newMintCap);
    }

<<<<<<< HEAD
    function deployHedgeUnit(Id id, address pa, address ra, string calldata pairName, uint256 mintCap)
=======
    function deployProtectedUnit(Id id, address pa, address ra, string calldata pairName, uint256 mintCap)
>>>>>>> b75c7611
        external
        onlyManager
        returns (address)
    {
<<<<<<< HEAD
        return hedgeUnitFactory.deployHedgeUnit(id, pa, ra, pairName, mintCap);
=======
        return protectedUnitFactory.deployProtectedUnit(id, pa, ra, pairName, mintCap);
>>>>>>> b75c7611
    }

    function deRegisterProtectedUnit(Id id) external onlyManager {
        protectedUnitFactory.deRegisterProtectedUnit(id);
    }

    function pauseProtectedUnit(address protectedUnit) external onlyManager {
        ProtectedUnit(protectedUnit).pause();
    }

    function pauseProtectedUnitMinting(address protectedUnit) external onlyManager {
        ProtectedUnit(protectedUnit).pause();
    }

    function resumeProtectedUnitMinting(address protectedUnit) external onlyManager {
        ProtectedUnit(protectedUnit).unpause();
    }

<<<<<<< HEAD
    function redeemRaWithDsPaWithHedgeUnit(address hedgeUnit, uint256 amount, uint256 amountDS) external onlyManager {
        HedgeUnit(hedgeUnit).redeemRaWithDsPa(amount, amountDS);
=======
    function redeemRaWithDsWithProtectedUnit(address protectedUnit, uint256 amount, uint256 amountDS) external onlyManager {
        ProtectedUnit(protectedUnit).redeemRaWithDs(amount, amountDS);
>>>>>>> b75c7611
    }

    function buyDsFromProtectedUnit(
        address protectedUnit,
        uint256 amount,
        uint256 amountOutMin,
        IDsFlashSwapCore.BuyAprroxParams calldata params,
        IDsFlashSwapCore.OffchainGuess calldata offchainGuess
    ) external onlyManager returns (uint256 amountOut) {
<<<<<<< HEAD
        amountOut = HedgeUnit(hedgeUnit).useFunds(amount, amountOutMin, params, offchainGuess);
=======
        amountOut = ProtectedUnit(protectedUnit).useFunds(amount, amountOutMin, params, offchainGuess);
>>>>>>> b75c7611
    }

    /**
     * @notice Pause this contract
     */
    function pause() external onlyManager {
        _pause();
    }

    /**
     * @notice Unpause this contract
     */
    function unpause() external onlyManager {
        _unpause();
    }
}<|MERGE_RESOLUTION|>--- conflicted
+++ resolved
@@ -3,22 +3,15 @@
 
 import {AccessControl} from "@openzeppelin/contracts/access/AccessControl.sol";
 import {Pausable} from "@openzeppelin/contracts/utils/Pausable.sol";
-import {Initialize} from "../interfaces/Init.sol";
 import {Id} from "../libraries/Pair.sol";
 import {IDsFlashSwapCore} from "../interfaces/IDsFlashSwapRouter.sol";
-import {Pair} from "../libraries/Pair.sol";
 import {ModuleCore} from "./ModuleCore.sol";
 import {IVault} from "./../interfaces/IVault.sol";
 import {CorkHook} from "Cork-Hook/CorkHook.sol";
 import {MarketSnapshot} from "Cork-Hook/lib/MarketSnapshot.sol";
-<<<<<<< HEAD
-import {HedgeUnitFactory} from "./assets/HedgeUnitFactory.sol";
-import {HedgeUnit} from "./assets/HedgeUnit.sol";
-import {ExchangeRateProvider} from "./ExchangeRateProvider.sol";
-=======
 import {ProtectedUnitFactory} from "./assets/ProtectedUnitFactory.sol";
 import {ProtectedUnit} from "./assets/ProtectedUnit.sol";
->>>>>>> b75c7611
+import {ExchangeRateProvider} from "./ExchangeRateProvider.sol";
 
 /**
  * @title Config Contract
@@ -34,24 +27,18 @@
     ModuleCore public moduleCore;
     IDsFlashSwapCore public flashSwapRouter;
     CorkHook public hook;
-<<<<<<< HEAD
-    HedgeUnitFactory public hedgeUnitFactory;
+    ProtectedUnitFactory public protectedUnitFactory;
     ExchangeRateProvider public defaultExchangeRateProvider;
-=======
-    ProtectedUnitFactory public protectedUnitFactory;
->>>>>>> b75c7611
     // Cork Protocol's treasury address. Other Protocol component should fetch this address directly from the config contract
     // instead of storing it themselves, since it'll be hard to update the treasury address in all the components if it changes vs updating it in the config contract once
     address public treasury;
 
-<<<<<<< HEAD
     uint256 public rolloverPeriodInBlocks = 480;
 
     uint256 public defaultDecayDiscountRateInDays = 0;
-=======
+
     /// @notice set to true when initializeModuleCore is allowed to call by anyone in permissionless way
     bool public isInitPermissionless;
->>>>>>> b75c7611
 
     uint256 public constant WHITELIST_TIME_DELAY = 7 days;
 
@@ -82,14 +69,6 @@
     /// @notice Emitted when a protectedUnitFactory variable set
     /// @param protectedUnitFactory Address of protectedUnitFactory contract
     event ProtectedUnitFactorySet(address protectedUnitFactory);
-
-    /// @notice Emitted when a treasury is set
-    /// @param treasury Address of treasury contract/address
-    event TreasurySet(address treasury);
-
-    /// @notice Emitted when a treasury is set
-    /// @param treasury Address of treasury contract/address
-    event TreasurySet(address treasury);
 
     /// @notice Emitted when a treasury is set
     /// @param treasury Address of treasury contract/address
@@ -121,19 +100,15 @@
         if (adminAdd == address(0) || managerAdd == address(0)) {
             revert InvalidAddress();
         }
-<<<<<<< HEAD
 
         defaultExchangeRateProvider = new ExchangeRateProvider(address(this));
 
-=======
->>>>>>> b75c7611
         _setRoleAdmin(MARKET_INITIALIZER_ROLE, MANAGER_ROLE);
         _setRoleAdmin(MANAGER_ROLE, DEFAULT_ADMIN_ROLE);
         _setRoleAdmin(RATE_UPDATERS_ROLE, MANAGER_ROLE);
         _setRoleAdmin(BASE_LIQUIDATOR_ROLE, MANAGER_ROLE);
         _grantRole(DEFAULT_ADMIN_ROLE, adminAdd);
         _grantRole(MANAGER_ROLE, managerAdd);
-<<<<<<< HEAD
     }
 
     function updateDecayDiscountRateInDays(uint256 newDiscountRateInDays) external onlyManager {
@@ -142,8 +117,6 @@
 
     function updateRolloverPeriodInBlocks(uint256 newRolloverPeriodInBlocks) external onlyManager {
         rolloverPeriodInBlocks = newRolloverPeriodInBlocks;
-=======
->>>>>>> b75c7611
     }
 
     function _computeLiquidatorRoleHash(address account) public view returns (bytes32) {
@@ -155,12 +128,6 @@
         _setRoleAdmin(role, newAdminRole);
     }
 
-<<<<<<< HEAD
-    function grantRole(bytes32 role, address account) public override onlyRole(getRoleAdmin(role)) {
-        _grantRole(role, account);
-    }
-
-=======
     function grantRole(bytes32 role, address account) public override onlyManager {
         _grantRole(role, account);
     }
@@ -169,7 +136,6 @@
         isInitPermissionless = _isInitPermissionless;
     }
 
->>>>>>> b75c7611
     function transferAdmin(address newAdmin) external onlyRole(DEFAULT_ADMIN_ROLE) {
         _revokeRole(DEFAULT_ADMIN_ROLE, msg.sender);
         _grantRole(DEFAULT_ADMIN_ROLE, newAdmin);
@@ -244,36 +210,15 @@
         emit TreasurySet(_treasury);
     }
 
-<<<<<<< HEAD
-    function setTreasury(address _treasury) external onlyManager {
-        if (_treasury == address(0)) {
-            revert InvalidAddress();
-        }
-
-        treasury = _treasury;
-
-        emit TreasurySet(_treasury);
-    }
-
     function updateAmmBaseFeePercentage(Id id, uint256 newBaseFeePercentage) external onlyManager {
         (address ra,) = moduleCore.underlyingAsset(id);
         (address ct,) = moduleCore.swapAsset(id, moduleCore.lastDsId(id));
-
-=======
-    function updateAmmBaseFeePercentage(Id id, uint256 newBaseFeePercentage) external onlyManager {
-        (address ra,) = moduleCore.underlyingAsset(id);
-        (address ct,) = moduleCore.swapAsset(id, moduleCore.lastDsId(id));
->>>>>>> b75c7611
         hook.updateBaseFeePercentage(ra, ct, newBaseFeePercentage);
     }
 
     function updateAmmTreasurySplitPercentage(Id id, uint256 newTreasurySplitPercentage) external onlyManager {
         (address ra,) = moduleCore.underlyingAsset(id);
         (address ct,) = moduleCore.swapAsset(id, moduleCore.lastDsId(id));
-<<<<<<< HEAD
-
-=======
->>>>>>> b75c7611
         hook.updateTreasurySplitPercentage(ra, ct, newTreasurySplitPercentage);
     }
 
@@ -293,7 +238,7 @@
         moduleCore.setWithdrawalContract(_withdrawalContract);
     }
 
-    function updateRouterDsExtraFee(Id id, uint256 newPercentage)  external onlyManager {
+    function updateRouterDsExtraFee(Id id, uint256 newPercentage) external onlyManager {
         flashSwapRouter.updateDsExtraFeePercentage(id, newPercentage);
     }
 
@@ -307,7 +252,6 @@
      * @param ra Address of RA
      * @param initialArp initial price of DS
      */
-<<<<<<< HEAD
     function initializeModuleCore(
         address pa,
         address ra,
@@ -316,35 +260,14 @@
         address exchangeRateProvider
     ) external {
         moduleCore.initializeModuleCore(pa, ra, initialArp, expiryInterval, exchangeRateProvider);
-=======
-    function initializeModuleCore(address pa, address ra, uint256 initialArp, uint256 expiryInterval)
-        external
-        onlyInitializer
-    {
-        moduleCore.initializeModuleCore(pa, ra, initialArp, expiryInterval);
->>>>>>> b75c7611
     }
 
     /**
      * @dev Issues new assets, will auto assign amm fees from the previous issuance
      * for first issuance, separate transaction must be made to set the fees in the AMM
      */
-<<<<<<< HEAD
     function issueNewDs(Id id, uint256 ammLiquidationDeadline) external whenNotPaused {
         moduleCore.issueNewDs(id, defaultDecayDiscountRateInDays, rolloverPeriodInBlocks, ammLiquidationDeadline);
-=======
-    function issueNewDs(
-        Id id,
-        uint256 exchangeRates,
-        uint256 decayDiscountRateInDays,
-        // won't have effect on first issuance
-        uint256 rolloverPeriodInblocks,
-        uint256 ammLiquidationDeadline
-    ) external whenNotPaused onlyManager {
-        moduleCore.issueNewDs(
-            id, exchangeRates, decayDiscountRateInDays, rolloverPeriodInblocks, ammLiquidationDeadline
-        );
->>>>>>> b75c7611
 
         _autoAssignFees(id);
         _autoAssignTreasurySplitPercentage(id);
@@ -429,10 +352,7 @@
      * @param id id of the pair
      * @param isPSMDepositPaused set to true if you want to pause PSM deposits
      */
-    function updatePsmDepositsStatus(
-        Id id,
-        bool isPSMDepositPaused
-    ) external onlyManager {
+    function updatePsmDepositsStatus(Id id, bool isPSMDepositPaused) external onlyManager {
         moduleCore.updatePsmDepositsStatus(id, isPSMDepositPaused);
     }
 
@@ -441,10 +361,7 @@
      * @param id id of the pair
      * @param isPSMWithdrawalPaused set to true if you want to pause PSM withdrawals
      */
-    function updatePsmWithdrawalsStatus(
-        Id id,
-        bool isPSMWithdrawalPaused
-    ) external onlyManager {
+    function updatePsmWithdrawalsStatus(Id id, bool isPSMWithdrawalPaused) external onlyManager {
         moduleCore.updatePsmWithdrawalsStatus(id, isPSMWithdrawalPaused);
     }
 
@@ -453,10 +370,7 @@
      * @param id id of the pair
      * @param isPSMRepurchasePaused set to true if you want to pause PSM repurchases
      */
-    function updatePsmRepurchasesStatus(
-        Id id,
-        bool isPSMRepurchasePaused
-    ) external onlyManager {
+    function updatePsmRepurchasesStatus(Id id, bool isPSMRepurchasePaused) external onlyManager {
         moduleCore.updatePsmRepurchasesStatus(id, isPSMRepurchasePaused);
     }
 
@@ -465,10 +379,7 @@
      * @param id id of the pair
      * @param isLVDepositPaused set to true if you want to pause LV deposits
      */
-    function updateLvDepositsStatus(
-        Id id,
-        bool isLVDepositPaused
-    ) external onlyManager {
+    function updateLvDepositsStatus(Id id, bool isLVDepositPaused) external onlyManager {
         moduleCore.updateLvDepositsStatus(id, isLVDepositPaused);
     }
 
@@ -477,10 +388,7 @@
      * @param id id of the pair
      * @param isLVWithdrawalPaused set to true if you want to pause LV withdrawals
      */
-    function updateLvWithdrawalsStatus(
-        Id id,
-        bool isLVWithdrawalPaused
-    ) external onlyManager {
+    function updateLvWithdrawalsStatus(Id id, bool isLVWithdrawalPaused) external onlyManager {
         moduleCore.updateLvWithdrawalsStatus(id, isLVWithdrawalPaused);
     }
 
@@ -528,20 +436,12 @@
         ProtectedUnit(protectedUnit).updateMintCap(newMintCap);
     }
 
-<<<<<<< HEAD
-    function deployHedgeUnit(Id id, address pa, address ra, string calldata pairName, uint256 mintCap)
-=======
     function deployProtectedUnit(Id id, address pa, address ra, string calldata pairName, uint256 mintCap)
->>>>>>> b75c7611
         external
         onlyManager
         returns (address)
     {
-<<<<<<< HEAD
-        return hedgeUnitFactory.deployHedgeUnit(id, pa, ra, pairName, mintCap);
-=======
         return protectedUnitFactory.deployProtectedUnit(id, pa, ra, pairName, mintCap);
->>>>>>> b75c7611
     }
 
     function deRegisterProtectedUnit(Id id) external onlyManager {
@@ -560,13 +460,11 @@
         ProtectedUnit(protectedUnit).unpause();
     }
 
-<<<<<<< HEAD
-    function redeemRaWithDsPaWithHedgeUnit(address hedgeUnit, uint256 amount, uint256 amountDS) external onlyManager {
-        HedgeUnit(hedgeUnit).redeemRaWithDsPa(amount, amountDS);
-=======
-    function redeemRaWithDsWithProtectedUnit(address protectedUnit, uint256 amount, uint256 amountDS) external onlyManager {
-        ProtectedUnit(protectedUnit).redeemRaWithDs(amount, amountDS);
->>>>>>> b75c7611
+    function redeemRaWithDsPaWithProtectedUnit(address protectedUnit, uint256 amount, uint256 amountDS)
+        external
+        onlyManager
+    {
+        ProtectedUnit(protectedUnit).redeemRaWithDsPa(amount, amountDS);
     }
 
     function buyDsFromProtectedUnit(
@@ -576,11 +474,7 @@
         IDsFlashSwapCore.BuyAprroxParams calldata params,
         IDsFlashSwapCore.OffchainGuess calldata offchainGuess
     ) external onlyManager returns (uint256 amountOut) {
-<<<<<<< HEAD
-        amountOut = HedgeUnit(hedgeUnit).useFunds(amount, amountOutMin, params, offchainGuess);
-=======
         amountOut = ProtectedUnit(protectedUnit).useFunds(amount, amountOutMin, params, offchainGuess);
->>>>>>> b75c7611
     }
 
     /**
