--- conflicted
+++ resolved
@@ -179,13 +179,8 @@
         if (_protectedUnitFactory == address(0)) {
             revert InvalidAddress();
         }
-<<<<<<< HEAD
-        hedgeUnitFactory = HedgeUnitFactory(_hedgeUnitFactory);
-        emit HedgeUnitFactorySet(_hedgeUnitFactory);
-=======
         protectedUnitFactory = ProtectedUnitFactory(_protectedUnitFactory);
         emit ProtectedUnitFactorySet(_protectedUnitFactory);
->>>>>>> bb1bd016
     }
 
     function setTreasury(address _treasury) external onlyManager {
@@ -238,10 +233,6 @@
      * @param ra Address of RA
      * @param initialArp initial price of DS
      */
-<<<<<<< HEAD
-    function initializeModuleCore(address pa, address ra, uint256 initialArp, uint256 expiryInterval) external {
-        moduleCore.initializeModuleCore(pa, ra, initialArp, expiryInterval);
-=======
     function initializeModuleCore(
         address pa,
         address ra,
@@ -250,29 +241,14 @@
         address exchangeRateProvider
     ) external {
         moduleCore.initializeModuleCore(pa, ra, initialArp, expiryInterval, exchangeRateProvider);
->>>>>>> bb1bd016
     }
 
     /**
      * @dev Issues new assets, will auto assign amm fees from the previous issuance
      * for first issuance, separate transaction must be made to set the fees in the AMM
      */
-<<<<<<< HEAD
-    function issueNewDs(
-        Id id,
-        uint256 exchangeRates,
-        uint256 decayDiscountRateInDays,
-        // won't have effect on first issuance
-        uint256 rolloverPeriodInblocks,
-        uint256 ammLiquidationDeadline
-    ) external whenNotPaused {
-        moduleCore.issueNewDs(
-            id, exchangeRates, decayDiscountRateInDays, rolloverPeriodInblocks, ammLiquidationDeadline
-        );
-=======
     function issueNewDs(Id id, uint256 ammLiquidationDeadline) external whenNotPaused {
         moduleCore.issueNewDs(id, defaultDecayDiscountRateInDays, rolloverPeriodInBlocks, ammLiquidationDeadline);
->>>>>>> bb1bd016
 
         _autoAssignFees(id);
         _autoAssignTreasurySplitPercentage(id);
