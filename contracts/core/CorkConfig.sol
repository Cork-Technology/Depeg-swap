// SPDX-License-Identifier: BUSL-1.1
pragma solidity ^0.8.24;

import {AccessControl} from "@openzeppelin/contracts/access/AccessControl.sol";
import {Pausable} from "@openzeppelin/contracts/utils/Pausable.sol";
import {Initialize} from "../interfaces/Init.sol";
import {Id} from "../libraries/Pair.sol";
import {IDsFlashSwapCore} from "../interfaces/IDsFlashSwapRouter.sol";
import {Pair} from "../libraries/Pair.sol";
import {ModuleCore} from "./ModuleCore.sol";
import {IVault} from "./../interfaces/IVault.sol";
import {CorkHook} from "Cork-Hook/CorkHook.sol";
import {MarketSnapshot} from "Cork-Hook/lib/MarketSnapshot.sol";
import {HedgeUnitFactory} from "./assets/HedgeUnitFactory.sol";
import {HedgeUnit} from "./assets/HedgeUnit.sol";

/**
 * @title Config Contract
 * @author Cork Team
 * @notice Config contract for managing configurations of Cork protocol
 */
contract CorkConfig is AccessControl, Pausable {
    bytes32 public constant MANAGER_ROLE = keccak256("MANAGER_ROLE");
    bytes32 public constant RATE_UPDATERS_ROLE = keccak256("RATE_UPDATERS_ROLE");
    bytes32 public constant BASE_LIQUIDATOR_ROLE = keccak256("BASE_LIQUIDATOR_ROLE");

    ModuleCore public moduleCore;
    IDsFlashSwapCore public flashSwapRouter;
    CorkHook public hook;
    HedgeUnitFactory public hedgeUnitFactory;
    // Cork Protocol's treasury address. Other Protocol component should fetch this address directly from the config contract
    // instead of storing it themselves, since it'll be hard to update the treasury address in all the components if it changes vs updating it in the config contract once
    address public treasury;

    uint256 public constant WHITELIST_TIME_DELAY = 7 days;

    /// @notice liquidation address => timestamp when liquidation is allowed
    mapping(address => uint256) liquidationWhitelist;

    /// @notice thrown when caller is not manager/Admin of Cork Protocol
    error CallerNotManager();

    /// @notice thrown when passed Invalid/Zero Address
    error InvalidAddress();

    /// @notice Emitted when a moduleCore variable set
    /// @param moduleCore Address of Modulecore contract
    event ModuleCoreSet(address moduleCore);

    /// @notice Emitted when a flashSwapRouter variable set
    /// @param flashSwapRouter Address of flashSwapRouter contract
    event FlashSwapCoreSet(address flashSwapRouter);

    /// @notice Emitted when a hook variable set
    /// @param hook Address of hook contract
    event HookSet(address hook);

    /// @notice Emitted when a hedgeUnitFactory variable set
    /// @param hedgeUnitFactory Address of hedgeUnitFactory contract
    event HedgeUnitFactorySet(address hedgeUnitFactory);

    /// @notice Emitted when a treasury is set
    /// @param treasury Address of treasury contract/address
    event TreasurySet(address treasury);

    modifier onlyManager() {
        if (!hasRole(MANAGER_ROLE, msg.sender)) {
            revert CallerNotManager();
        }
        _;
    }

    modifier onlyUpdaterOrManager() {
        if (!hasRole(RATE_UPDATERS_ROLE, msg.sender) && !hasRole(MANAGER_ROLE, msg.sender)) {
            revert CallerNotManager();
        }
        _;
    }

    constructor() {
        _grantRole(MANAGER_ROLE, msg.sender);
    }

    function _computLiquidatorRoleHash(address account) public view returns (bytes32) {
        return keccak256(abi.encodePacked(BASE_LIQUIDATOR_ROLE, account));
    }

    function grantRole(bytes32 role, address account) public override onlyManager {
        _grantRole(role, account);
    }

    function isTrustedLiquidationExecutor(address liquidationContract, address user) external view returns (bool) {
        return hasRole(_computLiquidatorRoleHash(liquidationContract), user);
    }

    function grantLiquidatorRole(address liquidationContract, address account) external onlyManager {
        _grantRole(_computLiquidatorRoleHash(liquidationContract), account);
    }

    function revokeLiquidatorRole(address liquidationContract, address account) external onlyManager {
        _revokeRole(_computLiquidatorRoleHash(liquidationContract), account);
    }

    function isLiquidationWhitelisted(address liquidationAddress) external view returns (bool) {
        return
            liquidationWhitelist[liquidationAddress] <= block.timestamp && liquidationWhitelist[liquidationAddress] != 0;
    }

    function blacklist(address liquidationAddress) external onlyManager {
        delete liquidationWhitelist[liquidationAddress];
    }

    function whitelist(address liquidationAddress) external onlyManager {
        liquidationWhitelist[liquidationAddress] = block.timestamp + WHITELIST_TIME_DELAY;
    }

    /**
     * @dev Sets new ModuleCore contract address
     * @param _moduleCore new moduleCore contract address
     */
    function setModuleCore(address _moduleCore) external onlyManager {
        if (_moduleCore == address(0)) {
            revert InvalidAddress();
        }
        moduleCore = ModuleCore(_moduleCore);
        emit ModuleCoreSet(_moduleCore);
    }

    function setFlashSwapCore(address _flashSwapRouter) external onlyManager {
        if (_flashSwapRouter == address(0)) {
            revert InvalidAddress();
        }
        flashSwapRouter = IDsFlashSwapCore(_flashSwapRouter);
        emit FlashSwapCoreSet(_flashSwapRouter);
    }

    function setHook(address _hook) external onlyManager {
        if (_hook == address(0)) {
            revert InvalidAddress();
        }
        hook = CorkHook(_hook);
        emit HookSet(_hook);
    }

    function setHedgeUnitFactory(address _hedgeUnitFactory) external onlyManager {
        if (_hedgeUnitFactory == address(0)) {
            revert InvalidAddress();
        }

        hedgeUnitFactory = HedgeUnitFactory(_hedgeUnitFactory);
        emit HedgeUnitFactorySet(_hedgeUnitFactory);
    }

    function setTreasury(address _treasury) external onlyManager {
        if (_treasury == address(0)) {
            revert InvalidAddress();
        }

        treasury = _treasury;

        emit TreasurySet(_treasury);
    }

    function updateAmmBaseFeePercentage(Id id, uint256 newBaseFeePercentage) external onlyManager {
        (address ra,) = moduleCore.underlyingAsset(id);
        (address ct,) = moduleCore.swapAsset(id, moduleCore.lastDsId(id));

        hook.updateBaseFeePercentage(ra, ct, newBaseFeePercentage);
    }

    function updateAmmTreasurySplitPercentage(Id id, uint256 newTreasurySplitPercentage) external onlyManager {
        (address ra,) = moduleCore.underlyingAsset(id);
        (address ct,) = moduleCore.swapAsset(id, moduleCore.lastDsId(id));

        hook.updateTreasurySplitPercentage(ra, ct, newTreasurySplitPercentage);
    }

    function updatePsmBaseRedemptionFeeTreasurySplitPercentage(Id id, uint256 percentage) external onlyManager {
        moduleCore.updatePsmBaseRedemptionFeeTreasurySplitPercentage(id, percentage);
    }

    function updatePsmRepurchaseFeeTreasurySplitPercentage(Id id, uint256 percentage) external onlyManager {
        moduleCore.updatePsmRepurchaseFeeTreasurySplitPercentage(id, percentage);
    }

    function updatePsmRepurchaseFeePercentage(Id id, uint256 percentage) external onlyManager {
        moduleCore.updatePsmRepurchaseFeePercentage(id, percentage);
    }

    function setWithdrawalContract(address _withdrawalContract) external onlyManager {
        moduleCore.setWithdrawalContract(_withdrawalContract);
    }

    /**
     * @dev Initialize Module Core
     * @param pa Address of PA
     * @param ra Address of RA
     * @param initialDsPrice initial price of DS
     */
    function initializeModuleCore(
        address pa,
        address ra,
        uint256 initialDsPrice,
        uint256 expiryInterval
    ) external onlyManager {
<<<<<<< HEAD
        moduleCore.initializeModuleCore(pa, ra, initialDsPrice, _psmBaseRedemptionFeePercentage, expiryInterval);
=======
        moduleCore.initializeModuleCore(pa, ra, initialDsPrice, expiryInterval);
>>>>>>> 213f9fc1
    }

    /**
     * @dev Issues new assets, will auto assign amm fees from the previous issuance
     * for first issuance, separate transaction must be made to set the fees in the AMM
     */
    function issueNewDs(
        Id id,
        uint256 exchangeRates,
        uint256 repurchaseFeePercentage,
        uint256 decayDiscountRateInDays,
        // won't have effect on first issuance
        uint256 rolloverPeriodInblocks,
        uint256 ammLiquidationDeadline
    ) external whenNotPaused onlyManager {
        moduleCore.issueNewDs(
            id,
            exchangeRates,
            repurchaseFeePercentage,
            decayDiscountRateInDays,
            rolloverPeriodInblocks,
            ammLiquidationDeadline
        );

        _autoAssignFees(id);
        _autoAssignTreasurySplitPercentage(id);
    }

    function _autoAssignFees(Id id) internal {
        uint256 currentDsId = moduleCore.lastDsId(id);
        uint256 prevDsId = currentDsId - 1;

        // first issuance, no AMM fees to assign
        if (prevDsId == 0) {
            return;
        }

        // get previous issuance's assets
        (address ra,) = moduleCore.underlyingAsset(id);
        (address ct,) = moduleCore.swapAsset(id, prevDsId);

        // get fees from previous issuance, we won't revert here since the fees can be assigned manually
        // if for some reason the previous issuance AMM is not created for some reason(no LV deposits)
        uint256 prevBaseFee;

        try hook.getFee(ra, ct) returns (uint256 baseFee, uint256) {
            prevBaseFee = baseFee;
        } catch {
            return;
        }

        // assign fees to current issuance
        (ct,) = moduleCore.swapAsset(id, currentDsId);

        // we don't revert here since an edge case would occur where the Lv token circulation is 0 but the issuance continues
        // and in that case the AMM would not have been created yet. This is a rare edge case and the fees can be assigned manually in such cases
        try hook.updateBaseFeePercentage(ra, ct, prevBaseFee) {} catch {}
    }

    function _autoAssignTreasurySplitPercentage(Id id) internal {
        uint256 currentDsId = moduleCore.lastDsId(id);
        uint256 prevDsId = currentDsId - 1;

        // first issuance, no AMM fees to assign
        if (prevDsId == 0) {
            return;
        }

        // get previous issuance's assets
        (address ra,) = moduleCore.underlyingAsset(id);
        (address ct,) = moduleCore.swapAsset(id, prevDsId);

        // get fees from previous issuance, we won't revert here since the fees can be assigned manually
        // if for some reason the previous issuance AMM is not created for some reason(no LV deposits)
        uint256 prevCtSplit;

        try hook.getMarketSnapshot(ra, ct) returns (MarketSnapshot memory snapshot) {
            prevCtSplit = snapshot.treasuryFeePercentage;
        } catch {
            return;
        }

        (ct,) = moduleCore.swapAsset(id, currentDsId);

        // we don't revert here since an edge case would occur where the Lv token circulation is 0 but the issuance continues
        // and in that case the AMM would not have been created yet. This is a rare edge case and the fees can be assigned manually in such cases
        try hook.updateTreasurySplitPercentage(ra, ct, prevCtSplit) {} catch {}
    }

    /**
     * @notice Updates fee rates for psm repurchase
     * @param id id of PSM
     * @param newRepurchaseFeePercentage new value of repurchase fees, make sure it has 18 decimals(e.g 1% = 1e18)
     */
    function updateRepurchaseFeeRate(Id id, uint256 newRepurchaseFeePercentage) external onlyManager {
        moduleCore.updateRepurchaseFeeRate(id, newRepurchaseFeePercentage);
    }

    /**
     * @notice update pausing status of PSM Deposits
     * @param id id of the pair
     * @param isPSMDepositPaused set to true if you want to pause PSM deposits
     */
    function updatePsmDepositsStatus(Id id, bool isPSMDepositPaused) external onlyManager {
        moduleCore.updatePsmDepositsStatus(id, isPSMDepositPaused);
    }

    /**
     * @notice update pausing status of PSM Withdrawals
     * @param id id of the pair
     * @param isPSMWithdrawalPaused set to true if you want to pause PSM withdrawals
     */
    function updatePsmWithdrawalsStatus(Id id, bool isPSMWithdrawalPaused) external onlyManager {
        moduleCore.updatePsmWithdrawalsStatus(id, isPSMWithdrawalPaused);
    }

    /**
     * @notice update pausing status of PSM Repurchases
     * @param id id of the pair
     * @param isPSMRepurchasePaused set to true if you want to pause PSM repurchases
     */
    function updatePsmRepurchasesStatus(Id id, bool isPSMRepurchasePaused) external onlyManager {
        moduleCore.updatePsmRepurchasesStatus(id, isPSMRepurchasePaused);
    }

    /**
     * @notice update pausing status of LV deposits
     * @param id id of the pair
     * @param isLVDepositPaused set to true if you want to pause LV deposits
     */
    function updateLvDepositsStatus(Id id, bool isLVDepositPaused) external onlyManager {
        moduleCore.updateLvDepositsStatus(id, isLVDepositPaused);
    }

    /**
     * @notice update pausing status of LV withdrawals
     * @param id id of the pair
     * @param isLVWithdrawalPaused set to true if you want to pause LV withdrawals
     */
    function updateLvWithdrawalsStatus(Id id, bool isLVWithdrawalPaused) external onlyManager {
        moduleCore.updateLvWithdrawalsStatus(id, isLVWithdrawalPaused);
    }

    /**
     * @notice Updates base redemption fee percentage
     * @param newPsmBaseRedemptionFeePercentage new value of fees, make sure it has 18 decimals(e.g 1% = 1e18)
     */
    function updatePsmBaseRedemptionFeePercentage(Id id, uint256 newPsmBaseRedemptionFeePercentage)
        external
        onlyManager
    {
        moduleCore.updatePsmBaseRedemptionFeePercentage(id, newPsmBaseRedemptionFeePercentage);
    }

    function updateFlashSwapRouterDiscountInDays(Id id, uint256 newDiscountInDays) external onlyManager {
        flashSwapRouter.updateDiscountRateInDdays(id, newDiscountInDays);
    }

    function updateRouterGradualSaleStatus(Id id, bool status) external onlyManager {
        flashSwapRouter.updateGradualSaleStatus(id, status);
    }

    function updateLvStrategyCtSplitPercentage(Id id, uint256 newCtSplitPercentage) external onlyManager {
        IVault(address(moduleCore)).updateCtHeldPercentage(id, newCtSplitPercentage);
    }

    function updateReserveSellPressurePercentage(Id id, uint256 newSellPressurePercentage) external onlyManager {
        flashSwapRouter.updateReserveSellPressurePercentage(id, newSellPressurePercentage);
    }

    function updatePsmRate(Id id, uint256 newRate) external onlyUpdaterOrManager {
        moduleCore.updateRate(id, newRate);
    }

    function useVaultTradeExecutionResultFunds(Id id) external onlyManager {
        moduleCore.useTradeExecutionResultFunds(id);
    }

    function updateHedgeUnitMintCap(address hedgeUnit, uint256 newMintCap) external onlyManager {
        HedgeUnit(hedgeUnit).updateMintCap(newMintCap);
    }

    function deployHedgeUnit(Id id, address pa, address ra, string memory pairName, uint256 mintCap)
        external
        onlyManager
        returns (address)
    {
        return hedgeUnitFactory.deployHedgeUnit(id, pa, ra, pairName, mintCap);
    }

    function deRegisterHedgeUnit(Id id) external onlyManager {
        hedgeUnitFactory.deRegisterHedgeUnit(id);
    }

    function pauseHedgeUnit(address hedgeUnit) external onlyManager {
        HedgeUnit(hedgeUnit).pause();
    }

    function pauseHedgeUnitMinting(address hedgeUnit) external onlyManager {
        HedgeUnit(hedgeUnit).pause();
    }

    function resumeHedgeUnitMinting(address hedgeUnit) external onlyManager {
        HedgeUnit(hedgeUnit).unpause();
    }

    function redeemRaWithDsPaWithHedgeUnit(address hedgeUnit, uint256 amount, uint256 amountDS) external onlyManager {
        HedgeUnit(hedgeUnit).redeemRaWithDsPa(amount, amountDS);
    }

    function buyDsFromHedgeUnit(
        address hedgeUnit,
        uint256 amount,
        uint256 amountOutMin,
        IDsFlashSwapCore.BuyAprroxParams calldata params,
        IDsFlashSwapCore.OffchainGuess calldata offchainGuess
    ) external onlyManager returns (uint256 amountOut) {
        amountOut = HedgeUnit(hedgeUnit).useFunds(amount, amountOutMin, params, offchainGuess);
    }

    /**
     * @notice Pause this contract
     */
    function pause() external onlyManager {
        _pause();
    }

    /**
     * @notice Unpause this contract
     */
    function unpause() external onlyManager {
        _unpause();
    }
}<|MERGE_RESOLUTION|>--- conflicted
+++ resolved
@@ -203,11 +203,7 @@
         uint256 initialDsPrice,
         uint256 expiryInterval
     ) external onlyManager {
-<<<<<<< HEAD
-        moduleCore.initializeModuleCore(pa, ra, initialDsPrice, _psmBaseRedemptionFeePercentage, expiryInterval);
-=======
         moduleCore.initializeModuleCore(pa, ra, initialDsPrice, expiryInterval);
->>>>>>> 213f9fc1
     }
 
     /**
