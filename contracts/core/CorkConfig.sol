// SPDX-License-Identifier: UNLICENSED
pragma solidity ^0.8.0;

import {AccessControl} from "@openzeppelin/contracts/access/AccessControl.sol";
import {Pausable} from "@openzeppelin/contracts/utils/Pausable.sol";
import {Initialize} from "../interfaces/Init.sol";
import {Pair, Id} from "../libraries/Pair.sol";

/// @title CorkConfig - Cork Config Contract
/// @notice Handles configurations
contract CorkConfig is AccessControl, Pausable {
    bytes32 public constant MANAGER_ROLE = keccak256("MANAGER_ROLE");
    Initialize public moduleCore;

    error CallerNotManager();
    error InvalidAddress();

    /// @notice Emitted when a moduleCore variable set 
    /// @param moduleCore Address of Modulecore contract
    event ModuleCoreSet(address moduleCore);

    modifier onlyManager() {
        if (!hasRole(MANAGER_ROLE, msg.sender) && !hasRole(DEFAULT_ADMIN_ROLE, msg.sender)) {
            revert CallerNotManager();
        }
        _;
    }

    constructor() {
        _grantRole(DEFAULT_ADMIN_ROLE, msg.sender);
    }

    /**
     * @dev Sets new ModuleCore contract address
     * @param _moduleCore new moduleCore contract address
     */
    function setModuleCore(address _moduleCore) external onlyManager {
        if (_moduleCore == address(0)) {
            revert InvalidAddress();
        }
        moduleCore = Initialize(_moduleCore);
        emit ModuleCoreSet(_moduleCore);
    }

    /**
     * @dev Initialize Module Core
     */
    function initializeModuleCore(
        address pa,
        address ra,
        uint256 lvFee,
        uint256 lvAmmWaDepositThreshold,
        uint256 lvAmmCtDepositThreshold
    ) external onlyManager {
        moduleCore.initialize(pa, ra, lvFee, lvAmmWaDepositThreshold, lvAmmCtDepositThreshold);
    }

    /**
     * @dev Issues new assets
     */
    function issueNewDs(Id id, uint256 expiry, uint256 exchangeRates, uint256 repurchaseFeePrecentage)
        external
        whenNotPaused
        onlyManager
    {
        moduleCore.issueNewDs(id, expiry, exchangeRates, repurchaseFeePrecentage);
    }

    /**
     * @dev Updates fee rates for psm repurchase
     */
    function updateRepurchaseFeeRate(
        Id id,
        uint256 newRepurchaseFeePrecentage        
    ) external onlyManager {
        moduleCore.updateRepurchaseFeeRate(id, newRepurchaseFeePrecentage);
    }

    /**
     * @dev Updates earlyFeeRedemption rates 
     */
    function updateEarlyRedemptionFeeRate(
        Id id,
        uint256 newEarlyRedemptionFeeRate        
    ) external onlyManager {
        moduleCore.updateEarlyRedemptionFeeRate(id, newEarlyRedemptionFeeRate);
    }

    /**
     * @dev Updates pausing status of PSM and LV pools
     */
    function updatePoolsStatus(
        Id id,
        bool isPSMDepositPaused,
        bool isPSMWithdrawalPaused,
        bool isLVDepositPaused,
        bool isLVWithdrawalPaused
    ) external onlyManager {
        moduleCore.updatePoolsStatus(id, isPSMDepositPaused, isPSMWithdrawalPaused, isLVDepositPaused, isLVWithdrawalPaused);
    }
<<<<<<< HEAD
    
=======

>>>>>>> 4de7b8cb
    /**
     * @dev Pause this contract
     */
    function pause() external onlyManager {
        _pause();
    }

    /**
     * @dev Unpause this contract
     */
    function unpause() external onlyManager {
        _unpause();
    }
}<|MERGE_RESOLUTION|>--- conflicted
+++ resolved
@@ -98,11 +98,7 @@
     ) external onlyManager {
         moduleCore.updatePoolsStatus(id, isPSMDepositPaused, isPSMWithdrawalPaused, isLVDepositPaused, isLVWithdrawalPaused);
     }
-<<<<<<< HEAD
     
-=======
-
->>>>>>> 4de7b8cb
     /**
      * @dev Pause this contract
      */
