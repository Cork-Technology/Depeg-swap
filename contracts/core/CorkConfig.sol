--- conflicted
+++ resolved
@@ -134,9 +134,6 @@
         emit HookSet(_hook);
     }
 
-<<<<<<< HEAD
-    // Fees values is in ether format : 1% = 1 ether
-=======
     function setHedgeUnitFactory(address _hedgeUnitFactory) external onlyManager {
         if (_hedgeUnitFactory == address(0)) {
             revert InvalidAddress();
@@ -146,7 +143,6 @@
         emit HedgeUnitFactorySet(_hedgeUnitFactory);
     }
 
->>>>>>> 0d2dde2a
     function updateAmmBaseFeePercentage(address ra, address ct, uint256 newBaseFeePercentage) external onlyManager {
         hook.updateBaseFeePercentage(ra, ct, newBaseFeePercentage);
     }
