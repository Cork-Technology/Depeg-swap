// SPDX-License-Identifier: BUSL-1.1
pragma solidity ^0.8.24;

import {PsmLibrary} from "../libraries/PsmLib.sol";
import {VaultLibrary} from "../libraries/VaultLib.sol";
import {Id, Pair, PairLibrary} from "../libraries/Pair.sol";
import {IPSMcore} from "../interfaces/IPSMcore.sol";
import {State} from "../libraries/State.sol";
import {ModuleState} from "./ModuleState.sol";
import {Context} from "@openzeppelin/contracts/utils/Context.sol";
import {ICorkHook} from "./../interfaces/UniV4/IMinimalHook.sol";

/**
 * @title PsmCore Abstract Contract
 * @author Cork Team
 * @notice Abstract PsmCore contract provides PSM related logics
 */
abstract contract PsmCore is IPSMcore, ModuleState, Context {
    using PsmLibrary for State;
    using PairLibrary for Pair;

    function updateRate(Id id, uint256 newRate) external onlyConfig {
        State storage state = states[id];
        uint256 previousRate = state.exchangeRate();

        state.updateExchangeRate(newRate);

        emit RateUpdated(id, newRate, previousRate);
    }

    /**
     * @notice returns the fee percentage for repurchasing(1e18 = 1%)
     * @param id the id of PSM
     */
    function repurchaseFee(Id id) external view override returns (uint256) {
        State storage state = states[id];
        return state.repurchaseFeePercentage();
    }

    /**
     * @notice repurchase using RA
     * @param id the id of PSM
     * @param amount the amount of RA to use
     */
    function repurchase(Id id, uint256 amount)
        external
        override
        nonReentrant
        PSMRepurchaseNotPaused(id)
        returns (
            uint256 dsId,
            uint256 receivedPa,
            uint256 receivedDs,
            uint256 feePercentage,
            uint256 fee,
            uint256 exchangeRates
        )
    {
        State storage state = states[id];

        (dsId, receivedPa, receivedDs, feePercentage, fee, exchangeRates) =
            state.repurchase(_msgSender(), amount, getRouterCore(), getAmmRouter());

        emit Repurchased(id, _msgSender(), dsId, amount, receivedPa, receivedDs, feePercentage, fee, exchangeRates);
    }

    /**
     * @notice return the amount of available PA and DS to purchase.
     * @param id the id of PSM
     * @return pa the amount of PA available
     * @return ds the amount of DS available
     * @return dsId the id of the DS available
     */
    function availableForRepurchase(Id id) external view override returns (uint256 pa, uint256 ds, uint256 dsId) {
        State storage state = states[id];
        (pa, ds, dsId) = state.availableForRepurchase();
    }

    /**
     * @notice returns the repurchase rates for a given DS
     * @param id the id of PSM
     */
    function repurchaseRates(Id id) external view returns (uint256 rates) {
        State storage state = states[id];
        rates = state.repurchaseRates();
    }

    /**
     * @notice returns the amount of CT and DS tokens that will be received after deposit
     * @param id the id of PSM
     * @param amount the amount to be deposit
     * @return received the amount of CT/DS received
     * @return _exchangeRate effective exchange rate at time of deposit
     */
    function depositPsm(Id id, uint256 amount)
        external
        override
        onlyInitialized(id)
        PSMDepositNotPaused(id)
        returns (uint256 received, uint256 _exchangeRate)
    {
        State storage state = states[id];
        uint256 dsId;
        (dsId, received, _exchangeRate) = state.deposit(_msgSender(), amount);
        emit PsmDeposited(id, dsId, _msgSender(), amount, received, _exchangeRate);
    }

    function redeemRaWithDs(
        Id id,
        uint256 dsId,
        uint256 amount,
        address redeemer,
        bytes memory rawDsPermitSig,
        uint256 deadline
    )
        external
        override
        nonReentrant
        onlyInitialized(id)
        PSMWithdrawalNotPaused(id)
        returns (uint256 received, uint256 _exchangeRate, uint256 fee)
    {
        if (rawDsPermitSig.length == 0 || deadline == 0) {
            revert InvalidSignature();
        }
        State storage state = states[id];

        (received, _exchangeRate, fee) = state.redeemWithDs(redeemer, amount, dsId, rawDsPermitSig, deadline);

        VaultLibrary.provideLiquidityWithFee(state, fee, getRouterCore(), getAmmRouter());

        emit DsRedeemed(
            id, dsId, redeemer, amount, received, _exchangeRate, state.psm.psmBaseRedemptionFeePercentage, fee
        );
    }

    function redeemRaWithDs(Id id, uint256 dsId, uint256 amount)
        external
        override
        nonReentrant
        onlyInitialized(id)
        PSMWithdrawalNotPaused(id)
        returns (uint256 received, uint256 _exchangeRate, uint256 fee)
    {
        State storage state = states[id];

        (received, _exchangeRate, fee) = state.redeemWithDs(_msgSender(), amount, dsId, bytes(""), 0);

        VaultLibrary.provideLiquidityWithFee(state, fee, getRouterCore(), getAmmRouter());

        emit DsRedeemed(
            id, dsId, _msgSender(), amount, received, _exchangeRate, state.psm.psmBaseRedemptionFeePercentage, fee
        );
    }
 
    /**
     * This determines the rate of how much the user will receive for the amount of asset they want to deposit.
     * for example, if the rate is 1.5, then the user will need to deposit 1.5 token to get 1 CT and DS.
     * @param id the id of the PSM
     */
    function exchangeRate(Id id) external view override returns (uint256 rates) {
        State storage state = states[id];
        rates = state.exchangeRate();
    }

    function redeemWithCT(
        Id id,
        uint256 dsId,
        uint256 amount,
        address redeemer,
        bytes memory rawCtPermitSig,
        uint256 deadline
    )
        external
        override
        nonReentrant
        onlyInitialized(id)
        PSMWithdrawalNotPaused(id)
        returns (uint256 accruedPa, uint256 accruedRa)
    {
        if (rawCtPermitSig.length == 0 || deadline == 0) {
            revert InvalidSignature();
        }        
        State storage state = states[id];

        (accruedPa, accruedRa) = state.redeemWithCt(redeemer, amount, dsId, rawCtPermitSig, deadline);

        emit CtRedeemed(id, dsId, redeemer, amount, accruedPa, accruedRa);
    }

<<<<<<< HEAD
=======
    function redeemWithCT(Id id, uint256 dsId, uint256 amount)
        external
        override
        nonReentrant
        onlyInitialized(id)
        PSMWithdrawalNotPaused(id)
        returns (uint256 accruedPa, uint256 accruedRa)
    {
        State storage state = states[id];

        (accruedPa, accruedRa) = state.redeemWithCt(_msgSender(), amount, dsId, bytes(""), 0);

        emit CtRedeemed(id, dsId, _msgSender(), amount, accruedPa, accruedRa);
    }

    function previewRedeemWithCt(Id id, uint256 dsId, uint256 amount)
        external
        view
        override
        onlyInitialized(id)
        PSMWithdrawalNotPaused(id)
        returns (uint256 paReceived, uint256 raReceived)
    {
        State storage state = states[id];
        (paReceived, raReceived) = state.previewRedeemWithCt(dsId, amount);
    }

>>>>>>> 3a4517c8
    /**
     * @notice returns amount of value locked in LV
     * @param id The PSM id
     */
    function valueLocked(Id id) external view override returns (uint256) {
        State storage state = states[id];
        return state.valueLocked();
    }

    /**
     * @notice returns amount of ra user will get when Redeem RA with CT+DS
     * @param id The PSM id
     * @param amount amount user wants to redeem
     * @param rawDsPermitSig raw signature for DS approval permit
     * @param dsDeadline deadline for DS approval permit signature
     * @param rawCtPermitSig raw signature for CT approval permit
     * @param ctDeadline deadline for CT approval permit signature
     */
    function redeemRaWithCtDs(
        Id id,
        uint256 amount,
        address redeemer,
        bytes memory rawDsPermitSig,
        uint256 dsDeadline,
        bytes memory rawCtPermitSig,
        uint256 ctDeadline
    ) external override nonReentrant PSMWithdrawalNotPaused(id) returns (uint256 ra) {
        if (rawDsPermitSig.length == 0 || dsDeadline == 0 || rawCtPermitSig.length == 0 || ctDeadline == 0) {
            revert InvalidSignature();
        }
        State storage state = states[id];
        ra = state.redeemRaWithCtDs(redeemer, amount, rawDsPermitSig, dsDeadline, rawCtPermitSig, ctDeadline);

        emit Cancelled(id, state.globalAssetIdx, redeemer, ra, amount);
    }

    /**
<<<<<<< HEAD
=======
     * @notice returns amount of ra user will get when Redeem RA with CT+DS
     * @param id The PSM id
     * @param amount amount user wants to redeem
     * @return ra amount of RA user received
     */
    function redeemRaWithCtDs(Id id, uint256 amount)
        external
        override
        nonReentrant
        PSMWithdrawalNotPaused(id)
        returns (uint256 ra)
    {
        State storage state = states[id];

        ra = state.redeemRaWithCtDs(_msgSender(), amount, bytes(""), 0, bytes(""), 0);

        emit Cancelled(id, state.globalAssetIdx, _msgSender(), ra, amount);
    }

    /**
     * @notice returns amount of ra user will get when Redeem RA with CT+DS
     * @param id The PSM id
     * @param amount amount user wants to redeem
     * @return ra amount of RA user will get
     */
    function previewRedeemRaWithCtDs(Id id, uint256 amount)
        external
        view
        override
        PSMWithdrawalNotPaused(id)
        returns (uint256 ra)
    {
        State storage state = states[id];
        ra = amount;
    }

    /**
>>>>>>> 3a4517c8
     * @notice returns base redemption fees (1e18 = 1%)
     */
    function baseRedemptionFee(Id id) external view override returns (uint256) {
        State storage state = states[id];
        return state.psm.psmBaseRedemptionFeePercentage;
    }

    function psmAcceptFlashSwapProfit(Id id, uint256 profit) external onlyFlashSwapRouter {
        State storage state = states[id];
        state.acceptRolloverProfit(profit);
    }

    function rolloverCt(
        Id id,
        address owner,
        uint256 amount,
        uint256 dsId,
        bytes memory rawCtPermitSig,
        uint256 ctDeadline
    )
        external
        PSMDepositNotPaused(id)
        returns (uint256 ctReceived, uint256 dsReceived, uint256 paReceived)
    {
        if (rawCtPermitSig.length == 0 || ctDeadline == 0) {
            revert InvalidSignature();
        }
        State storage state = states[id];
        (ctReceived, dsReceived, paReceived) =
            state.rolloverCt(owner, amount, dsId, getRouterCore(), rawCtPermitSig, ctDeadline);
        emit RolledOver(
            id, state.globalAssetIdx, owner, dsId, amount, dsReceived, ctReceived, paReceived
        );
    }

    function rolloverCt(Id id, address owner, uint256 amount, uint256 dsId)
        external
        PSMDepositNotPaused(id)
        returns (uint256 ctReceived, uint256 dsReceived, uint256 paReceived)
    {
        State storage state = states[id];
        bytes memory signaturePlaceHolder;
        (ctReceived, dsReceived, paReceived) =
            state.rolloverCt(owner, amount, dsId, getRouterCore(), signaturePlaceHolder, 0);
        emit RolledOver(
            id, state.globalAssetIdx, _msgSender(), dsId, amount, dsReceived, ctReceived, paReceived
        );
    }

    function claimAutoSellProfit(Id id, uint256 dsId, uint256 amount)
        external
        nonReentrant
        returns (uint256 profit, uint256 dsReceived)
    {
        State storage state = states[id];
        (profit, dsReceived) = state.claimAutoSellProfit(getRouterCore(), _msgSender(), dsId, amount);
        emit RolloverProfitClaimed(id, dsId, _msgSender(), amount, profit, dsReceived);
    }

    function rolloverProfitRemaining(Id id, uint256 dsId) external view returns (uint256) {
        State storage state = states[id];
        return state.psm.poolArchive[dsId].rolloverClaims[msg.sender];
    }

    function updatePsmAutoSellStatus(Id id, bool status) external {
        State storage state = states[id];
        state.updateAutoSell(_msgSender(), status);
    }

    function psmAutoSellStatus(Id id) external view returns (bool) {
        State storage state = states[id];
        state.autoSellStatus(_msgSender());
    }
}<|MERGE_RESOLUTION|>--- conflicted
+++ resolved
@@ -188,8 +188,6 @@
         emit CtRedeemed(id, dsId, redeemer, amount, accruedPa, accruedRa);
     }
 
-<<<<<<< HEAD
-=======
     function redeemWithCT(Id id, uint256 dsId, uint256 amount)
         external
         override
@@ -205,19 +203,6 @@
         emit CtRedeemed(id, dsId, _msgSender(), amount, accruedPa, accruedRa);
     }
 
-    function previewRedeemWithCt(Id id, uint256 dsId, uint256 amount)
-        external
-        view
-        override
-        onlyInitialized(id)
-        PSMWithdrawalNotPaused(id)
-        returns (uint256 paReceived, uint256 raReceived)
-    {
-        State storage state = states[id];
-        (paReceived, raReceived) = state.previewRedeemWithCt(dsId, amount);
-    }
-
->>>>>>> 3a4517c8
     /**
      * @notice returns amount of value locked in LV
      * @param id The PSM id
@@ -255,8 +240,6 @@
     }
 
     /**
-<<<<<<< HEAD
-=======
      * @notice returns amount of ra user will get when Redeem RA with CT+DS
      * @param id The PSM id
      * @param amount amount user wants to redeem
@@ -277,24 +260,6 @@
     }
 
     /**
-     * @notice returns amount of ra user will get when Redeem RA with CT+DS
-     * @param id The PSM id
-     * @param amount amount user wants to redeem
-     * @return ra amount of RA user will get
-     */
-    function previewRedeemRaWithCtDs(Id id, uint256 amount)
-        external
-        view
-        override
-        PSMWithdrawalNotPaused(id)
-        returns (uint256 ra)
-    {
-        State storage state = states[id];
-        ra = amount;
-    }
-
-    /**
->>>>>>> 3a4517c8
      * @notice returns base redemption fees (1e18 = 1%)
      */
     function baseRedemptionFee(Id id) external view override returns (uint256) {
