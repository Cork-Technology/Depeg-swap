--- conflicted
+++ resolved
@@ -80,16 +80,13 @@
     function depositPsm(
         Id id,
         uint256 amount
-<<<<<<< HEAD
-    )
-        external
-        override
-        onlyInitialized(id)
+    )
+        external
+        override
+        onlyInitialized(id)
+        PSMDepositNotPaused(id)
         returns (uint256 received, uint256 _exchangeRate)
     {
-=======
-    ) external override onlyInitialized(id) PSMDepositNotPaused(id) {
->>>>>>> 4be8cc20
         State storage state = states[id];
         uint256 dsId;
         (dsId, received, _exchangeRate) = state.deposit(_msgSender(), amount);
@@ -156,13 +153,13 @@
         Id id,
         uint256 dsId,
         uint256 amount
-    ) 
-        external 
-        view 
-        override 
-        onlyInitialized(id) 
-        PSMWithdrawalNotPaused(id) 
-        returns (uint256 assets) 
+    )
+        external
+        view
+        override
+        onlyInitialized(id)
+        PSMWithdrawalNotPaused(id)
+        returns (uint256 assets)
     {
         State storage state = states[id];
         assets = state.previewRedeemWithDs(dsId, amount);
@@ -197,7 +194,7 @@
         view
         override
         onlyInitialized(id)
-        PSMWithdrawalNotPaused(id) 
+        PSMWithdrawalNotPaused(id)
         returns (uint256 paReceived, uint256 raReceived)
     {
         State storage state = states[id];
@@ -209,14 +206,15 @@
         return state.valueLocked();
     }
 
-<<<<<<< HEAD
     function redeemRaWithCtDs(
         Id id,
         uint256 amount
-    ) external override returns (uint256 ra, uint256 rates) {
-=======
-    function redeemRaWithCtDs(Id id, uint256 amount) external override PSMWithdrawalNotPaused(id) {
->>>>>>> 4be8cc20
+    )
+        external
+        override
+        PSMWithdrawalNotPaused(id)
+        returns (uint256 ra, uint256 rates)
+    {
         State storage state = states[id];
 
         uint256 dsId;
@@ -229,12 +227,12 @@
     function previewRedeemRaWithCtDs(
         Id id,
         uint256 amount
-    ) 
-        external 
-        view 
-        override 
-        PSMWithdrawalNotPaused(id) 
-        returns (uint256 ra, uint256 rates) 
+    )
+        external
+        view
+        override
+        PSMWithdrawalNotPaused(id)
+        returns (uint256 ra, uint256 rates)
     {
         State storage state = states[id];
         (ra, , rates) = state.previewRedeemRaWithCtDs(amount);
