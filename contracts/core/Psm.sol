pragma solidity ^0.8.24;

import {PsmLibrary} from "../libraries/PsmLib.sol";
import {VaultLibrary} from "../libraries/VaultLib.sol";
import {Id, Pair, PairLibrary} from "../libraries/Pair.sol";
import {IPSMcore} from "../interfaces/IPSMcore.sol";
import {State} from "../libraries/State.sol";
import {ModuleState} from "./ModuleState.sol";
import {Context} from "@openzeppelin/contracts/utils/Context.sol";

/**
 * @title PsmCore Abstract Contract
 * @author Cork Team
 * @notice Abstract PsmCore contract provides PSM related logics
 */
abstract contract PsmCore is IPSMcore, ModuleState, Context {
    using PsmLibrary for State;
    using PairLibrary for Pair;

    /**
     * @notice returns the fee percentage for repurchasing(1e18 = 1%)
     * @param id the id of PSM
     */
    function repurchaseFee(Id id) external view override returns (uint256) {
        State storage state = states[id];
        return state.repurchaseFeePercentage();
    }

    /**
     * @notice repurchase using RA
     * @param id the id of PSM
     * @param amount the amount of RA to use
     */
    function repurchase(Id id, uint256 amount)
        external
        override
        PSMRepurchaseNotPaused(id)
        returns (
            uint256 dsId,
            uint256 receivedPa,
            uint256 receivedDs,
            uint256 feePercentage,
            uint256 fee,
            uint256 exchangeRates
        )
    {
        State storage state = states[id];

        (dsId, receivedPa, receivedDs, feePercentage, fee, exchangeRates) =
            state.repurchase(_msgSender(), amount, getRouterCore(), getAmmRouter());

        emit Repurchased(id, _msgSender(), dsId, amount, receivedPa, receivedDs, feePercentage, fee, exchangeRates);
    }

    function previewRepurchase(Id id, uint256 amount)
        external
        view
        override
        PSMRepurchaseNotPaused(id)
        returns (
            uint256 dsId,
            uint256 receivedPa,
            uint256 receivedDs,
            uint256 feePercentage,
            uint256 fee,
            uint256 exchangeRates
        )
    {
        State storage state = states[id];
        (dsId, receivedPa, receivedDs, feePercentage, fee, exchangeRates,) = state.previewRepurchase(amount);
    }

    /**
     * @notice return the amount of available PA and DS to purchase.
     * @param id the id of PSM
     * @return pa the amount of PA available
     * @return ds the amount of DS available
     * @return dsId the id of the DS available
     */
    function availableForRepurchase(Id id) external view override returns (uint256 pa, uint256 ds, uint256 dsId) {
        State storage state = states[id];
        (pa, ds, dsId) = state.availableForRepurchase();
    }

    /**
     * @notice returns the repurchase rates for a given DS
     * @param id the id of PSM
     */
    function repurchaseRates(Id id) external view returns (uint256 rates) {
        State storage state = states[id];
        rates = state.repurchaseRates();
    }

    /**
     * @notice returns the amount of CT and DS tokens that will be received after deposit
     * @param id the id of PSM
     * @param amount the amount to be deposit
     * @return received the amount of CT/DS received
     * @return _exchangeRate effective exchange rate at time of deposit
     */
    function depositPsm(Id id, uint256 amount)
        external
        override
        onlyInitialized(id)
        PSMDepositNotPaused(id)
        returns (uint256 received, uint256 _exchangeRate)
    {
        State storage state = states[id];
        uint256 dsId;
        (dsId, received, _exchangeRate) = state.deposit(_msgSender(), amount);
        emit PsmDeposited(id, dsId, _msgSender(), amount, received, _exchangeRate);
    }

    /**
     * @notice returns the amount of CT and DS tokens that will be received after deposit
     * @param id the id of PSM
     * @param amount the amount to be deposit
     * @return ctReceived the amount of CT will be received
     * @return dsReceived the amount of DS will be received
     * @return dsId Id of DS
     */
    function previewDepositPsm(Id id, uint256 amount)
        external
        view
        override
        onlyInitialized(id)
        PSMDepositNotPaused(id)
        returns (uint256 ctReceived, uint256 dsReceived, uint256 dsId)
    {
        State storage state = states[id];
        (ctReceived, dsReceived, dsId) = state.previewDeposit(amount);
    }

<<<<<<< HEAD
    function redeemRaWithDs(
        Id id,
        uint256 dsId,
        uint256 amount,
        address redeemer,
        bytes memory rawDsPermitSig,
        uint256 deadline
    )
=======
    function redeemRaWithDs(Id id, uint256 dsId, uint256 amount, address redeemer, bytes memory rawDsPermitSig, uint256 deadline)
        external
        override
        nonReentrant
        onlyInitialized(id)
        PSMWithdrawalNotPaused(id)
        returns (uint256 received, uint256 _exchangeRate, uint256 fee)
    {
        State storage state = states[id];

        (received, _exchangeRate, fee) =
            state.redeemWithDs(redeemer, amount, dsId, rawDsPermitSig, deadline);

        VaultLibrary.allocateFeesToVault(state, fee);

        emit DsRedeemed(id, dsId, redeemer, amount, received, _exchangeRate, state.psm.psmBaseRedemptionFeePercentage, fee);
    }

    function redeemRaWithDs(Id id, uint256 dsId, uint256 amount)
>>>>>>> d8b85690
        external
        override
        nonReentrant
        onlyInitialized(id)
        PSMWithdrawalNotPaused(id)
        returns (uint256 received, uint256 _exchangeRate, uint256 fee)
    {
        State storage state = states[id];

        (received, _exchangeRate, fee) = state.redeemWithDs(redeemer, amount, dsId, rawDsPermitSig, deadline);

        VaultLibrary.allocateFeesToVault(state, fee);

        emit DsRedeemed(
            id, dsId, redeemer, amount, received, _exchangeRate, state.psm.psmBaseRedemptionFeePercentage, fee
        );
    }

    /**
     * This determines the rate of how much the user will receive for the amount of asset they want to deposit.
     * for example, if the rate is 1.5, then the user will need to deposit 1.5 token to get 1 CT and DS.
     * @param id the id of the PSM
     */
    function exchangeRate(Id id) external view override returns (uint256 rates) {
        State storage state = states[id];
        rates = state.exchangeRate();
    }

    function previewRedeemRaWithDs(Id id, uint256 dsId, uint256 amount)
        external
        view
        override
        onlyInitialized(id)
        PSMWithdrawalNotPaused(id)
        returns (uint256 ra, uint256 ds, uint256 fee, uint256 exchangeRates, uint256 feePercentage)
    {
        State storage state = states[id];

        feePercentage = state.psm.psmBaseRedemptionFeePercentage;
        (ra, ds, fee, exchangeRates) = state.previewRedeemWithDs(dsId, amount);
    }

    function redeemWithCT(
        Id id,
        uint256 dsId,
        uint256 amount,
        address redeemer,
        bytes memory rawCtPermitSig,
        uint256 deadline
    )
        external
        override
        nonReentrant
        onlyInitialized(id)
        PSMWithdrawalNotPaused(id)
        returns (uint256 accruedPa, uint256 accruedRa)
    {
        State storage state = states[id];

        (accruedPa, accruedRa) = state.redeemWithCt(redeemer, amount, dsId, rawCtPermitSig, deadline);

        emit CtRedeemed(id, dsId, redeemer, amount, accruedPa, accruedRa);
    }

    function previewRedeemWithCt(Id id, uint256 dsId, uint256 amount)
        external
        view
        override
        onlyInitialized(id)
        PSMWithdrawalNotPaused(id)
        returns (uint256 paReceived, uint256 raReceived)
    {
        State storage state = states[id];
        (paReceived, raReceived) = state.previewRedeemWithCt(dsId, amount);
    }

    /**
     * @notice returns amount of value locked in LV
     * @param id The PSM id
     */
    function valueLocked(Id id) external view override returns (uint256) {
        State storage state = states[id];
        return state.valueLocked();
    }

    /**
     * @notice returns amount of ra user will get when Redeem RA with CT+DS
     * @param id The PSM id
     * @param amount amount user wants to redeem
     * @param rawDsPermitSig raw signature for DS approval permit
     * @param dsDeadline deadline for DS approval permit signature
     * @param rawCtPermitSig raw signature for CT approval permit
     * @param ctDeadline deadline for CT approval permit signature
     */
    function redeemRaWithCtDs(
        Id id,
        uint256 amount,
        address redeemer,
        bytes memory rawDsPermitSig,
        uint256 dsDeadline,
        bytes memory rawCtPermitSig,
        uint256 ctDeadline
    ) external override nonReentrant PSMWithdrawalNotPaused(id) returns (uint256 ra) {
        State storage state = states[id];
        ra = state.redeemRaWithCtDs(redeemer, amount, rawDsPermitSig, dsDeadline, rawCtPermitSig, ctDeadline);

        emit Cancelled(id, state.globalAssetIdx, redeemer, ra, amount);
    }

    /**
     * @notice returns amount of ra user will get when Redeem RA with CT+DS
     * @param id The PSM id
     * @param amount amount user wants to redeem
     * @return ra amount of RA user will get
     */
    function previewRedeemRaWithCtDs(Id id, uint256 amount)
        external
        view
        override
        PSMWithdrawalNotPaused(id)
        returns (uint256 ra)
    {
        State storage state = states[id];
        ra = amount;
    }

    /**
     * @notice returns base redemption fees (1e18 = 1%)
     */
    function baseRedemptionFee(Id id) external view override returns (uint256) {
        State storage state = states[id];
        return state.psm.psmBaseRedemptionFeePercentage;
    }

    function psmAcceptFlashSwapProfit(Id id, uint256 profit) external onlyFlashSwapRouter {
        State storage state = states[id];
        state.acceptRolloverProfit(profit);
    }

    function rolloverCt(
        Id id,
        address owner,
        uint256 amount,
        uint256 dsId,
        bytes memory rawCtPermitSig,
        uint256 ctDeadline
    )
        external
        PSMDepositNotPaused(id)
        returns (uint256 ctReceived, uint256 dsReceived, uint256 _exchangeRate, uint256 paReceived)
    {
        State storage state = states[id];
        (ctReceived, dsReceived, _exchangeRate, paReceived) =
            state.rolloverCt(owner, amount, dsId, getRouterCore(), rawCtPermitSig, ctDeadline);
        emit RolledOver(
            id, state.globalAssetIdx, owner, dsId, amount, dsReceived, ctReceived, paReceived, _exchangeRate
        );
    }

    function claimAutoSellProfit(Id id, uint256 dsId, uint256 amount)
        external
        returns (uint256 profit, uint256 dsReceived)
    {
        State storage state = states[id];
        (profit, dsReceived) = state.claimAutoSellProfit(getRouterCore(), _msgSender(), dsId, amount);
        emit RolloverProfitClaimed(id, dsId, _msgSender(), amount, profit, dsReceived);
    }

    function rolloverProfitRemaining(Id id, uint256 dsId) external view returns (uint256) {
        State storage state = states[id];
        return state.psm.poolArchive[dsId].rolloverClaims[msg.sender];
    }

    function updatePsmAutoSellStatus(Id id, address user, bool status) external {
        State storage state = states[id];
        state.updateAutoSell(user, status);
    }
}<|MERGE_RESOLUTION|>--- conflicted
+++ resolved
@@ -131,7 +131,6 @@
         (ctReceived, dsReceived, dsId) = state.previewDeposit(amount);
     }
 
-<<<<<<< HEAD
     function redeemRaWithDs(
         Id id,
         uint256 dsId,
@@ -140,8 +139,6 @@
         bytes memory rawDsPermitSig,
         uint256 deadline
     )
-=======
-    function redeemRaWithDs(Id id, uint256 dsId, uint256 amount, address redeemer, bytes memory rawDsPermitSig, uint256 deadline)
         external
         override
         nonReentrant
@@ -151,8 +148,7 @@
     {
         State storage state = states[id];
 
-        (received, _exchangeRate, fee) =
-            state.redeemWithDs(redeemer, amount, dsId, rawDsPermitSig, deadline);
+        (received, _exchangeRate, fee) = state.redeemWithDs(redeemer, amount, dsId, rawDsPermitSig, deadline);
 
         VaultLibrary.allocateFeesToVault(state, fee);
 
@@ -160,7 +156,6 @@
     }
 
     function redeemRaWithDs(Id id, uint256 dsId, uint256 amount)
->>>>>>> d8b85690
         external
         override
         nonReentrant
@@ -170,13 +165,11 @@
     {
         State storage state = states[id];
 
-        (received, _exchangeRate, fee) = state.redeemWithDs(redeemer, amount, dsId, rawDsPermitSig, deadline);
+        (received, _exchangeRate, fee) = state.redeemWithDs(_msgSender(), amount, dsId, bytes(""), 0);
 
         VaultLibrary.allocateFeesToVault(state, fee);
 
-        emit DsRedeemed(
-            id, dsId, redeemer, amount, received, _exchangeRate, state.psm.psmBaseRedemptionFeePercentage, fee
-        );
+        emit DsRedeemed(id, dsId, _msgSender(), amount, received, _exchangeRate, state.psm.psmBaseRedemptionFeePercentage, fee);
     }
 
     /**
