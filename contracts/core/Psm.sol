--- conflicted
+++ resolved
@@ -17,12 +17,8 @@
     using PsmLibrary for State;
     using PairLibrary for Pair;
 
-<<<<<<< HEAD
-    function updateRate(Id id, uint256 newRate) external onlyConfig {
-=======
     function updateRate(Id id, uint256 newRate) external {
         onlyConfig();
->>>>>>> 9b13c1ca
         State storage state = states[id];
         uint256 previousRate = state.exchangeRate();
 
@@ -270,12 +266,8 @@
         return state.psm.psmBaseRedemptionFeePercentage;
     }
 
-<<<<<<< HEAD
-    function psmAcceptFlashSwapProfit(Id id, uint256 profit) external onlyFlashSwapRouter {
-=======
     function psmAcceptFlashSwapProfit(Id id, uint256 profit) external {
         onlyFlashSwapRouter();
->>>>>>> 9b13c1ca
         State storage state = states[id];
         state.acceptRolloverProfit(profit);
     }
