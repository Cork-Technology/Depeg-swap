--- conflicted
+++ resolved
@@ -8,7 +8,6 @@
 import {State} from "../libraries/State.sol";
 import {ModuleState} from "./ModuleState.sol";
 import {Context} from "@openzeppelin/contracts/utils/Context.sol";
-import {ICorkHook} from "./../interfaces/UniV4/IMinimalHook.sol";
 
 /**
  * @title PsmCore Abstract Contract
@@ -104,11 +103,7 @@
         emit PsmDeposited(id, dsId, _msgSender(), amount, received, _exchangeRate);
     }
 
-<<<<<<< HEAD
     function redeemRaWithDsPa(
-=======
-    function redeemRaWithDs(
->>>>>>> 7264d8e6
         Id id,
         uint256 dsId,
         uint256 amount,
@@ -124,16 +119,9 @@
         }
         State storage state = states[id];
 
-<<<<<<< HEAD
         (received, _exchangeRate, fee, dsUsed) =
             state.redeemWithDs(redeemer, amount, dsId, rawDsPermitSig, deadline, getTreasuryAddress());
 
-=======
-        (received, _exchangeRate, fee, dsUsed) = state.redeemWithDs(redeemer, amount, dsId, rawDsPermitSig, deadline);
-
-        VaultLibrary.allocateFeesToVault(state, fee);
-
->>>>>>> 7264d8e6
         emit DsRedeemed(
             id, dsId, redeemer, amount, dsUsed, received, _exchangeRate, state.psm.psmBaseRedemptionFeePercentage, fee
         );
@@ -147,22 +135,12 @@
     {
         onlyInitialized(id);
         PSMWithdrawalNotPaused(id);
-<<<<<<< HEAD
-=======
-
-        State storage state = states[id];
-
-        (received, _exchangeRate, fee, dsUsed) = state.redeemWithDs(_msgSender(), amount, dsId, bytes(""), 0);
->>>>>>> 7264d8e6
-
-        State storage state = states[id];
-
-<<<<<<< HEAD
+
+        State storage state = states[id];
+
         (received, _exchangeRate, fee, dsUsed) =
             state.redeemWithDs(_msgSender(), amount, dsId, bytes(""), 0, getTreasuryAddress());
 
-=======
->>>>>>> 7264d8e6
         emit DsRedeemed(
             id,
             dsId,
@@ -186,11 +164,7 @@
         rates = state.exchangeRate();
     }
 
-<<<<<<< HEAD
     function redeemWithExpiredCt(
-=======
-    function redeemWithCT(
->>>>>>> 7264d8e6
         Id id,
         uint256 dsId,
         uint256 amount,
@@ -271,11 +245,7 @@
      * @param amount amount user wants to redeem
      * @return ra amount of RA user received
      */
-<<<<<<< HEAD
     function returnRaWithCtDs(Id id, uint256 amount) external override nonReentrant returns (uint256 ra) {
-=======
-    function redeemRaWithCtDs(Id id, uint256 amount) external override nonReentrant returns (uint256 ra) {
->>>>>>> 7264d8e6
         PSMWithdrawalNotPaused(id);
 
         State storage state = states[id];
@@ -315,19 +285,11 @@
         }
         State storage state = states[id];
         (ctReceived, dsReceived, paReceived) =
-<<<<<<< HEAD
             state.rolloverExpiredCt(owner, amount, dsId, getRouterCore(), rawCtPermitSig, ctDeadline);
         emit RolledOver(id, state.globalAssetIdx, owner, dsId, amount, dsReceived, ctReceived, paReceived);
     }
 
     function rolloverExpiredCt(Id id, uint256 amount, uint256 dsId)
-=======
-            state.rolloverCt(owner, amount, dsId, getRouterCore(), rawCtPermitSig, ctDeadline);
-        emit RolledOver(id, state.globalAssetIdx, owner, dsId, amount, dsReceived, ctReceived, paReceived);
-    }
-
-    function rolloverCt(Id id, uint256 amount, uint256 dsId)
->>>>>>> 7264d8e6
         external
         returns (uint256 ctReceived, uint256 dsReceived, uint256 paReceived)
     {
@@ -336,11 +298,7 @@
         State storage state = states[id];
         bytes memory signaturePlaceHolder;
         (ctReceived, dsReceived, paReceived) =
-<<<<<<< HEAD
             state.rolloverExpiredCt(_msgSender(), amount, dsId, getRouterCore(), signaturePlaceHolder, 0);
-=======
-            state.rolloverCt(_msgSender(), amount, dsId, getRouterCore(), signaturePlaceHolder, 0);
->>>>>>> 7264d8e6
         emit RolledOver(id, state.globalAssetIdx, _msgSender(), dsId, amount, dsReceived, ctReceived, paReceived);
     }
 
@@ -368,7 +326,6 @@
         State storage state = states[id];
         state.autoSellStatus(_msgSender());
     }
-<<<<<<< HEAD
 
     function updatePsmBaseRedemptionFeeTreasurySplitPercentage(Id id, uint256 percentage) external {
         onlyConfig();
@@ -387,6 +344,4 @@
         State storage state = states[id];
         state.psm.repurchaseFeePercentage = percentage;
     }
-=======
->>>>>>> 7264d8e6
 }