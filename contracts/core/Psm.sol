// SPDX-License-Identifier: UNLICENSED
pragma solidity ^0.8.0;
import "../libraries/PsmLib.sol";
import "../libraries/Pair.sol";
import "../interfaces/IPSMcore.sol";
import "../libraries/State.sol";
import "./ModuleState.sol";
import "../interfaces/IRates.sol";
import "../interfaces/IRepurchase.sol";
import "@openzeppelin/contracts/utils/Context.sol";

abstract contract PsmCore is IPSMcore, ModuleState, Context {
    using PsmLibrary for State;
    using PairLibrary for Pair;

    function repurchaseFee(Id id) external view override returns (uint256) {
        State storage state = states[id];
        return state.repurchaseFeePrecentage();
    }

    function repurchase(Id id, uint256 amount) external override {
        State storage state = states[id];
        (
            uint256 dsId,
            uint256 received,
            uint256 feePrecentage,
            uint256 fee,
            uint256 exchangeRates
        ) = state.repurchase(
                _msgSender(),
                amount,
                getRouterCore(),
                getAmmRouter()
            );

        emit Repurchased(
            id,
            _msgSender(),
            dsId,
            amount,
            received,
            feePrecentage,
            fee,
            exchangeRates
        );
    }

    function previewRepurchase(
        Id id,
        uint256 amount
    )
        external
        view
        override
        returns (
            uint256 dsId,
            uint256 received,
            uint256 feePrecentage,
            uint256 fee,
            uint256 exchangeRates
        )
    {
        State storage state = states[id];
        (dsId, received, feePrecentage, fee, exchangeRates, ) = state
            .previewRepurchase(amount);
    }

    function availableForRepurchase(
        Id id
    ) external view override returns (uint256 pa, uint256 ds, uint256 dsId) {
        State storage state = states[id];
        (pa, ds, dsId) = state.availableForRepurchase();
    }

    function repurchaseRates(Id id) external view returns (uint256 rates) {
        State storage state = states[id];
        rates = state.repurchaseRates();
    }

    function depositPsm(
        Id id,
        uint256 amount
    )
        external
        override
        onlyInitialized(id)
        PSMDepositNotPaused(id)
        returns (uint256 received, uint256 _exchangeRate)
    {
        State storage state = states[id];
        uint256 dsId;
        (dsId, received, _exchangeRate) = state.deposit(_msgSender(), amount);
        emit PsmDeposited(
            id,
            dsId,
            _msgSender(),
            amount,
            received,
            _exchangeRate
        );
    }

    function previewDepositPsm(
        Id id,
        uint256 amount
    )
        external
        view
        override
        onlyInitialized(id)
        PSMDepositNotPaused(id)
        returns (uint256 ctReceived, uint256 dsReceived, uint256 dsId)
    {
        State storage state = states[id];
        (ctReceived, dsReceived, dsId) = state.previewDeposit(amount);
    }

    function redeemRaWithDs(
        Id id,
        uint256 dsId,
        uint256 amount,
        bytes memory rawDsPermitSig,
        uint256 deadline
    ) external override nonReentrant onlyInitialized(id) PSMWithdrawalNotPaused(id) {
        State storage state = states[id];

        (uint256 received, uint256 _exchangeRate) = state.redeemWithDs(
            _msgSender(),
            amount,
            dsId,
            rawDsPermitSig,
            deadline
        );

        emit DsRedeemed(
            id,
            dsId,
            _msgSender(),
            amount,
            received,
            _exchangeRate
        );
    }

    function redeemRaWithDs(
        Id id,
        uint256 dsId,
        uint256 amount
    ) external override nonReentrant onlyInitialized(id) PSMWithdrawalNotPaused(id) {
        State storage state = states[id];

        (uint256 received, uint256 _exchangeRate) = state.redeemWithDs(
            _msgSender(),
            amount,
            dsId
        );

        emit DsRedeemed(
            id,
            dsId,
            _msgSender(),
            amount,
            received,
            _exchangeRate
        );
    }

    function exchangeRate(
        Id id
    ) external view override returns (uint256 rates) {
        State storage state = states[id];
        rates = state.exchangeRate();
    }

    function previewRedeemRaWithDs(
        Id id,
        uint256 dsId,
        uint256 amount
    )
        external
        view
        override
        onlyInitialized(id)
        PSMWithdrawalNotPaused(id)
        returns (uint256 assets)
    {
        State storage state = states[id];
        assets = state.previewRedeemWithDs(dsId, amount);
    }

    function redeemWithCT(
        Id id,
        uint256 dsId,
        uint256 amount,
        bytes memory rawCtPermitSig,
        uint256 deadline
    ) external override nonReentrant onlyInitialized(id) PSMWithdrawalNotPaused(id) {
        State storage state = states[id];

        (uint256 accruedPa, uint256 accruedRa) = state.redeemWithCt(
            _msgSender(),
            amount,
            dsId,
            rawCtPermitSig,
            deadline
        );

        emit CtRedeemed(id, dsId, _msgSender(), amount, accruedPa, accruedRa);
    }

    function redeemWithCT(
        Id id,
        uint256 dsId,
        uint256 amount
    ) external override nonReentrant onlyInitialized(id) PSMWithdrawalNotPaused(id) {
        State storage state = states[id];

        (uint256 accruedPa, uint256 accruedRa) = state.redeemWithCt(
            _msgSender(),
            amount,
            dsId
        );

        emit CtRedeemed(id, dsId, _msgSender(), amount, accruedPa, accruedRa);
    }

    function previewRedeemWithCt(
        Id id,
        uint256 dsId,
        uint256 amount
    )
        external
        view
        override
        onlyInitialized(id)
        PSMWithdrawalNotPaused(id)
        returns (uint256 paReceived, uint256 raReceived)
    {
        State storage state = states[id];
        (paReceived, raReceived) = state.previewRedeemWithCt(dsId, amount);
    }

    function valueLocked(Id id) external view override returns (uint256) {
        State storage state = states[id];
        return state.valueLocked();
    }

    function redeemRaWithCtDs(
        Id id,
<<<<<<< HEAD
        uint256 amount
    )
        external
        override
        PSMWithdrawalNotPaused(id)
        returns (uint256 ra, uint256 rates)
    {
=======
        uint256 amount,
        bytes memory rawDsPermitSig,
        uint256 dsDeadline,
        bytes memory rawCtPermitSig,
        uint256 ctDeadline
    ) external override nonReentrant PSMWithdrawalNotPaused(id) {
        State storage state = states[id];
        (uint256 ra, uint256 dsId, uint256 rates) = state.redeemRaWithCtDs(
            _msgSender(),
            amount,
            rawDsPermitSig,
            dsDeadline,
            rawCtPermitSig,
            ctDeadline
        );

        emit Cancelled(id, dsId, _msgSender(), ra, amount, rates);
    }

    function redeemRaWithCtDs(
        Id id, 
        uint256 amount
    ) external override nonReentrant PSMWithdrawalNotPaused(id) {
>>>>>>> 168bd91f
        State storage state = states[id];

        uint256 dsId;

        (ra, dsId, rates) = state.redeemRaWithCtDs(_msgSender(), amount);

        emit Cancelled(id, dsId, _msgSender(), ra, amount, rates);
    }

    function previewRedeemRaWithCtDs(
        Id id,
        uint256 amount
    )
        external
        view
        override
        PSMWithdrawalNotPaused(id)
        returns (uint256 ra, uint256 rates)
    {
        State storage state = states[id];
        (ra, , rates) = state.previewRedeemRaWithCtDs(amount);
    }
}<|MERGE_RESOLUTION|>--- conflicted
+++ resolved
@@ -247,15 +247,6 @@
 
     function redeemRaWithCtDs(
         Id id,
-<<<<<<< HEAD
-        uint256 amount
-    )
-        external
-        override
-        PSMWithdrawalNotPaused(id)
-        returns (uint256 ra, uint256 rates)
-    {
-=======
         uint256 amount,
         bytes memory rawDsPermitSig,
         uint256 dsDeadline,
@@ -279,7 +270,6 @@
         Id id, 
         uint256 amount
     ) external override nonReentrant PSMWithdrawalNotPaused(id) {
->>>>>>> 168bd91f
         State storage state = states[id];
 
         uint256 dsId;
