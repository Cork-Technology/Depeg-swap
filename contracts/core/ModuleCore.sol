--- conflicted
+++ resolved
@@ -95,14 +95,9 @@
 
         address lv = assetsFactory.deployLv(ra, pa, address(this), expiryInterval);
 
-<<<<<<< HEAD
-        PsmLibrary.initialize(state, key, psmBaseRedemptionFeePercentage);
-        VaultLibrary.initialize(state.vault, lv, ra, initialArp);
-=======
         PsmLibrary.initialize(state, key);
         VaultLibrary.initialize(state.vault, lv, ra, initialArp);
         
->>>>>>> 213f9fc1
         emit InitializedModuleCore(id, pa, ra, lv, expiryInterval);
     }
 
