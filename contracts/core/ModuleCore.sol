--- conflicted
+++ resolved
@@ -76,12 +76,6 @@
         return PairLibrary.initalize(pa, ra, initialArp, expiry, exchangeRateProvider).toId();
     }
 
-<<<<<<< HEAD
-    function initializeModuleCore(address pa, address ra, uint256 initialArp, uint256 expiryInterval)
-        external
-        override
-    {
-=======
     function initializeModuleCore(
         address pa,
         address ra,
@@ -89,16 +83,11 @@
         uint256 expiryInterval,
         address exchangeRateProvider
     ) external override {
->>>>>>> bb1bd016
         onlyConfig();
         if (expiryInterval == 0) {
             revert InvalidExpiry();
         }
-<<<<<<< HEAD
-        Pair memory key = PairLibrary.initalize(pa, ra, expiryInterval);
-=======
         Pair memory key = PairLibrary.initalize(pa, ra, initialArp, expiryInterval, exchangeRateProvider);
->>>>>>> bb1bd016
         Id id = key.toId();
 
         State storage state = states[id];
