// SPDX-License-Identifier: BUSL-1.1
pragma solidity ^0.8.24;

import {OwnableUpgradeable} from "@openzeppelin/contracts-upgradeable/access/OwnableUpgradeable.sol";
import {UUPSUpgradeable} from "@openzeppelin/contracts-upgradeable/proxy/utils/UUPSUpgradeable.sol";
import {PsmLibrary} from "../libraries/PsmLib.sol";
import {VaultLibrary, VaultConfigLibrary} from "../libraries/VaultLib.sol";
import {Id, Pair, PairLibrary} from "../libraries/Pair.sol";
import {IAssetFactory} from "../interfaces/IAssetFactory.sol";
import {State} from "../libraries/State.sol";
import {PsmCore} from "./Psm.sol";
import {VaultCore} from "./Vault.sol";
import {Initialize} from "../interfaces/Init.sol";
import {Context} from "@openzeppelin/contracts/utils/Context.sol";
import {ContextUpgradeable} from "@openzeppelin/contracts-upgradeable/utils/ContextUpgradeable.sol";
import {AmmId, toAmmId} from "Cork-Hook/lib/State.sol";

/**
 * @title ModuleCore Contract
 * @author Cork Team
 * @notice Modulecore contract for integrating abstract modules like PSM and Vault contracts
 */
contract ModuleCore is OwnableUpgradeable, UUPSUpgradeable, PsmCore, Initialize, VaultCore {
    /// @notice __gap variable to prevent storage collisions
    uint256[49] __gap;

    using PsmLibrary for State;
    using PairLibrary for Pair;

    constructor() {
        _disableInitializers();
    }

    /// @notice Initializer function for upgradeable contracts
<<<<<<< HEAD
    function initialize(address _swapAssetFactory, address _ammHook, address _flashSwapRouter, address _config)
        external
        initializer
    {
        if (
            _swapAssetFactory == address(0) || _ammHook == address(0) || _flashSwapRouter == address(0)
                || _config == address(0)
=======
    function initialize(
        address _swapAssetFactory,
        address _ammHook,
        address _flashSwapRouter,
        address _config
    ) external initializer {
        if (
            _swapAssetFactory == address(0) || _ammHook == address(0) || _flashSwapRouter == address(0)
                || _config == address(0) 
>>>>>>> 7264d8e6
        ) {
            revert ZeroAddress();
        }

        __Ownable_init(msg.sender);
        __UUPSUpgradeable_init();
        initializeModuleState(_swapAssetFactory, _ammHook, _flashSwapRouter, _config);
    }

<<<<<<< HEAD
    function setWithdrawalContract(address _withdrawalContract) external {
        onlyConfig();

=======
    function setWithdrawalContract(address _withdrawalContract) external  {
        onlyConfig();
        
>>>>>>> 7264d8e6
        _setWithdrawalContract(_withdrawalContract);
    }

    /// @notice Authorization function for UUPS proxy upgrades
    function _authorizeUpgrade(address newImplementation) internal override onlyOwner {}

    function _msgSender() internal view override(ContextUpgradeable, Context) returns (address) {
        return super._msgSender();
    }

    function _msgData() internal view override(ContextUpgradeable, Context) returns (bytes calldata) {
        return super._msgData();
    }

    function _contextSuffixLength() internal view override(ContextUpgradeable, Context) returns (uint256) {
        return super._contextSuffixLength();
    }

    function getId(address pa, address ra, uint256 expiryInterva) external pure returns (Id) {
        return PairLibrary.initalize(pa, ra, expiryInterva).toId();
    }

    function initializeModuleCore(
        address pa,
        address ra,
<<<<<<< HEAD
        uint256 initialArp,
=======
        uint256 lvFee,
        uint256 initialArp,
        uint256 psmBaseRedemptionFeePercentage,
>>>>>>> 7264d8e6
        uint256 expiryInterval
    ) external override {
        onlyConfig();

        Pair memory key = PairLibrary.initalize(pa, ra, expiryInterval);
        Id id = key.toId();

        State storage state = states[id];

        if (state.isInitialized()) {
            revert AlreadyInitialized();
        }

        IAssetFactory assetsFactory = IAssetFactory(SWAP_ASSET_FACTORY);

        address lv = assetsFactory.deployLv(ra, pa, address(this), expiryInterval);

<<<<<<< HEAD
        PsmLibrary.initialize(state, key);
        VaultLibrary.initialize(state.vault, lv, ra, initialArp);
        
=======
        PsmLibrary.initialize(state, key, psmBaseRedemptionFeePercentage);
        VaultLibrary.initialize(state.vault, lv, lvFee, ra, initialArp);
>>>>>>> 7264d8e6
        emit InitializedModuleCore(id, pa, ra, lv, expiryInterval);
    }

    function issueNewDs(
        Id id,
        uint256 exchangeRates,
        uint256 repurchaseFeePercentage,
        uint256 decayDiscountRateInDays,
        // won't have effect on first issuance
        uint256 rolloverPeriodInblocks,
        uint256 ammLiquidationDeadline
    ) external override {
        onlyConfig();
        onlyInitialized(id);

        if (repurchaseFeePercentage > PsmLibrary.MAX_ALLOWED_FEES) {
            revert InvalidFees();
        }

        State storage state = states[id];

        Pair storage info = state.info;

        (address ct, address ds) = IAssetFactory(SWAP_ASSET_FACTORY).deploySwapAssets(
            info.ra, state.info.pa, address(this), info.expiryInterval, exchangeRates, state.globalAssetIdx + 1
        );

        // avoid stack to deep error
        _initOnNewIssuance(id, repurchaseFeePercentage, ct, ds, info.expiryInterval);
        // avoid stack to deep error
        getRouterCore().setDecayDiscountAndRolloverPeriodOnNewIssuance(
            id, decayDiscountRateInDays, rolloverPeriodInblocks
        );
        VaultLibrary.onNewIssuance(
            state, state.globalAssetIdx - 1, getRouterCore(), getAmmRouter(), ammLiquidationDeadline
        );
    }

    function _initOnNewIssuance(Id id, uint256 repurchaseFeePercentage, address ct, address ds, uint256 _expiryInterval)
        internal
    {
        State storage state = states[id];

        address ra = state.info.ra;
        uint256 prevIdx = state.globalAssetIdx++;
        uint256 idx = state.globalAssetIdx;

        PsmLibrary.onNewIssuance(state, ct, ds, idx, prevIdx, repurchaseFeePercentage);

        // TODO : must handle changes in flash swap router later
        getRouterCore().onNewIssuance(id, idx, ds, ra, ct);

        // TODO : place holder, must change to the id later
        emit Issued(id, idx, block.timestamp + _expiryInterval, ds, ct, AmmId.unwrap(toAmmId(ra, ct)));
    }

    function updateRepurchaseFeeRate(Id id, uint256 newRepurchaseFeePercentage) external {
        onlyConfig();

        State storage state = states[id];
        PsmLibrary.updateRepurchaseFeePercentage(state, newRepurchaseFeePercentage);

        emit RepurchaseFeeRateUpdated(id, newRepurchaseFeePercentage);
    }

<<<<<<< HEAD
=======
    function updateEarlyRedemptionFeeRate(Id id, uint256 newEarlyRedemptionFeeRate) external {
        onlyConfig();

        State storage state = states[id];
        VaultConfigLibrary.updateFee(state.vault.config, newEarlyRedemptionFeeRate);

        emit EarlyRedemptionFeeRateUpdated(id, newEarlyRedemptionFeeRate);
    }

>>>>>>> 7264d8e6
    /**
     * @notice update pausing status of PSM Deposits
     * @param id id of the pair
     * @param isPSMDepositPaused set to true if you want to pause PSM deposits
     */
<<<<<<< HEAD
    function updatePsmDepositsStatus(Id id, bool isPSMDepositPaused) external {
=======
    function updatePsmDepositsStatus(
        Id id,
        bool isPSMDepositPaused
    ) external {
>>>>>>> 7264d8e6
        onlyConfig();
        State storage state = states[id];
        PsmLibrary.updatePsmDepositsStatus(state, isPSMDepositPaused);
        emit PsmDepositsStatusUpdated(id, isPSMDepositPaused);
    }

    /**
     * @notice update pausing status of PSM Withdrawals
     * @param id id of the pair
     * @param isPSMWithdrawalPaused set to true if you want to pause PSM withdrawals
     */
<<<<<<< HEAD
    function updatePsmWithdrawalsStatus(Id id, bool isPSMWithdrawalPaused) external {
=======
    function updatePsmWithdrawalsStatus(
        Id id,
        bool isPSMWithdrawalPaused
    ) external {
>>>>>>> 7264d8e6
        onlyConfig();
        State storage state = states[id];
        PsmLibrary.updatePsmWithdrawalsStatus(state, isPSMWithdrawalPaused);
        emit PsmWithdrawalsStatusUpdated(id, isPSMWithdrawalPaused);
    }

    /**
     * @notice update pausing status of PSM Repurchases
     * @param id id of the pair
     * @param isPSMRepurchasePaused set to true if you want to pause PSM repurchases
     */
<<<<<<< HEAD
    function updatePsmRepurchasesStatus(Id id, bool isPSMRepurchasePaused) external {
=======
    function updatePsmRepurchasesStatus(
        Id id,
        bool isPSMRepurchasePaused
    ) external {
>>>>>>> 7264d8e6
        onlyConfig();
        State storage state = states[id];
        PsmLibrary.updatePsmRepurchasesStatus(state, isPSMRepurchasePaused);
        emit PsmRepurchasesStatusUpdated(id, isPSMRepurchasePaused);
    }

    /**
     * @notice update pausing status of LV deposits
     * @param id id of the pair
     * @param isLVDepositPaused set to true if you want to pause LV deposits
     */
<<<<<<< HEAD
    function updateLvDepositsStatus(Id id, bool isLVDepositPaused) external {
=======
    function updateLvDepositsStatus(
        Id id,
        bool isLVDepositPaused
    ) external {
>>>>>>> 7264d8e6
        onlyConfig();
        State storage state = states[id];
        VaultLibrary.updateLvDepositsStatus(state, isLVDepositPaused);
        emit LvDepositsStatusUpdated(id, isLVDepositPaused);
    }

    /**
     * @notice update pausing status of LV withdrawals
     * @param id id of the pair
     * @param isLVWithdrawalPaused set to true if you want to pause LV withdrawals
     */
<<<<<<< HEAD
    function updateLvWithdrawalsStatus(Id id, bool isLVWithdrawalPaused) external {
=======
    function updateLvWithdrawalsStatus(
        Id id,
        bool isLVWithdrawalPaused
    ) external {
>>>>>>> 7264d8e6
        onlyConfig();

        State storage state = states[id];
        VaultLibrary.updateLvWithdrawalsStatus(state, isLVWithdrawalPaused);
        emit LvWithdrawalsStatusUpdated(id, isLVWithdrawalPaused);
    }

    /**
     * @notice Get the last DS id issued for a given module, the returned DS doesn't guarantee to be active
     * @param id The current module id
     * @return dsId The current effective DS id
     *
     */
    function lastDsId(Id id) external view override returns (uint256 dsId) {
        return states[id].globalAssetIdx;
    }

    /**
     * @notice returns the address of the underlying RA and PA token
     * @param id the id of PSM
     * @return ra address of the underlying RA token
     * @return pa address of the underlying PA token
     */
    function underlyingAsset(Id id) external view override returns (address ra, address pa) {
        (ra, pa) = states[id].info.underlyingAsset();
    }

    /**
     * @notice returns the address of CT and DS associated with a certain DS id
     * @param id the id of PSM
     * @param dsId the DS id
     * @return ct address of the CT token
     * @return ds address of the DS token
     */
    function swapAsset(Id id, uint256 dsId) external view override returns (address ct, address ds) {
        ct = states[id].ds[dsId].ct;
        ds = states[id].ds[dsId]._address;
    }

    /**
     * @notice update value of PSMBaseRedemption fees
     * @param newPsmBaseRedemptionFeePercentage new value of fees
     */
    function updatePsmBaseRedemptionFeePercentage(Id id, uint256 newPsmBaseRedemptionFeePercentage) external {
        onlyConfig();

        if (newPsmBaseRedemptionFeePercentage > PsmLibrary.MAX_ALLOWED_FEES) {
            revert InvalidFees();
        }
        State storage state = states[id];
        PsmLibrary.updatePSMBaseRedemptionFeePercentage(state, newPsmBaseRedemptionFeePercentage);
        emit PsmBaseRedemptionFeePercentageUpdated(id, newPsmBaseRedemptionFeePercentage);
    }

    function expiry(Id id) external view override returns (uint256 _expiry) {
        _expiry = PsmLibrary.nextExpiry(states[id]);
    }
}<|MERGE_RESOLUTION|>--- conflicted
+++ resolved
@@ -32,7 +32,6 @@
     }
 
     /// @notice Initializer function for upgradeable contracts
-<<<<<<< HEAD
     function initialize(address _swapAssetFactory, address _ammHook, address _flashSwapRouter, address _config)
         external
         initializer
@@ -40,17 +39,6 @@
         if (
             _swapAssetFactory == address(0) || _ammHook == address(0) || _flashSwapRouter == address(0)
                 || _config == address(0)
-=======
-    function initialize(
-        address _swapAssetFactory,
-        address _ammHook,
-        address _flashSwapRouter,
-        address _config
-    ) external initializer {
-        if (
-            _swapAssetFactory == address(0) || _ammHook == address(0) || _flashSwapRouter == address(0)
-                || _config == address(0) 
->>>>>>> 7264d8e6
         ) {
             revert ZeroAddress();
         }
@@ -60,15 +48,9 @@
         initializeModuleState(_swapAssetFactory, _ammHook, _flashSwapRouter, _config);
     }
 
-<<<<<<< HEAD
     function setWithdrawalContract(address _withdrawalContract) external {
         onlyConfig();
 
-=======
-    function setWithdrawalContract(address _withdrawalContract) external  {
-        onlyConfig();
-        
->>>>>>> 7264d8e6
         _setWithdrawalContract(_withdrawalContract);
     }
 
@@ -94,13 +76,7 @@
     function initializeModuleCore(
         address pa,
         address ra,
-<<<<<<< HEAD
         uint256 initialArp,
-=======
-        uint256 lvFee,
-        uint256 initialArp,
-        uint256 psmBaseRedemptionFeePercentage,
->>>>>>> 7264d8e6
         uint256 expiryInterval
     ) external override {
         onlyConfig();
@@ -118,14 +94,9 @@
 
         address lv = assetsFactory.deployLv(ra, pa, address(this), expiryInterval);
 
-<<<<<<< HEAD
         PsmLibrary.initialize(state, key);
         VaultLibrary.initialize(state.vault, lv, ra, initialArp);
         
-=======
-        PsmLibrary.initialize(state, key, psmBaseRedemptionFeePercentage);
-        VaultLibrary.initialize(state.vault, lv, lvFee, ra, initialArp);
->>>>>>> 7264d8e6
         emit InitializedModuleCore(id, pa, ra, lv, expiryInterval);
     }
 
@@ -191,31 +162,12 @@
         emit RepurchaseFeeRateUpdated(id, newRepurchaseFeePercentage);
     }
 
-<<<<<<< HEAD
-=======
-    function updateEarlyRedemptionFeeRate(Id id, uint256 newEarlyRedemptionFeeRate) external {
-        onlyConfig();
-
-        State storage state = states[id];
-        VaultConfigLibrary.updateFee(state.vault.config, newEarlyRedemptionFeeRate);
-
-        emit EarlyRedemptionFeeRateUpdated(id, newEarlyRedemptionFeeRate);
-    }
-
->>>>>>> 7264d8e6
     /**
      * @notice update pausing status of PSM Deposits
      * @param id id of the pair
      * @param isPSMDepositPaused set to true if you want to pause PSM deposits
      */
-<<<<<<< HEAD
     function updatePsmDepositsStatus(Id id, bool isPSMDepositPaused) external {
-=======
-    function updatePsmDepositsStatus(
-        Id id,
-        bool isPSMDepositPaused
-    ) external {
->>>>>>> 7264d8e6
         onlyConfig();
         State storage state = states[id];
         PsmLibrary.updatePsmDepositsStatus(state, isPSMDepositPaused);
@@ -227,14 +179,7 @@
      * @param id id of the pair
      * @param isPSMWithdrawalPaused set to true if you want to pause PSM withdrawals
      */
-<<<<<<< HEAD
     function updatePsmWithdrawalsStatus(Id id, bool isPSMWithdrawalPaused) external {
-=======
-    function updatePsmWithdrawalsStatus(
-        Id id,
-        bool isPSMWithdrawalPaused
-    ) external {
->>>>>>> 7264d8e6
         onlyConfig();
         State storage state = states[id];
         PsmLibrary.updatePsmWithdrawalsStatus(state, isPSMWithdrawalPaused);
@@ -246,14 +191,7 @@
      * @param id id of the pair
      * @param isPSMRepurchasePaused set to true if you want to pause PSM repurchases
      */
-<<<<<<< HEAD
     function updatePsmRepurchasesStatus(Id id, bool isPSMRepurchasePaused) external {
-=======
-    function updatePsmRepurchasesStatus(
-        Id id,
-        bool isPSMRepurchasePaused
-    ) external {
->>>>>>> 7264d8e6
         onlyConfig();
         State storage state = states[id];
         PsmLibrary.updatePsmRepurchasesStatus(state, isPSMRepurchasePaused);
@@ -265,14 +203,7 @@
      * @param id id of the pair
      * @param isLVDepositPaused set to true if you want to pause LV deposits
      */
-<<<<<<< HEAD
     function updateLvDepositsStatus(Id id, bool isLVDepositPaused) external {
-=======
-    function updateLvDepositsStatus(
-        Id id,
-        bool isLVDepositPaused
-    ) external {
->>>>>>> 7264d8e6
         onlyConfig();
         State storage state = states[id];
         VaultLibrary.updateLvDepositsStatus(state, isLVDepositPaused);
@@ -284,14 +215,7 @@
      * @param id id of the pair
      * @param isLVWithdrawalPaused set to true if you want to pause LV withdrawals
      */
-<<<<<<< HEAD
     function updateLvWithdrawalsStatus(Id id, bool isLVWithdrawalPaused) external {
-=======
-    function updateLvWithdrawalsStatus(
-        Id id,
-        bool isLVWithdrawalPaused
-    ) external {
->>>>>>> 7264d8e6
         onlyConfig();
 
         State storage state = states[id];
