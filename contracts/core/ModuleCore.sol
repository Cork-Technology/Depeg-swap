// SPDX-License-Identifier: BUSL-1.1
pragma solidity ^0.8.24;

import {OwnableUpgradeable} from "@openzeppelin/contracts-upgradeable/access/OwnableUpgradeable.sol";
import {UUPSUpgradeable} from "@openzeppelin/contracts-upgradeable/proxy/utils/UUPSUpgradeable.sol";
import {PsmLibrary} from "../libraries/PsmLib.sol";
import {VaultLibrary} from "../libraries/VaultLib.sol";
import {Id, Pair, PairLibrary} from "../libraries/Pair.sol";
import {IAssetFactory} from "../interfaces/IAssetFactory.sol";
import {State} from "../libraries/State.sol";
import {PsmCore} from "./Psm.sol";
import {VaultCore} from "./Vault.sol";
import {Initialize} from "../interfaces/Init.sol";
import {Context} from "@openzeppelin/contracts/utils/Context.sol";
import {ContextUpgradeable} from "@openzeppelin/contracts-upgradeable/utils/ContextUpgradeable.sol";
import {AmmId, toAmmId} from "Cork-Hook/lib/State.sol";

/**
 * @title ModuleCore Contract
 * @author Cork Team
 * @notice Modulecore contract for integrating abstract modules like PSM and Vault contracts
 */
contract ModuleCore is OwnableUpgradeable, UUPSUpgradeable, PsmCore, Initialize, VaultCore {
    /// @notice __gap variable to prevent storage collisions
    uint256[49] __gap;

    using PsmLibrary for State;
    using PairLibrary for Pair;

    constructor() {
        _disableInitializers();
    }

    /// @notice Initializer function for upgradeable contracts
    function initialize(
        address _swapAssetFactory,
        address _ammHook,
        address _flashSwapRouter,
        address _config
    ) external initializer {
        if (_swapAssetFactory == address(0) || _ammHook == address(0) || _flashSwapRouter == address(0) || _config == address(0)) {
            revert ZeroAddress();
        }

        __Ownable_init(msg.sender);
        __UUPSUpgradeable_init();
        initializeModuleState(_swapAssetFactory, _ammHook, _flashSwapRouter, _config);
    }

<<<<<<< HEAD
    function setWithdrawalContract(address _withdrawalContract) external onlyConfig {
=======
    function setWithdrawalContract(address _withdrawalContract) external  {
        onlyConfig();
>>>>>>> 9b13c1ca
        _setWithdrawalContract(_withdrawalContract);
    }

    /// @notice Authorization function for UUPS proxy upgrades
    function _authorizeUpgrade(address newImplementation) internal override onlyOwner {}

    function _msgSender() internal view override(ContextUpgradeable, Context) returns (address) {
        return super._msgSender();
    }

    function _msgData() internal view override(ContextUpgradeable, Context) returns (bytes calldata) {
        return super._msgData();
    }

    function _contextSuffixLength() internal view override(ContextUpgradeable, Context) returns (uint256) {
        return super._contextSuffixLength();
    }

    function getId(address pa, address ra, uint256 expiryInterva) external pure returns (Id) {
        return PairLibrary.initalize(pa, ra, expiryInterva).toId();
    }

    function initializeModuleCore(
        address pa,
        address ra,
        uint256 initialArp,
        uint256 expiryInterval
<<<<<<< HEAD
    )
        external
        override
        onlyConfig
    {
=======
    ) external override {
        onlyConfig();
>>>>>>> 9b13c1ca
        if(expiryInterval == 0) {
            revert InvalidExpiry();
        }
        Pair memory key = PairLibrary.initalize(pa, ra, expiryInterval);
        Id id = key.toId();

        State storage state = states[id];

        if (state.isInitialized()) {
            revert AlreadyInitialized();
        }

        IAssetFactory assetsFactory = IAssetFactory(SWAP_ASSET_FACTORY);

        address lv = assetsFactory.deployLv(ra, pa, address(this), expiryInterval);

        PsmLibrary.initialize(state, key);
        VaultLibrary.initialize(state.vault, lv, ra, initialArp);
        
        emit InitializedModuleCore(id, pa, ra, lv, expiryInterval);
    }

    function issueNewDs(
        Id id,
        uint256 exchangeRates,
        uint256 decayDiscountRateInDays,
        // won't have effect on first issuance
        uint256 rolloverPeriodInblocks,
        uint256 ammLiquidationDeadline
    ) external override onlyConfig {
        onlyInitialized(id);

        State storage state = states[id];

        Pair storage info = state.info;

        (address ct, address ds) = IAssetFactory(SWAP_ASSET_FACTORY).deploySwapAssets(
            info.ra, state.info.pa, address(this), info.expiryInterval, exchangeRates, state.globalAssetIdx + 1
        );

        // avoid stack to deep error
        _initOnNewIssuance(id, ct, ds, info.expiryInterval);
        // avoid stack to deep error
        getRouterCore().setDecayDiscountAndRolloverPeriodOnNewIssuance(
            id, decayDiscountRateInDays, rolloverPeriodInblocks
        );
        VaultLibrary.onNewIssuance(
            state, state.globalAssetIdx - 1, getRouterCore(), getAmmRouter(), ammLiquidationDeadline
        );
    }

    function _initOnNewIssuance(
        Id id,
        address ct,
        address ds,
        uint256 _expiryInterval
    ) internal {
        State storage state = states[id];

        address ra = state.info.ra;
        uint256 prevIdx = state.globalAssetIdx;
        uint256 idx = ++state.globalAssetIdx;

        PsmLibrary.onNewIssuance(state, ct, ds, idx, prevIdx);

        // TODO : must handle changes in flash swap router later
        getRouterCore().onNewIssuance(id, idx, ds, ra, ct);

        // TODO : place holder, must change to the id later
        emit Issued(id, idx, block.timestamp + _expiryInterval, ds, ct, AmmId.unwrap(toAmmId(ra, ct)));
    }

<<<<<<< HEAD
    function updateRepurchaseFeeRate(Id id, uint256 newRepurchaseFeePercentage) external onlyConfig {
=======
    function updateRepurchaseFeeRate(Id id, uint256 newRepurchaseFeePercentage) external {
        onlyConfig();
>>>>>>> 9b13c1ca
        State storage state = states[id];
        PsmLibrary.updateRepurchaseFeePercentage(state, newRepurchaseFeePercentage);

        emit RepurchaseFeeRateUpdated(id, newRepurchaseFeePercentage);
    }

    /**
     * @notice update pausing status of PSM Deposits
     * @param id id of the pair
     * @param isPSMDepositPaused set to true if you want to pause PSM deposits
     */
    function updatePsmDepositsStatus(
        Id id,
        bool isPSMDepositPaused
    ) external onlyConfig {
        State storage state = states[id];
        PsmLibrary.updatePsmDepositsStatus(state, isPSMDepositPaused);
        emit PsmDepositsStatusUpdated(id, isPSMDepositPaused);
    }

    /**
     * @notice update pausing status of PSM Withdrawals
     * @param id id of the pair
     * @param isPSMWithdrawalPaused set to true if you want to pause PSM withdrawals
     */
    function updatePsmWithdrawalsStatus(
        Id id,
        bool isPSMWithdrawalPaused
    ) external onlyConfig {
        State storage state = states[id];
        PsmLibrary.updatePsmWithdrawalsStatus(state, isPSMWithdrawalPaused);
        emit PsmWithdrawalsStatusUpdated(id, isPSMWithdrawalPaused);
    }

    /**
     * @notice update pausing status of PSM Repurchases
     * @param id id of the pair
     * @param isPSMRepurchasePaused set to true if you want to pause PSM repurchases
     */
    function updatePsmRepurchasesStatus(
        Id id,
        bool isPSMRepurchasePaused
    ) external onlyConfig {
        State storage state = states[id];
        PsmLibrary.updatePsmRepurchasesStatus(state, isPSMRepurchasePaused);
        emit PsmRepurchasesStatusUpdated(id, isPSMRepurchasePaused);
    }

    /**
     * @notice update pausing status of LV deposits
     * @param id id of the pair
     * @param isLVDepositPaused set to true if you want to pause LV deposits
     */
    function updateLvDepositsStatus(
        Id id,
        bool isLVDepositPaused
    ) external onlyConfig {
        State storage state = states[id];
        VaultLibrary.updateLvDepositsStatus(state, isLVDepositPaused);
        emit LvDepositsStatusUpdated(id, isLVDepositPaused);
    }

    /**
     * @notice update pausing status of LV withdrawals
     * @param id id of the pair
     * @param isLVWithdrawalPaused set to true if you want to pause LV withdrawals
     */
    function updateLvWithdrawalsStatus(
        Id id,
        bool isLVWithdrawalPaused
<<<<<<< HEAD
    ) external onlyConfig {
=======
    ) external {
        onlyConfig();
>>>>>>> 9b13c1ca
        State storage state = states[id];
        VaultLibrary.updateLvWithdrawalsStatus(state, isLVWithdrawalPaused);
        emit LvWithdrawalsStatusUpdated(id, isLVWithdrawalPaused);
    }

    /**
     * @notice Get the last DS id issued for a given module, the returned DS doesn't guarantee to be active
     * @param id The current module id
     * @return dsId The current effective DS id
     *
     */
    function lastDsId(Id id) external view override returns (uint256 dsId) {
        return states[id].globalAssetIdx;
    }

    /**
     * @notice returns the address of the underlying RA and PA token
     * @param id the id of PSM
     * @return ra address of the underlying RA token
     * @return pa address of the underlying PA token
     */
    function underlyingAsset(Id id) external view override returns (address ra, address pa) {
        (ra, pa) = states[id].info.underlyingAsset();
    }

    /**
     * @notice returns the address of CT and DS associated with a certain DS id
     * @param id the id of PSM
     * @param dsId the DS id
     * @return ct address of the CT token
     * @return ds address of the DS token
     */
    function swapAsset(Id id, uint256 dsId) external view override returns (address ct, address ds) {
        ct = states[id].ds[dsId].ct;
        ds = states[id].ds[dsId]._address;
    }

    /**
     * @notice update value of PSMBaseRedemption fees
     * @param newPsmBaseRedemptionFeePercentage new value of fees
     */
<<<<<<< HEAD
    function updatePsmBaseRedemptionFeePercentage(Id id, uint256 newPsmBaseRedemptionFeePercentage)
        external
        onlyConfig
    {
=======
    function updatePsmBaseRedemptionFeePercentage(Id id, uint256 newPsmBaseRedemptionFeePercentage) external {
        onlyConfig();
>>>>>>> 9b13c1ca
        State storage state = states[id];
        PsmLibrary.updatePSMBaseRedemptionFeePercentage(state, newPsmBaseRedemptionFeePercentage);
        emit PsmBaseRedemptionFeePercentageUpdated(id, newPsmBaseRedemptionFeePercentage);
    }

    function expiry(Id id) external view override returns (uint256 expiry) {
        expiry = PsmLibrary.nextExpiry(states[id]);
    }
}<|MERGE_RESOLUTION|>--- conflicted
+++ resolved
@@ -47,12 +47,8 @@
         initializeModuleState(_swapAssetFactory, _ammHook, _flashSwapRouter, _config);
     }
 
-<<<<<<< HEAD
-    function setWithdrawalContract(address _withdrawalContract) external onlyConfig {
-=======
     function setWithdrawalContract(address _withdrawalContract) external  {
         onlyConfig();
->>>>>>> 9b13c1ca
         _setWithdrawalContract(_withdrawalContract);
     }
 
@@ -80,16 +76,8 @@
         address ra,
         uint256 initialArp,
         uint256 expiryInterval
-<<<<<<< HEAD
-    )
-        external
-        override
-        onlyConfig
-    {
-=======
     ) external override {
         onlyConfig();
->>>>>>> 9b13c1ca
         if(expiryInterval == 0) {
             revert InvalidExpiry();
         }
@@ -162,12 +150,8 @@
         emit Issued(id, idx, block.timestamp + _expiryInterval, ds, ct, AmmId.unwrap(toAmmId(ra, ct)));
     }
 
-<<<<<<< HEAD
-    function updateRepurchaseFeeRate(Id id, uint256 newRepurchaseFeePercentage) external onlyConfig {
-=======
     function updateRepurchaseFeeRate(Id id, uint256 newRepurchaseFeePercentage) external {
         onlyConfig();
->>>>>>> 9b13c1ca
         State storage state = states[id];
         PsmLibrary.updateRepurchaseFeePercentage(state, newRepurchaseFeePercentage);
 
@@ -238,12 +222,8 @@
     function updateLvWithdrawalsStatus(
         Id id,
         bool isLVWithdrawalPaused
-<<<<<<< HEAD
-    ) external onlyConfig {
-=======
     ) external {
         onlyConfig();
->>>>>>> 9b13c1ca
         State storage state = states[id];
         VaultLibrary.updateLvWithdrawalsStatus(state, isLVWithdrawalPaused);
         emit LvWithdrawalsStatusUpdated(id, isLVWithdrawalPaused);
@@ -285,15 +265,8 @@
      * @notice update value of PSMBaseRedemption fees
      * @param newPsmBaseRedemptionFeePercentage new value of fees
      */
-<<<<<<< HEAD
-    function updatePsmBaseRedemptionFeePercentage(Id id, uint256 newPsmBaseRedemptionFeePercentage)
-        external
-        onlyConfig
-    {
-=======
     function updatePsmBaseRedemptionFeePercentage(Id id, uint256 newPsmBaseRedemptionFeePercentage) external {
         onlyConfig();
->>>>>>> 9b13c1ca
         State storage state = states[id];
         PsmLibrary.updatePSMBaseRedemptionFeePercentage(state, newPsmBaseRedemptionFeePercentage);
         emit PsmBaseRedemptionFeePercentageUpdated(id, newPsmBaseRedemptionFeePercentage);
