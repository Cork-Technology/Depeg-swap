--- conflicted
+++ resolved
@@ -182,23 +182,13 @@
         emit FundsUsed(msg.sender, dsId, amount, result.amountOut);
     }
 
-<<<<<<< HEAD
     function redeemRaWithDsPa(uint256 amountPa, uint256 amountDs) external autoUpdateDS onlyOwner {
-        uint256 dsId = moduleCore.lastDsId(id);
-
-        ds.approve(address(moduleCore), amountDs);
-        pa.approve(address(moduleCore), amountPa);
-
-        moduleCore.redeemRaWithDsPa(id, dsId, amountPa);
-=======
-    function redeemRaWithDsPa(uint256 amount, uint256 amountDs) external autoUpdateDS onlyOwner {
         uint256 dsId = MODULE_CORE.lastDsId(id);
 
         ds.approve(address(MODULE_CORE), amountDs);
-        pa.approve(address(MODULE_CORE), amount);
-
-        MODULE_CORE.redeemRaWithDsPa(id, dsId, amount);
->>>>>>> 435b86af
+        pa.approve(address(MODULE_CORE), amountPa);
+
+        MODULE_CORE.redeemRaWithDsPa(id, dsId, amountPa);
 
         // auto pause
         _pause();
