--- conflicted
+++ resolved
@@ -20,10 +20,10 @@
 import {TransferHelper} from "./../../libraries/TransferHelper.sol";
 import {PermitChecker} from "../../libraries/PermitChecker.sol";
 
-    struct DSData {
-        address dsAddress;
-        uint256 totalDeposited;
-    }
+struct DSData {
+    address dsAddress;
+    uint256 totalDeposited;
+}
 
 /**
  * @title HedgeUnit
@@ -83,9 +83,9 @@
         address _config,
         address _flashSwapRouter
     )
-    ERC20(string(abi.encodePacked("Hedge Unit - ", _pairName)), string(abi.encodePacked("HU - ", _pairName)))
-    ERC20Permit(string(abi.encodePacked("Hedge Unit - ", _pairName)))
-    Ownable(_config)
+        ERC20(string(abi.encodePacked("Hedge Unit - ", _pairName)), string(abi.encodePacked("HU - ", _pairName)))
+        ERC20Permit(string(abi.encodePacked("Hedge Unit - ", _pairName)))
+        Ownable(_config)
     {
         MODULE_CORE = ModuleCore(_moduleCore);
         id = _id;
@@ -129,8 +129,8 @@
 
     function _sync() internal autoUpdateDS {
         dsReserve = ds.balanceOf(address(this));
-        paReserve = pa.balanceOf(address(this));
-        raReserve = ra.balanceOf(address(this));
+        paReserve = PA.balanceOf(address(this));
+        raReserve = RA.balanceOf(address(this));
     }
 
     function sync() external autoUpdateDS {
@@ -148,29 +148,20 @@
         return Asset(dsAdd);
     }
 
-<<<<<<< HEAD
+    function latestDs() external view returns (address) {
+        return address(_fetchLatestDS());
+    }
+
     function getReserves() external view returns (uint256 _dsReserves, uint256 _paReserves, uint256 _raReserves) {
         _dsReserves = dsReserve;
         _paReserves = paReserve;
         _raReserves = raReserve;
-=======
-    function latestDs() external view returns (address) {
-        return address(_fetchLatestDS());
-    }
-
-    function getReserves() external view returns (uint256 dsReserves, uint256 paReserves, uint256 raReserves) {
-        Asset _ds = _fetchLatestDS();
-
-        dsReserves = _ds.balanceOf(address(this));
-        paReserves = PA.balanceOf(address(this));
-        raReserves = RA.balanceOf(address(this));
->>>>>>> c267acf3
     }
 
     function requestLiquidationFunds(uint256 amount, address token)
-    external
-    onlyLiquidationContract
-    onlyValidToken(token)
+        external
+        onlyLiquidationContract
+        onlyValidToken(token)
     {
         uint256 balance = IERC20(token).balanceOf(address(this));
 
@@ -189,21 +180,12 @@
         emit FundsReceived(msg.sender, token, amount);
     }
 
-<<<<<<< HEAD
-    function useFunds(uint256 amount, uint256 amountOutMin, IDsFlashSwapCore.BuyAprroxParams calldata params)
-    external
-    autoUpdateDS
-    onlyOwnerOrLiquidator
-    returns (uint256 amountOut)
-    {
-=======
     function useFunds(
         uint256 amount,
         uint256 amountOutMin,
         IDsFlashSwapCore.BuyAprroxParams calldata params,
         IDsFlashSwapCore.OffchainGuess calldata offchainGuess
     ) external autoUpdateDS onlyOwnerOrLiquidator returns (uint256 amountOut) {
->>>>>>> c267acf3
         uint256 dsId = MODULE_CORE.lastDsId(id);
         IERC20(RA).safeIncreaseAllowance(address(FLASHSWAP_ROUTER), amount);
 
@@ -211,7 +193,7 @@
             FLASHSWAP_ROUTER.swapRaforDs(id, dsId, amount, amountOutMin, params, offchainGuess);
 
         amountOut = result.amountOut;
-        
+
         emit FundsUsed(msg.sender, dsId, amount, result.amountOut);
     }
 
@@ -268,25 +250,11 @@
     }
 
     function _selfRaReserve() internal view returns (uint256) {
-<<<<<<< HEAD
-        return _tokenNativeDecimalsToFixed(ra.balanceOf(address(this)), ra);
+        return TransferHelper.tokenNativeDecimalsToFixed(RA.balanceOf(address(this)), RA);
     }
 
     function _selfDsReserve() internal view returns (uint256) {
         return dsReserve;
-    }
-
-    function _transferNormalize(ERC20 token, address _to, uint256 _amount) internal {
-        uint256 amount = _fixedToTokenNativeDecimals(_amount, token);
-        IERC20(token).safeTransfer(_to, amount);
-    }
-
-    function _transferFromNormalize(ERC20 token, address _from, uint256 _amount) internal {
-        uint256 amount = _fixedToTokenNativeDecimals(_amount, token);
-        IERC20(token).safeTransferFrom(_from, address(this), amount);
-=======
-        return TransferHelper.tokenNativeDecimalsToFixed(RA.balanceOf(address(this)), RA);
->>>>>>> c267acf3
     }
 
     function _transferDs(address _to, uint256 _amount) internal {
@@ -324,12 +292,12 @@
      * @return paAmount The amount of pa tokens used to mint HedgeUnit tokens.
      */
     function mint(uint256 amount)
-    external
-    whenNotPaused
-    nonReentrant
-    autoUpdateDS
-    autoSync
-    returns (uint256 dsAmount, uint256 paAmount)
+        external
+        whenNotPaused
+        nonReentrant
+        autoUpdateDS
+        autoSync
+        returns (uint256 dsAmount, uint256 paAmount)
     {
         (dsAmount, paAmount) = __mint(msg.sender, amount);
     }
@@ -346,8 +314,7 @@
         {
             uint256 paReserve = _selfPaReserve();
 
-            (dsAmount, paAmount) =
-            HedgeUnitMath.previewMint(amount, paReserve, _selfDsReserve(), totalSupply());
+            (dsAmount, paAmount) = HedgeUnitMath.previewMint(amount, paReserve, _selfDsReserve(), totalSupply());
 
             paAmount = TransferHelper.fixedToTokenNativeDecimals(paAmount, PA);
         }
@@ -364,16 +331,6 @@
         emit Mint(minter, amount);
     }
 
-<<<<<<< HEAD
-    function mint(uint256 amount, bytes memory rawDsPermitSig, uint256 deadline)
-    external
-    whenNotPaused
-    nonReentrant
-    autoUpdateDS
-    autoSync
-    returns (uint256 dsAmount, uint256 paAmount)
-    {
-=======
     // if pa do not support permit, then user can still use this function with only ds permit and manual approval on the PA side
     function mint(
         address minter,
@@ -381,7 +338,7 @@
         bytes calldata rawDsPermitSig,
         bytes calldata rawPaPermitSig,
         uint256 deadline
-    ) external whenNotPaused nonReentrant autoUpdateDS returns (uint256 dsAmount, uint256 paAmount) {
+    ) external whenNotPaused nonReentrant autoUpdateDS autoSync returns (uint256 dsAmount, uint256 paAmount) {
         if (rawDsPermitSig.length == 0 || rawPaPermitSig.length == 0 || deadline == 0) {
             revert InvalidSignature();
         }
@@ -390,7 +347,6 @@
             revert PermitNotSupported();
         }
 
->>>>>>> c267acf3
         (dsAmount, paAmount) = previewMint(amount);
 
         Signature memory sig = MinimalSignatureHelper.split(rawDsPermitSig);
@@ -413,17 +369,10 @@
      * @return paAmount The amount of PA tokens received for dissolving the specified amount of HedgeUnit tokens.
      * @return raAmount The amount of RA tokens received for dissolving the specified amount of HedgeUnit tokens.
      */
-<<<<<<< HEAD
-    function previewDissolve(uint256 amount)
-    public
-    view
-    returns (uint256 dsAmount, uint256 paAmount, uint256 raAmount)
-=======
     function previewBurn(address dissolver, uint256 amount)
         public
         view
         returns (uint256 dsAmount, uint256 paAmount, uint256 raAmount)
->>>>>>> c267acf3
     {
         if (amount == 0 || amount > balanceOf(dissolver)) {
             revert InvalidAmount();
@@ -442,24 +391,28 @@
      * @custom:reverts EnforcedPause if minting is currently paused.
      * @custom:reverts InvalidAmount if the user has insufficient HedgeUnit balance.
      */
-<<<<<<< HEAD
-    function dissolve(uint256 amount)
-    external
-    whenNotPaused
-    nonReentrant
-    autoUpdateDS
-    autoSync
-    returns (uint256 dsAmount, uint256 paAmount, uint256 raAmount)
-    {
-        (dsAmount, paAmount, raAmount) = _dissolve(amount);
-=======
-    function burnFrom(address account, uint256 amount) public override whenNotPaused nonReentrant autoUpdateDS {
-        _burnHU(account, amount);
->>>>>>> c267acf3
-    }
-
-    function burn(uint256 amount) public override whenNotPaused nonReentrant autoUpdateDS {
-        _burnHU(msg.sender, amount);
+    function burnFrom(address account, uint256 amount)
+        public
+        override
+        whenNotPaused
+        nonReentrant
+        autoUpdateDS
+        autoSync
+        returns (uint256 dsAmount, uint256 paAmount, uint256 raAmount)
+    {
+        return _burnHU(account, amount);
+    }
+
+    function burn(uint256 amount)
+        public
+        override
+        whenNotPaused
+        nonReentrant
+        autoUpdateDS
+        autoSync
+        returns (uint256 dsAmount, uint256 paAmount, uint256 raAmount)
+    {
+        return _burnHU(msg.sender, amount);
     }
 
     function _burnHU(address dissolver, uint256 amount)
