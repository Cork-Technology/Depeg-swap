--- conflicted
+++ resolved
@@ -385,13 +385,9 @@
         internal
         returns (uint256 dsAmount, uint256 paAmount, uint256 raAmount)
     {
-<<<<<<< HEAD
-        (dsAmount, paAmount, raAmount) = previewDissolve(dissolver, amount);
-=======
         (dsAmount, paAmount, raAmount) = previewBurn(dissolver, amount);
 
         _burnFrom(dissolver, amount);
->>>>>>> 213f9fc1
 
         TransferHelper.transferNormalize(pa, dissolver, paAmount);
         _transferDs(dissolver, dsAmount);
