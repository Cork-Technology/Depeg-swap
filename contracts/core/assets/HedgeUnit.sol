--- conflicted
+++ resolved
@@ -192,11 +192,7 @@
         ds.approve(address(moduleCore), amountDs);
         pa.approve(address(moduleCore), amountPa);
 
-<<<<<<< HEAD
-        moduleCore.redeemRaWithDs(id, dsId, amountPa);
-=======
-        moduleCore.redeemRaWithDsPa(id, dsId, amount);
->>>>>>> c772a3aa
+        moduleCore.redeemRaWithDsPa(id, dsId, amountPa);
 
         // auto pause
         _pause();
