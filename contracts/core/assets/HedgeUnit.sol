// SPDX-License-Identifier: BUSL-1.1
pragma solidity ^0.8.24;

// TODO : support permit
import {Ownable} from "@openzeppelin/contracts/access/Ownable.sol";
import {Pausable} from "@openzeppelin/contracts/utils/Pausable.sol";
import {ERC20Burnable} from "@openzeppelin/contracts/token/ERC20/extensions/ERC20Burnable.sol";
import {ERC20, IERC20Permit} from "@openzeppelin/contracts/token/ERC20/extensions/ERC20Permit.sol";
import {ReentrancyGuardTransient} from "@openzeppelin/contracts/utils/ReentrancyGuardTransient.sol";
import {SafeERC20, IERC20} from "@openzeppelin/contracts/token/ERC20/utils/SafeERC20.sol";
import {IHedgeUnit} from "../../interfaces/IHedgeUnit.sol";
import {Id} from "../../libraries/Pair.sol";
import {Asset} from "./Asset.sol";
import {HedgeUnitMath} from "./../../libraries/HedgeUnitMath.sol";
import {CorkConfig} from "./../CorkConfig.sol";
import {IHedgeUnitLiquidation} from "./../../interfaces/IHedgeUnitLiquidation.sol";
import {IDsFlashSwapCore} from "./../../interfaces/IDsFlashSwapRouter.sol";
import {ModuleCore} from "./../ModuleCore.sol";
import {ERC20Permit} from "@openzeppelin/contracts/token/ERC20/extensions/ERC20Permit.sol";
import {Signature, MinimalSignatureHelper} from "./../../libraries/SignatureHelperLib.sol";
import {TransferHelper} from "./../../libraries/TransferHelper.sol";
import {PermitChecker} from "../../libraries/PermitChecker.sol";

struct DSData {
    address dsAddress;
    uint256 totalDeposited;
}

/**
 * @title HedgeUnit
 * @notice This contract allows minting and dissolving HedgeUnit tokens in exchange for two underlying assets.
 * @dev The contract uses OpenZeppelin's ERC20, ReentrancyGuardTransient,Pausable and Ownable modules.
 */
contract HedgeUnit is
    ERC20Permit,
    ReentrancyGuardTransient,
    Ownable,
    Pausable,
    IHedgeUnit,
    IHedgeUnitLiquidation,
    ERC20Burnable
{
    string public constant DS_PERMIT_MINT_TYPEHASH = "mint(uint256 amount)";

    using SafeERC20 for IERC20;

    CorkConfig public immutable CONFIG;
    IDsFlashSwapCore public immutable FLASHSWAP_ROUTER;
    ModuleCore public immutable MODULE_CORE;

    /// @notice The ERC20 token representing the PA asset.
    ERC20 public immutable PA;
    ERC20 public immutable RA;

    Id public id;

    /// @notice The ERC20 token representing the ds asset.
    Asset internal ds;

    /// @notice Maximum supply cap for minting HedgeUnit tokens.
    uint256 public mintCap;

    DSData[] public dsHistory;
    mapping(address => uint256) private dsIndexMap;

    /**
     * @dev Constructor that sets the DS and pa tokens and initializes the mint cap.
     * @param _moduleCore Address of the moduleCore.
     * @param _pa Address of the pa token.
     * @param _pairName Name of the HedgeUnit pair.
     * @param _mintCap Initial mint cap for the HedgeUnit tokens.
     */
    constructor(
        address _moduleCore,
        Id _id,
        address _pa,
        address _ra,
        string memory _pairName,
        uint256 _mintCap,
        address _config,
        address _flashSwapRouter
    )
        ERC20(string(abi.encodePacked("Hedge Unit - ", _pairName)), string(abi.encodePacked("HU - ", _pairName)))
        ERC20Permit(string(abi.encodePacked("Hedge Unit - ", _pairName)))
        Ownable(_config)
    {
        MODULE_CORE = ModuleCore(_moduleCore);
        id = _id;
        PA = ERC20(_pa);
        RA = ERC20(_ra);
        mintCap = _mintCap;
        FLASHSWAP_ROUTER = IDsFlashSwapCore(_flashSwapRouter);
        CONFIG = CorkConfig(_config);
    }

    modifier autoUpdateDS() {
        _getLastDS();
        _;
    }

    modifier onlyLiquidationContract() {
        if (!CONFIG.isLiquidationWhitelisted(msg.sender)) {
            revert OnlyLiquidator();
        }
        _;
    }

    modifier onlyValidToken(address token) {
        if (token != address(PA) && token != address(RA)) {
            revert InvalidToken();
        }
        _;
    }

    modifier onlyOwnerOrLiquidator() {
        if (msg.sender != owner() && !CONFIG.isLiquidationWhitelisted(msg.sender)) {
            revert OnlyLiquidatorOrOwner();
        }
        _;
    }

    function _fetchLatestDS() internal view returns (Asset) {
        uint256 dsId = MODULE_CORE.lastDsId(id);
        (, address dsAdd) = MODULE_CORE.swapAsset(id, dsId);

        if (dsAdd == address(0) || Asset(dsAdd).isExpired()) {
            revert NoValidDSExist();
        }

        return Asset(dsAdd);
    }

    function latestDs() external view returns (address) {
        return address(_fetchLatestDS());
    }

    function getReserves() external view returns (uint256 dsReserves, uint256 paReserves, uint256 raReserves) {
        Asset _ds = _fetchLatestDS();

        dsReserves = _ds.balanceOf(address(this));
        paReserves = PA.balanceOf(address(this));
        raReserves = RA.balanceOf(address(this));
    }

    function requestLiquidationFunds(uint256 amount, address token)
        external
        onlyLiquidationContract
        onlyValidToken(token)
    {
        uint256 balance = IERC20(token).balanceOf(address(this));

        if (balance < amount) {
            revert InsufficientFunds();
        }

        IERC20(token).safeTransfer(msg.sender, amount);

        emit LiquidationFundsRequested(msg.sender, token, amount);
    }

    function receiveFunds(uint256 amount, address token) external onlyValidToken(token) {
        IERC20(token).safeTransferFrom(msg.sender, address(this), amount);

        emit FundsReceived(msg.sender, token, amount);
    }

    function useFunds(
        uint256 amount,
        uint256 amountOutMin,
        IDsFlashSwapCore.BuyAprroxParams calldata params,
        IDsFlashSwapCore.OffchainGuess calldata offchainGuess
    ) external autoUpdateDS onlyOwnerOrLiquidator returns (uint256 amountOut) {
        uint256 dsId = MODULE_CORE.lastDsId(id);
        IERC20(RA).safeIncreaseAllowance(address(FLASHSWAP_ROUTER), amount);

        IDsFlashSwapCore.SwapRaForDsReturn memory result =
            FLASHSWAP_ROUTER.swapRaforDs(id, dsId, amount, amountOutMin, params, offchainGuess);

        amountOut = result.amountOut;
        
        emit FundsUsed(msg.sender, dsId, amount, result.amountOut);
    }

    function redeemRaWithDsPa(uint256 amountPa, uint256 amountDs) external autoUpdateDS onlyOwner {
        uint256 dsId = MODULE_CORE.lastDsId(id);

        ds.approve(address(MODULE_CORE), amountDs);
<<<<<<< HEAD
        pa.approve(address(MODULE_CORE), amountPa);
=======
        PA.approve(address(MODULE_CORE), amount);
>>>>>>> 34828c66

        MODULE_CORE.redeemRaWithDsPa(id, dsId, amountPa);

        // auto pause
        _pause();

        emit RaRedeemed(msg.sender, dsId, amountPa);
    }

    function fundsAvailable(address token) external view onlyValidToken(token) returns (uint256) {
        return IERC20(token).balanceOf(address(this));
    }

    /**
     * @dev Internal function to get the latest DS address.
     * Calls moduleCore to get the latest DS id and retrieves the associated DS address.
     */
    function _getLastDS() internal {
        if (address(ds) == address(0) || ds.isExpired()) {
            Asset _ds = _fetchLatestDS();

            // Check if the DS address already exists in history
            bool found = false;
            uint256 index = dsIndexMap[address(_ds)];
            if (dsHistory.length > 0 && dsHistory[index].dsAddress == address(_ds)) {
                // DS address is already at index
                ds = _ds;
                found = true;
            }

            // If not found, add new DS address to history
            if (!found) {
                ds = _ds;
                dsHistory.push(DSData({dsAddress: address(ds), totalDeposited: 0}));
                dsIndexMap[address(ds)] = dsHistory.length - 1; // Store the index
            }
        }
    }

    function _selfPaReserve() internal view returns (uint256) {
        return TransferHelper.tokenNativeDecimalsToFixed(PA.balanceOf(address(this)), PA);
    }

    function _selfRaReserve() internal view returns (uint256) {
        return TransferHelper.tokenNativeDecimalsToFixed(RA.balanceOf(address(this)), RA);
    }

    function _transferDs(address _to, uint256 _amount) internal {
        IERC20(ds).safeTransfer(_to, _amount);
    }

    /**
     * @notice Returns the dsAmount and paAmount required to mint the specified amount of HedgeUnit tokens.
     * @return dsAmount The amount of DS tokens required to mint the specified amount of HedgeUnit tokens.
     * @return paAmount The amount of pa tokens required to mint the specified amount of HedgeUnit tokens.
     */
    function previewMint(uint256 amount) public view returns (uint256 dsAmount, uint256 paAmount) {
        if (amount == 0) {
            revert InvalidAmount();
        }

        if (totalSupply() + amount > mintCap) {
            revert MintCapExceeded();
        }

        Asset _ds = _fetchLatestDS();

        uint256 paReserve = _selfPaReserve();

        (dsAmount, paAmount) = HedgeUnitMath.previewMint(amount, paReserve, _ds.balanceOf(address(this)), totalSupply());

        paAmount = TransferHelper.fixedToTokenNativeDecimals(paAmount, PA);
    }

    /**
     * @notice Mints HedgeUnit tokens by transferring the equivalent amount of DS and pa tokens.
     * @dev The function checks for the paused state and mint cap before minting.
     * @param amount The amount of HedgeUnit tokens to mint.
     * @custom:reverts EnforcedPause if minting is currently paused.
     * @custom:reverts MintCapExceeded if the mint cap is exceeded.
     * @return dsAmount The amount of DS tokens used to mint HedgeUnit tokens.
     * @return paAmount The amount of pa tokens used to mint HedgeUnit tokens.
     */
    function mint(uint256 amount)
        external
        whenNotPaused
        nonReentrant
        autoUpdateDS
        returns (uint256 dsAmount, uint256 paAmount)
    {
        (dsAmount, paAmount) = __mint(msg.sender, amount);
    }

    function __mint(address minter, uint256 amount) internal returns (uint256 dsAmount, uint256 paAmount) {
        if (amount == 0) {
            revert InvalidAmount();
        }

        if (totalSupply() + amount > mintCap) {
            revert MintCapExceeded();
        }

        {
            uint256 paReserve = _selfPaReserve();

            (dsAmount, paAmount) =
                HedgeUnitMath.previewMint(amount, paReserve, ds.balanceOf(address(this)), totalSupply());

            paAmount = TransferHelper.fixedToTokenNativeDecimals(paAmount, PA);
        }

        TransferHelper.transferFromNormalize(ds, minter, dsAmount);

        // this calculation is based on the assumption that the DS token has 18 decimals but pa can have different decimals

        TransferHelper.transferFromNormalize(PA, minter, paAmount);
        dsHistory[dsIndexMap[address(ds)]].totalDeposited += amount;

        _mint(minter, amount);

        emit Mint(minter, amount);
    }

    // if pa do not support permit, then user can still use this function with only ds permit and manual approval on the PA side
    function mint(
        address minter,
        uint256 amount,
        bytes calldata rawDsPermitSig,
        bytes calldata rawPaPermitSig,
        uint256 deadline
    ) external whenNotPaused nonReentrant autoUpdateDS returns (uint256 dsAmount, uint256 paAmount) {
        if (rawDsPermitSig.length == 0 || rawPaPermitSig.length == 0 || deadline == 0) {
            revert InvalidSignature();
        }

        if (!PermitChecker.supportsPermit(address(PA))) {
            revert PermitNotSupported();
        }

        (dsAmount, paAmount) = previewMint(amount);

        Signature memory sig = MinimalSignatureHelper.split(rawDsPermitSig);
        ds.permit(minter, address(this), dsAmount, deadline, sig.v, sig.r, sig.s, DS_PERMIT_MINT_TYPEHASH);

        if (rawPaPermitSig.length != 0) {
            sig = MinimalSignatureHelper.split(rawPaPermitSig);
            IERC20Permit(address(PA)).permit(minter, address(this), paAmount, deadline, sig.v, sig.r, sig.s);
        }

        (uint256 _actualDs, uint256 _actualPa) = __mint(minter, amount);

        assert(_actualDs == dsAmount);
        assert(_actualPa == paAmount);
    }

    /**
     * @notice Returns the dsAmount, paAmount and raAmount received for dissolving the specified amount of HedgeUnit tokens.
     * @return dsAmount The amount of DS tokens received for dissolving the specified amount of HedgeUnit tokens.
     * @return paAmount The amount of PA tokens received for dissolving the specified amount of HedgeUnit tokens.
     * @return raAmount The amount of RA tokens received for dissolving the specified amount of HedgeUnit tokens.
     */
    function previewBurn(address dissolver, uint256 amount)
        public
        view
        returns (uint256 dsAmount, uint256 paAmount, uint256 raAmount)
    {
        if (amount == 0 || amount > balanceOf(dissolver)) {
            revert InvalidAmount();
        }
        uint256 totalLiquidity = totalSupply();
        uint256 reservePa = _selfPaReserve();
        uint256 reserveDs = ds.balanceOf(address(this));
        uint256 reserveRa = _selfRaReserve();

        (paAmount, dsAmount, raAmount) = HedgeUnitMath.withdraw(reservePa, reserveDs, reserveRa, totalLiquidity, amount);
    }

    /**
     * @notice Burns HedgeUnit tokens and returns the equivalent amount of DS and pa tokens.
     * @param amount The amount of HedgeUnit tokens to burn.
     * @custom:reverts EnforcedPause if minting is currently paused.
     * @custom:reverts InvalidAmount if the user has insufficient HedgeUnit balance.
     */
    function burnFrom(address account, uint256 amount) public override whenNotPaused nonReentrant autoUpdateDS {
        _burnHU(account, amount);
    }

    function burn(uint256 amount) public override whenNotPaused nonReentrant autoUpdateDS {
        _burnHU(msg.sender, amount);
    }

    function _burnHU(address dissolver, uint256 amount)
        internal
        returns (uint256 dsAmount, uint256 paAmount, uint256 raAmount)
    {
        (dsAmount, paAmount, raAmount) = previewBurn(dissolver, amount);

        _burnFrom(dissolver, amount);

        TransferHelper.transferNormalize(PA, dissolver, paAmount);
        _transferDs(dissolver, dsAmount);
        TransferHelper.transferNormalize(RA, dissolver, raAmount);

        emit Burn(dissolver, amount, dsAmount, paAmount);
    }

    function _burnFrom(address account, uint256 value) internal {
        if (account != msg.sender) {
            _spendAllowance(account, msg.sender, value);
        }

        _burn(account, value);
    }

    /**
     * @notice Updates the mint cap.
     * @param _newMintCap The new mint cap value.
     * @custom:reverts InvalidValue if the mint cap is not changed.
     */
    function updateMintCap(uint256 _newMintCap) external onlyOwner {
        if (_newMintCap == mintCap) {
            revert InvalidValue();
        }
        mintCap = _newMintCap;
        emit MintCapUpdated(_newMintCap);
    }

    /**
     * @notice Pause this contract
     */
    function pause() external onlyOwner {
        _pause();
    }

    /**
     * @notice Unpause this contract
     */
    function unpause() external onlyOwner {
        _unpause();
    }

    function _normalize(uint256 amount, uint8 decimalsBefore, uint8 decimalsAfter) public pure returns (uint256) {
        return HedgeUnitMath.normalizeDecimals(amount, decimalsBefore, decimalsAfter);
    }
}<|MERGE_RESOLUTION|>--- conflicted
+++ resolved
@@ -185,11 +185,7 @@
         uint256 dsId = MODULE_CORE.lastDsId(id);
 
         ds.approve(address(MODULE_CORE), amountDs);
-<<<<<<< HEAD
-        pa.approve(address(MODULE_CORE), amountPa);
-=======
-        PA.approve(address(MODULE_CORE), amount);
->>>>>>> 34828c66
+        PA.approve(address(MODULE_CORE), amountPa);
 
         MODULE_CORE.redeemRaWithDsPa(id, dsId, amountPa);
 
