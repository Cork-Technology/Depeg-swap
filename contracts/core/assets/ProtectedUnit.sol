--- conflicted
+++ resolved
@@ -213,14 +213,10 @@
         flashswapRouter = IDsFlashSwapCore(_flashSwapRouter);
         config = CorkConfig(_config);
         permit2 = IPermit2(_permit2);
-<<<<<<< HEAD
-        factory = msg.sender;
-
-        emit MintCapUpdated(_mintCap);
-=======
         factory = _msgSender();
         raDustThreshold = 0.1 ether;
->>>>>>> 909d59d0
+
+        emit MintCapUpdated(_mintCap);
     }
 
     /**
@@ -654,15 +650,9 @@
 
         _burnFrom(dissolver, amount);
 
-<<<<<<< HEAD
-        paAmount = TransferHelper.transferNormalize(pa, dissolver, paAmount);
-        _transferDs(dissolver, dsAmount);
-        raAmount = TransferHelper.transferNormalize(ra, dissolver, raAmount);
-=======
-        TransferHelper.transferNormalize(_pa, dissolver, paAmount);
-        TransferHelper.transferNormalize(_ra, dissolver, raAmount);
+        paAmount = TransferHelper.transferNormalize(_pa, dissolver, paAmount);
+        raAmount = TransferHelper.transferNormalize(_ra, dissolver, raAmount);
         IERC20(ds).safeTransfer(dissolver, dsAmount);
->>>>>>> 909d59d0
 
         emit Burn(dissolver, amount, dsAmount, paAmount, raAmount);
     }
