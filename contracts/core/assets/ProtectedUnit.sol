--- conflicted
+++ resolved
@@ -486,19 +486,10 @@
      * @dev Handles the token transfers and minting logic
      */
     function __mint(uint256 amount, uint256 dsAmount, uint256 paAmount) internal {
-<<<<<<< HEAD
-        // this calculation is based on the assumption that the DS token has 18 decimals but _pa can have different decimals
-        dsAmount = TransferHelper.fixedToTokenNativeDecimals(dsAmount, ds);
-        paAmount = TransferHelper.fixedToTokenNativeDecimals(paAmount, _pa);
-
-        permit2.transferFrom(msg.sender, address(this), SafeCast.toUint160(amount), address(ds));
-        permit2.transferFrom(msg.sender, address(this), SafeCast.toUint160(dsAmount), address(_pa));
-=======
         permit2.transferFrom(_msgSender(), address(this), SafeCast.toUint160(dsAmount), address(ds));
-        permit2.transferFrom(_msgSender(), address(this), SafeCast.toUint160(paAmount), address(pa));
+        permit2.transferFrom(_msgSender(), address(this), SafeCast.toUint160(paAmount), address(_pa));
 
         dsHistory[dsIndexMap[address(ds)]].totalDeposited += dsAmount;
->>>>>>> de280ec9
 
         _mint(_msgSender(), amount);
 
@@ -548,7 +539,7 @@
         catch {
             if (
                 IERC20(ds).allowance(_msgSender(), address(this)) < dsAmount
-                    || IERC20(pa).allowance(_msgSender(), address(this)) < paAmount
+                    || IERC20(_pa).allowance(_msgSender(), address(this)) < paAmount
             ) {
                 revert PermitFailed();
             }
