--- conflicted
+++ resolved
@@ -202,11 +202,7 @@
         uint256 dsId = MODULE_CORE.lastDsId(id);
 
         ds.approve(address(MODULE_CORE), amountDs);
-<<<<<<< HEAD
-        PA.approve(address(MODULE_CORE), amountPa);
-=======
-        IERC20(PA).safeIncreaseAllowance(address(MODULE_CORE), amount);
->>>>>>> 6089ed4a
+        IERC20(PA).safeIncreaseAllowance(address(MODULE_CORE), amountPa);
 
         MODULE_CORE.redeemRaWithDsPa(id, dsId, amountPa);
 
