// SPDX-License-Identifier: BUSL-1.1
pragma solidity ^0.8.24;

// TODO : support permit
import {Ownable} from "@openzeppelin/contracts/access/Ownable.sol";
import {Pausable} from "@openzeppelin/contracts/utils/Pausable.sol";
import {ERC20Burnable} from "@openzeppelin/contracts/token/ERC20/extensions/ERC20Burnable.sol";
import {ERC20, IERC20Permit} from "@openzeppelin/contracts/token/ERC20/extensions/ERC20Permit.sol";
import {ReentrancyGuardTransient} from "@openzeppelin/contracts/utils/ReentrancyGuardTransient.sol";
import {SafeERC20, IERC20} from "@openzeppelin/contracts/token/ERC20/utils/SafeERC20.sol";
import {IProtectedUnit} from "../../interfaces/IProtectedUnit.sol";
import {Id} from "../../libraries/Pair.sol";
import {Asset} from "./Asset.sol";
import {ProtectedUnitMath} from "./../../libraries/ProtectedUnitMath.sol";
import {CorkConfig} from "./../CorkConfig.sol";
import {IProtectedUnitLiquidation} from "./../../interfaces/IProtectedUnitLiquidation.sol";
import {IDsFlashSwapCore} from "./../../interfaces/IDsFlashSwapRouter.sol";
import {ModuleCore} from "./../ModuleCore.sol";
import {ERC20Permit} from "@openzeppelin/contracts/token/ERC20/extensions/ERC20Permit.sol";
import {Signature, MinimalSignatureHelper} from "./../../libraries/SignatureHelperLib.sol";
import {TransferHelper} from "./../../libraries/TransferHelper.sol";
import {PermitChecker} from "../../libraries/PermitChecker.sol";
import {IPermit2} from "../../interfaces/uniswap-v2/Permit2.sol";
import {ISignatureTransfer} from "../../interfaces/uniswap-v2/SignatureTransfer.sol";


/**
 * @notice Data structure for tracking DS token information
 * @param dsAddress The address of the DS token
 * @param totalDeposited The total amount of tokens deposited for this DS
 */
struct DSData {
    address dsAddress;
    uint256 totalDeposited;
}

/**
 * @title Protected Unit Token
 * @notice A token that represents a bundled position of multiple assets DS + PA tokens
 * @dev This contract allows users to create (mint) and redeem (burn) Protected Unit tokens
 * by depositing or withdrawing the underlying assets in the correct proportions
 * @author Cork Protocol Team
 */
contract ProtectedUnit is
    ERC20Permit,
    ReentrancyGuardTransient,
    Ownable,
    Pausable,
    IProtectedUnit,
    IProtectedUnitLiquidation,
    ERC20Burnable
{
    string public constant DS_PERMIT_MINT_TYPEHASH = "mint(uint256 amount)";

    using SafeERC20 for IERC20;

    CorkConfig public immutable CONFIG;
    IDsFlashSwapCore public immutable FLASHSWAP_ROUTER;
    ModuleCore public immutable MODULE_CORE;

    /**
     * @notice The ERC20 token representing the Pegged Asset (PA)
     * @dev One of the underlying assets in the Protected Unit bundle
     */
    ERC20 public immutable PA;

    /// @notice The ERC20 token representing the Redemption Asset (RA)
    ERC20 public immutable RA;

    uint256 public dsReserve;
    uint256 public paReserve;
    uint256 public raReserve;
    uint256 public dsNonce;
    uint256 public paNonce;
    // should be passed in constructor
    IPermit2 public immutable PERMIT2 = IPermit2(0x000000000022d473030f116ddee9f6b43ac78ba3); // hardcoded for ethereum 

    /**
     * @notice Unique PSM/Vault identifier for RA:PA markets in modulecore
     * @dev Used to match with corresponding market in modulecore
     */
    Id public id;

    /// @notice The ERC20 token representing the ds asset.
    Asset internal ds;

    /// @notice Maximum supply cap for minting ProtectedUnit tokens
    uint256 public mintCap;

    /// @notice Historical record of all DS tokens used by this contract
    /// @dev Used to track deposits across DS token rotations
    DSData[] public dsHistory;

    /// @notice Mapping from DS token address to its index in dsHistory array
    mapping(address => uint256) private dsIndexMap;

    /**
     * @notice Creates a new Protected Unit token contract
     * @param _moduleCore Address of the core module that manages this token
     * @param _id Unique identifier for RA:PA market in modulecore
     * @param _pa Address of the Pegged Asset token
     * @param _ra Address of the Redemption Asset token
     * @param _pairName Human-readable name for this token pair
     * @param _mintCap Maximum number of tokens that can be created
     * @param _config Address of the configuration contract
     * @param _flashSwapRouter Address of the flash swap router
     */
    constructor(
        address _moduleCore,
        Id _id,
        address _pa,
        address _ra,
        string memory _pairName,
        uint256 _mintCap,
        address _config,
        address _flashSwapRouter
    )
        ERC20(string(abi.encodePacked("Protected Unit - ", _pairName)), string(abi.encodePacked("PU - ", _pairName)))
        ERC20Permit(string(abi.encodePacked("Protected Unit - ", _pairName)))
        Ownable(_config)
    {
        MODULE_CORE = ModuleCore(_moduleCore);
        id = _id;
        PA = ERC20(_pa);
        RA = ERC20(_ra);
        mintCap = _mintCap;
        FLASHSWAP_ROUTER = IDsFlashSwapCore(_flashSwapRouter);
        CONFIG = CorkConfig(_config);
        dsNonce=0;
        paNonce=0;

    }

    /**
     * @notice Ensures the latest DS token is fetched before executing the function
     * @dev Updates the internal ds token reference if necessary
     */
    modifier autoUpdateDS() {
        _getLastDS();
        _;
    }

    /**
     * @notice Restricts function access to whitelisted liquidation contracts
     * @custom:reverts OnlyLiquidator if caller is not whitelisted
     */
    modifier onlyLiquidationContract() {
        if (!CONFIG.isLiquidationWhitelisted(msg.sender)) {
            revert OnlyLiquidator();
        }
        _;
    }

    /**
     * @notice Validates that the provided token is either PA or RA
     * @param token The token address to validate
     * @custom:reverts InvalidToken if token is neither PA nor RA
     */
    modifier onlyValidToken(address token) {
        if (token != address(PA) && token != address(RA)) {
            revert InvalidToken();
        }
        _;
    }

    /**
     * @notice Restricts function access to contract owner or liquidation contracts
     * @custom:reverts OnlyLiquidatorOrOwner if caller is not authorized
     */
    modifier onlyOwnerOrLiquidator() {
        if (msg.sender != owner() && !CONFIG.isLiquidationWhitelisted(msg.sender)) {
            revert OnlyLiquidatorOrOwner();
        }
        _;
    }

    /// @notice Automatically synchronizes token reserves after function execution
    modifier autoSync() {
        _;
        _sync();
    }

    /**
     * @notice Updates the contract's internal record of token reserves
     * @dev Fetches the latest DS token if needed and updates all reserves
     */
    function _sync() internal autoUpdateDS {
        dsReserve = ds.balanceOf(address(this));
        paReserve = PA.balanceOf(address(this));
        raReserve = RA.balanceOf(address(this));
    }

    /// @notice Synchronizes the contract's internal record of token reserves
    function sync() external autoUpdateDS {
        _sync();
    }

    /**
     * @notice Fetches the latest valid DS token from ModuleCore
     * @dev Checks if the current DS is expired and retrieves a new one if needed
     * @return The latest valid DS Asset
     * @custom:reverts NoValidDSExist if no valid DS token exists
     */
    function _fetchLatestDS() internal view returns (Asset) {
        uint256 dsId = MODULE_CORE.lastDsId(id);
        (, address dsAdd) = MODULE_CORE.swapAsset(id, dsId);

        if (dsAdd == address(0) || Asset(dsAdd).isExpired()) {
            revert NoValidDSExist();
        }

        return Asset(dsAdd);
    }

    /**
     * @notice Returns the address of the latest valid DS token
     * @return Address of the latest valid DS token
     * @custom:reverts NoValidDSExist if no valid DS token exists
     */
    function latestDs() external view returns (address) {
        return address(_fetchLatestDS());
    }

    /**
     * @notice Gets the current reserves of all tokens held by this contract
     * @return _dsReserves Amount of DS tokens in reserve
     * @return _paReserves Amount of PA tokens in reserve
     * @return _raReserves Amount of RA tokens in reserve
     */
    function getReserves() external view returns (uint256 _dsReserves, uint256 _paReserves, uint256 _raReserves) {
        _dsReserves = dsReserve;
        _paReserves = paReserve;
        _raReserves = raReserve;
    }

    /**
     * @notice Allows the liquidator to request funds for liquidation
     * @param amount How many tokens to request
     * @param token Which token to request (must be PA or RA)
     * @custom:reverts InsufficientFunds if the contract has insufficient tokens
     * @custom:reverts OnlyLiquidator if caller is not whitelisted
     * @custom:reverts InvalidToken if token is neither PA nor RA
     * @custom:emits LiquidationFundsRequested when funds are successfully transferred
     */
    function requestLiquidationFunds(uint256 amount, address token)
        external
        onlyLiquidationContract
        onlyValidToken(token)
        autoSync
    {
        uint256 balance = IERC20(token).balanceOf(address(this));

        if (balance < amount) {
            revert InsufficientFunds();
        }

        IERC20(token).safeTransfer(msg.sender, amount);

        emit LiquidationFundsRequested(msg.sender, token, amount);
    }

    /**
     * @notice Accepts incoming funds from liquidation or other operations
     * @dev Transfers the specified amount of the token from the sender to this contract
     * @param amount How many tokens are being received
     * @param token Which token is being received (must be PA or RA)
     * @custom:reverts InvalidToken if token is neither PA nor RA
     * @custom:emits FundsReceived when funds are successfully transferred
     */
    function receiveFunds(uint256 amount, address token) external onlyValidToken(token) autoSync {
        IERC20(token).safeTransferFrom(msg.sender, address(this), amount);

        emit FundsReceived(msg.sender, token, amount);
    }

    /**
     * @notice Uses funds to perform a flash swap.
     * @dev Increases allowance for the flash swap router and performs the swap.
     * @param amount The amount of RA tokens to be swapped.
     * @param amountOutMin The minimum amount of DS tokens expected from the swap.
     * @param params The parameters for the flash swap.
     * @param offchainGuess The offchain guess parameters for the swap.
     * @return amountOut The amount of DS tokens received from the swap.
     * @custom:reverts If the flash swap fails or returns less than amountOutMin
     * @custom:emits FundsUsed when the swap is successfully completed
     */
    function useFunds(
        uint256 amount,
        uint256 amountOutMin,
        IDsFlashSwapCore.BuyAprroxParams calldata params,
        IDsFlashSwapCore.OffchainGuess calldata offchainGuess
    ) external autoUpdateDS onlyOwnerOrLiquidator autoSync returns (uint256 amountOut) {
        uint256 dsId = MODULE_CORE.lastDsId(id);
        IERC20(RA).safeIncreaseAllowance(address(FLASHSWAP_ROUTER), amount);

        IDsFlashSwapCore.SwapRaForDsReturn memory result =
            FLASHSWAP_ROUTER.swapRaforDs(id, dsId, amount, amountOutMin, params, offchainGuess);

        amountOut = result.amountOut;

        emit FundsUsed(msg.sender, dsId, amount, result.amountOut);
    }

    /**
     * @notice Redeems RA tokens using DS and PA tokens.
     * @dev This function allows the owner to redeem RA tokens by providing DS and PA tokens.
     * It automatically updates DS, syncs the state, and pauses the contract after redemption.
     * @param amountPa The amount of PA tokens to be used for redemption.
     * @param amountDs The amount of DS tokens to be used for redemption.
     * @custom:reverts If redeeming fails in the module core
     * @custom:emits RaRedeemed when redemption is successful
     */
    function redeemRaWithDsPa(uint256 amountPa, uint256 amountDs) external autoUpdateDS onlyOwner autoSync {
        uint256 dsId = MODULE_CORE.lastDsId(id);

        ds.approve(address(MODULE_CORE), amountDs);
        IERC20(PA).safeIncreaseAllowance(address(MODULE_CORE), amountPa);

        MODULE_CORE.redeemRaWithDsPa(id, dsId, amountPa);

        // auto pause
        _pause();

        emit RaRedeemed(msg.sender, dsId, amountPa);
    }

    /**
     * @notice Returns the available funds of a specified token.
     * @dev This function checks the balance of the specified token in the contract.
     * @param token The address of the token to check the balance of.
     * @return The balance of the specified token in the contract.
     * @custom:reverts InvalidToken if token is neither PA nor RA
     */
    function fundsAvailable(address token) external view onlyValidToken(token) returns (uint256) {
        return IERC20(token).balanceOf(address(this));
    }

    /**
     * @notice Internal function to get the latest DS address
     * @dev Calls moduleCore to get the latest DS id and retrieves the associated DS address.
     * The reason we don't update the reserve is to avoid DDoS manipulation where user
     * could frontrun and send just 1 wei more to skew the reserve. resulting in failing transaction.
     * But since we need the address of the new DS if it's expired to transfer it correctly, we only update
     * the address here at the start of the function call, then finally update the balance after the function call
     */
    function _getLastDS() internal {
        if (address(ds) == address(0) || ds.isExpired()) {
            Asset _ds = _fetchLatestDS();

            // Check if the DS address already exists in history
            bool found = false;
            uint256 index = dsIndexMap[address(_ds)];
            if (dsHistory.length > 0 && dsHistory[index].dsAddress == address(_ds)) {
                // DS address is already at index
                ds = _ds;
                found = true;
            }

            // If not found, add new DS address to history
            if (!found) {
                ds = _ds;
                dsHistory.push(DSData({dsAddress: address(ds), totalDeposited: 0}));
                dsIndexMap[address(ds)] = dsHistory.length - 1; // Store the index
            }
        }
    }

    /// @notice Returns the PA reserve in normalized fixed point representation
    function _selfPaReserve() internal view returns (uint256) {
        return TransferHelper.tokenNativeDecimalsToFixed(paReserve, PA);
    }

    /// @notice Returns the RA reserve in normalized fixed point representation
    function _selfRaReserve() internal view returns (uint256) {
        return TransferHelper.tokenNativeDecimalsToFixed(raReserve, RA);
    }

    /// @notice Returns the DS reserve
    function _selfDsReserve() internal view returns (uint256) {
        return dsReserve;
    }

    /// @notice Transfers DS tokens to the specified address
    function _transferDs(address _to, uint256 _amount) internal {
        IERC20(ds).safeTransfer(_to, _amount);
    }

    /**
     * @notice Returns the DS and PA amounts required to mint the specified amount of ProtectedUnit tokens
     * @param amount The amount of ProtectedUnit tokens to mint
     * @return dsAmount The amount of DS tokens required
     * @return paAmount The amount of PA tokens required
     * @custom:reverts InvalidAmount if amount is zero
     * @custom:reverts MintCapExceeded if the mint cap would be exceeded
     */
    function previewMint(uint256 amount) public view returns (uint256 dsAmount, uint256 paAmount) {
        if (amount == 0) {
            revert InvalidAmount();
        }

        if (totalSupply() + amount > mintCap) {
            revert MintCapExceeded();
        }

        (dsAmount, paAmount) = ProtectedUnitMath.previewMint(amount, _selfPaReserve(), _selfDsReserve(), totalSupply());

        paAmount = TransferHelper.fixedToTokenNativeDecimals(paAmount, PA);
    }

    /**
     * @notice Mints ProtectedUnit tokens by transferring the equivalent amount of DS and PA tokens
     * @dev The function checks for the paused state and mint cap before minting.
     * @param amount The amount of ProtectedUnit tokens to mint
     * @return dsAmount The amount of DS tokens used
     * @return paAmount The amount of PA tokens used
     * @custom:reverts EnforcedPause if minting is currently paused
     * @custom:reverts MintCapExceeded if the mint cap is exceeded
     * @custom:reverts InvalidAmount if amount is zero
     * @custom:emits Mint when tokens are successfully minted
     */
    function mint(uint256 amount)
        external
        whenNotPaused
        nonReentrant
        autoUpdateDS
        autoSync
        returns (uint256 dsAmount, uint256 paAmount)
    {
        (dsAmount, paAmount) = __mint(msg.sender, amount);
    }

    /**
     * @notice Internal implementation of mint functionality
     * @dev Handles the token transfers and minting logic
     */
    function __mint(address minter, uint256 amount) internal returns (uint256 dsAmount, uint256 paAmount) {
        if (amount == 0) {
            revert InvalidAmount();
        }

        if (totalSupply() + amount > mintCap) {
            revert MintCapExceeded();
        }

        {
            (dsAmount, paAmount) =
                ProtectedUnitMath.previewMint(amount, _selfPaReserve(), _selfDsReserve(), totalSupply());

            paAmount = TransferHelper.fixedToTokenNativeDecimals(paAmount, PA);
        }

        TransferHelper.transferFromNormalize(ds, minter, dsAmount);

        // this calculation is based on the assumption that the DS token has 18 decimals but pa can have different decimals

        TransferHelper.transferFromNormalize(PA, minter, paAmount);
        dsHistory[dsIndexMap[address(ds)]].totalDeposited += amount;

        _mint(minter, amount);

        emit Mint(minter, amount);
    }

    // if pa do not support permit, then user can still use this function with only ds permit and manual approval on the PA side
    /**
     * @notice Mints new tokens using permit signatures for gasless approvals
     * @dev Requires valid signatures for DS and optionally PA permits.
     *      It also ensures the contract is not paused and prevents reentrancy.
     * @param minter The address to which the minted tokens will be sent.
     * @param amount The amount of tokens to be minted.
     * @param rawDsPermitSig The raw signature for the DS permit.
     * @param rawPaPermitSig The raw signature for the PA permit (optional).
     * @param deadline The deadline timestamp by which the permit signatures must be valid.
     * @return dsAmount The amount of DS tokens used
     * @return paAmount The amount of PA tokens used
     * @custom:reverts InvalidSignature if DS signature is invalid
     * @custom:reverts EnforcedPause if minting is paused
     * @custom:emits Mint when tokens are successfully minted
     */
    function mint(
        address minter,
        uint256 amount,
        bytes calldata rawDsPermitSig,  // EIP 712 compliant
        bytes calldata rawPaPermitSig,  // EIP 712 compliant
        uint256 deadline
    ) external whenNotPaused nonReentrant autoUpdateDS autoSync returns (uint256 dsAmount, uint256 paAmount) {
        if (rawDsPermitSig.length == 0 || deadline == 0) {
            revert InvalidSignature();
        }

<<<<<<< HEAD
        if (!PermitChecker.supportsPermit(address(PA))) {
            revert PermitNotSupported();
        } 

=======
>>>>>>> 580d086d
        (dsAmount, paAmount) = previewMint(amount);

        ISignatureTransfer.TokenPermissions memory dsPermitted = ISignatureTransfer.TokenPermissions({
            token: address(ds),
            amount: dsAmount
        });

        ISignatureTransfer.PermitTransferFrom memory dsPermit = ISignatureTransfer.PermitTransferFrom({
            permitted: dsPermitted,
            nonce: dsNonce,
            deadline: deadline
        });

        ISignatureTransfer.TokenPermissions memory paPermitted = ISignatureTransfer.TokenPermissions({
            token: address(PA),
            amount: paAmount
        });

        ISignatureTransfer.PermitTransferFrom memory paPermit = ISignatureTransfer.PermitTransferFrom({
            permitted: paPermitted,
            nonce: paNonce,
            deadline: deadline
        });

        ISignatureTransfer.SignatureTransferDetails memory dsTransferDetails = ISignatureTransfer.SignatureTransferDetails({
            to: address(this),
            requestedAmount: dsAmount
        });

        ISignatureTransfer.SignatureTransferDetails memory paTransferDetails = ISignatureTransfer.SignatureTransferDetails({
            to: address(this),
            requestedAmount: paAmount
        });

         
        PERMIT2.permitTransferFrom(
            dsPermit,
            dsTransferDetails,
            minter,
            rawDsPermitSig
        );

        PERMIT2.permitTransferFrom(
            paPermit,
            paTransferDetails,
            minter,
            rawPaPermitSig
        );

        // Signature memory sig = MinimalSignatureHelper.split(rawDsPermitSig);
        // ds.permit(minter, address(this), dsAmount, deadline, sig.v, sig.r, sig.s, DS_PERMIT_MINT_TYPEHASH);

        // if (rawPaPermitSig.length != 0) {
        //     sig = MinimalSignatureHelper.split(rawPaPermitSig);
        //     IERC20Permit(address(PA)).permit(minter, address(this), paAmount, deadline, sig.v, sig.r, sig.s);
        // }

        (uint256 _actualDs, uint256 _actualPa) = __mint(minter, amount);

        assert(_actualDs == dsAmount);
        assert(_actualPa == paAmount);
        dsNonce++;
        paNonce++;
    }

    /**
     * @notice Returns the token amounts received for burning the specified amount of ProtectedUnit tokens
     * @dev Calculates proportional amounts based on current reserves and total supply
     * @param dissolver The address that will burn the tokens
     * @param amount The amount of ProtectedUnit tokens to burn
     * @return dsAmount The amount of DS tokens to receive
     * @return paAmount The amount of PA tokens to receive
     * @return raAmount The amount of RA tokens to receive
     * @custom:reverts InvalidAmount if amount is zero or exceeds balance
     */
    function previewBurn(address dissolver, uint256 amount)
        public
        view
        returns (uint256 dsAmount, uint256 paAmount, uint256 raAmount)
    {
        if (amount == 0 || amount > balanceOf(dissolver)) {
            revert InvalidAmount();
        }
        uint256 totalLiquidity = totalSupply();
        uint256 reservePa = _selfPaReserve();
        uint256 reserveDs = ds.balanceOf(address(this));
        uint256 reserveRa = _selfRaReserve();

        (paAmount, dsAmount, raAmount) =
            ProtectedUnitMath.withdraw(reservePa, reserveDs, reserveRa, totalLiquidity, amount);
    }

    /**
     * @notice Burns ProtectedUnit tokens from a specific account and returns the underlying assets
     * @dev Requires approval if caller isn't the token owner
     * @param account The address from which to burn tokens
     * @param amount The amount of ProtectedUnit tokens to burn
     * @custom:reverts EnforcedPause if burning is paused
     * @custom:reverts InvalidAmount if amount is invalid
     * @custom:emits Burn when tokens are successfully burned
     */
    function burnFrom(address account, uint256 amount)
        public
        override
        whenNotPaused
        nonReentrant
        autoUpdateDS
        autoSync
    {
        _burnHU(account, amount);
    }

    /**
     * @notice Burns ProtectedUnit tokens from the caller and returns the underlying assets
     * @param amount The amount of ProtectedUnit tokens to burn
     * @custom:reverts EnforcedPause if burning is paused
     * @custom:reverts InvalidAmount if amount is invalid
     * @custom:emits Burn when tokens are successfully burned
     */
    function burn(uint256 amount) public override whenNotPaused nonReentrant autoUpdateDS autoSync {
        _burnHU(msg.sender, amount);
    }

    /**
     * @notice Internal implementation of burn functionality
     * @dev Calculates token amounts, burns ProtectedUnit tokens, and transfers underlying assets
     */
    function _burnHU(address dissolver, uint256 amount)
        internal
        returns (uint256 dsAmount, uint256 paAmount, uint256 raAmount)
    {
        (dsAmount, paAmount, raAmount) = previewBurn(dissolver, amount);

        _burnFrom(dissolver, amount);

        TransferHelper.transferNormalize(PA, dissolver, paAmount);
        _transferDs(dissolver, dsAmount);
        TransferHelper.transferNormalize(RA, dissolver, raAmount);

        emit Burn(dissolver, amount, dsAmount, paAmount);
    }

    /// @notice Internal function to burn tokens from an account
    function _burnFrom(address account, uint256 value) internal {
        if (account != msg.sender) {
            _spendAllowance(account, msg.sender, value);
        }

        _burn(account, value);
    }

    /**
     * @notice Updates the cap for minting new tokens
     * @param _newMintCap The new minting cap
     * @custom:reverts InvalidValue if the mint cap isn't changed
     * @custom:reverts OnlyOwner if caller is not the owner
     * @custom:emits MintCapUpdated when the cap is successfully updated
     */
    function updateMintCap(uint256 _newMintCap) external onlyOwner {
        if (_newMintCap == mintCap) {
            revert InvalidValue();
        }
        mintCap = _newMintCap;
        emit MintCapUpdated(_newMintCap);
    }

    /**
     * @notice Pauses mint and burn operations
     * @dev Can only be called by the contract owner
     * @custom:emits Paused event (from Pausable)
     */
    function pause() external onlyOwner {
        _pause();
    }

    /**
     * @notice Unpauses mint and burn operations
     * @dev Can only be called by the contract owner
     * @custom:emits Unpaused event (from Pausable)
     */
    function unpause() external onlyOwner {
        _unpause();
    }

    function _normalize(uint256 amount, uint8 decimalsBefore, uint8 decimalsAfter) public pure returns (uint256) {
        return ProtectedUnitMath.normalizeDecimals(amount, decimalsBefore, decimalsAfter);
    }

    //  Make reserves in sync with the actual balance of the contract
    /**
     * @notice Transfers excess tokens from the contract to the specified address.
     * @dev Compares actual balances with recorded reserves and transfers the difference
     * @param to The address to which the excess tokens will be transferred.
     * @custom:reverts If any token transfer fails
     */
    function skim(address to) external nonReentrant {
        if (PA.balanceOf(address(this)) - paReserve > 0) {
            PA.transfer(to, PA.balanceOf(address(this)) - paReserve);
        }
        if (RA.balanceOf(address(this)) - raReserve > 0) {
            RA.transfer(to, RA.balanceOf(address(this)) - raReserve);
        }
        if (ds.balanceOf(address(this)) - dsReserve > 0) {
            ds.transfer(to, ds.balanceOf(address(this)) - dsReserve);
        }
    }
}<|MERGE_RESOLUTION|>--- conflicted
+++ resolved
@@ -488,13 +488,6 @@
             revert InvalidSignature();
         }
 
-<<<<<<< HEAD
-        if (!PermitChecker.supportsPermit(address(PA))) {
-            revert PermitNotSupported();
-        } 
-
-=======
->>>>>>> 580d086d
         (dsAmount, paAmount) = previewMint(amount);
 
         ISignatureTransfer.TokenPermissions memory dsPermitted = ISignatureTransfer.TokenPermissions({
