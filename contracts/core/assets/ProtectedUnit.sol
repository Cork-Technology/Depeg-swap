// SPDX-License-Identifier: BUSL-1.1
pragma solidity ^0.8.24;

// TODO : support permit
import {Ownable} from "@openzeppelin/contracts/access/Ownable.sol";
import {Pausable} from "@openzeppelin/contracts/utils/Pausable.sol";
import {ERC20Burnable} from "@openzeppelin/contracts/token/ERC20/extensions/ERC20Burnable.sol";
import {ERC20, IERC20Permit} from "@openzeppelin/contracts/token/ERC20/extensions/ERC20Permit.sol";
import {ReentrancyGuardTransient} from "@openzeppelin/contracts/utils/ReentrancyGuardTransient.sol";
import {SafeERC20, IERC20} from "@openzeppelin/contracts/token/ERC20/utils/SafeERC20.sol";
import {IProtectedUnit} from "../../interfaces/IProtectedUnit.sol";
import {Id} from "../../libraries/Pair.sol";
import {Asset} from "./Asset.sol";
import {ProtectedUnitMath} from "./../../libraries/ProtectedUnitMath.sol";
import {CorkConfig} from "./../CorkConfig.sol";
import {IProtectedUnitLiquidation} from "./../../interfaces/IProtectedUnitLiquidation.sol";
import {IDsFlashSwapCore} from "./../../interfaces/IDsFlashSwapRouter.sol";
import {ModuleCore} from "./../ModuleCore.sol";
import {ERC20Permit} from "@openzeppelin/contracts/token/ERC20/extensions/ERC20Permit.sol";
import {Signature, MinimalSignatureHelper} from "./../../libraries/SignatureHelperLib.sol";
import {TransferHelper} from "./../../libraries/TransferHelper.sol";
import {PermitChecker} from "../../libraries/PermitChecker.sol";

struct DSData {
    address dsAddress;
    uint256 totalDeposited;
}

/**
 * @title ProtectedUnit
 * @notice This contract allows minting and dissolving ProtectedUnit tokens in exchange for two underlying assets.
 * @dev The contract uses OpenZeppelin's ERC20, ReentrancyGuardTransient,Pausable and Ownable modules.
 */
contract ProtectedUnit is
    ERC20Permit,
    ReentrancyGuardTransient,
    Ownable,
    Pausable,
    IProtectedUnit,
    IProtectedUnitLiquidation,
    ERC20Burnable
{
    string public constant DS_PERMIT_MINT_TYPEHASH = "mint(uint256 amount)";

    using SafeERC20 for IERC20;

    CorkConfig public immutable CONFIG;
    IDsFlashSwapCore public immutable FLASHSWAP_ROUTER;
    ModuleCore public immutable MODULE_CORE;

    /// @notice The ERC20 token representing the PA asset.
    ERC20 public immutable PA;
    ERC20 public immutable RA;

    uint256 public dsReserve;
    uint256 public paReserve;
    uint256 public raReserve;

    Id public id;

    /// @notice The ERC20 token representing the ds asset.
    Asset internal ds;

    /// @notice Maximum supply cap for minting ProtectedUnit tokens.
    uint256 public mintCap;

    DSData[] public dsHistory;
    mapping(address => uint256) private dsIndexMap;

    /**
     * @dev Constructor that sets the DS and pa tokens and initializes the mint cap.
     * @param _moduleCore Address of the moduleCore.
     * @param _pa Address of the pa token.
     * @param _pairName Name of the ProtectedUnit pair.
     * @param _mintCap Initial mint cap for the ProtectedUnit tokens.
     */
    constructor(
        address _moduleCore,
        Id _id,
        address _pa,
        address _ra,
        string memory _pairName,
        uint256 _mintCap,
        address _config,
        address _flashSwapRouter
    )
        ERC20(string(abi.encodePacked("Protected Unit - ", _pairName)), string(abi.encodePacked("PU - ", _pairName)))
        ERC20Permit(string(abi.encodePacked("Protected Unit - ", _pairName)))
        Ownable(_config)
    {
        MODULE_CORE = ModuleCore(_moduleCore);
        id = _id;
        PA = ERC20(_pa);
        RA = ERC20(_ra);
        mintCap = _mintCap;
        FLASHSWAP_ROUTER = IDsFlashSwapCore(_flashSwapRouter);
        CONFIG = CorkConfig(_config);
    }

    modifier autoUpdateDS() {
        _getLastDS();
        _;
    }

    modifier onlyLiquidationContract() {
        if (!CONFIG.isLiquidationWhitelisted(msg.sender)) {
            revert OnlyLiquidator();
        }
        _;
    }

    modifier onlyValidToken(address token) {
        if (token != address(PA) && token != address(RA)) {
            revert InvalidToken();
        }
        _;
    }

    modifier onlyOwnerOrLiquidator() {
        if (msg.sender != owner() && !CONFIG.isLiquidationWhitelisted(msg.sender)) {
            revert OnlyLiquidatorOrOwner();
        }
        _;
    }

    modifier autoSync() {
        _;
        _sync();
    }

    function _sync() internal autoUpdateDS {
        dsReserve = ds.balanceOf(address(this));
        paReserve = PA.balanceOf(address(this));
        raReserve = RA.balanceOf(address(this));
    }

    function sync() external autoUpdateDS {
        _sync();
    }

    function _fetchLatestDS() internal view returns (Asset) {
        uint256 dsId = MODULE_CORE.lastDsId(id);
        (, address dsAdd) = MODULE_CORE.swapAsset(id, dsId);

        if (dsAdd == address(0) || Asset(dsAdd).isExpired()) {
            revert NoValidDSExist();
        }

        return Asset(dsAdd);
    }

    function latestDs() external view returns (address) {
        return address(_fetchLatestDS());
    }

    function getReserves() external view returns (uint256 _dsReserves, uint256 _paReserves, uint256 _raReserves) {
        _dsReserves = dsReserve;
        _paReserves = paReserve;
        _raReserves = raReserve;
    }

    function requestLiquidationFunds(uint256 amount, address token)
        external
        onlyLiquidationContract
        onlyValidToken(token)
        autoSync
    {
        uint256 balance = IERC20(token).balanceOf(address(this));

        if (balance < amount) {
            revert InsufficientFunds();
        }

        IERC20(token).safeTransfer(msg.sender, amount);

        emit LiquidationFundsRequested(msg.sender, token, amount);
    }

    function receiveFunds(uint256 amount, address token) external onlyValidToken(token) autoSync {
        IERC20(token).safeTransferFrom(msg.sender, address(this), amount);

        emit FundsReceived(msg.sender, token, amount);
    }

    function useFunds(
        uint256 amount,
        uint256 amountOutMin,
        IDsFlashSwapCore.BuyAprroxParams calldata params,
        IDsFlashSwapCore.OffchainGuess calldata offchainGuess
    ) external autoUpdateDS onlyOwnerOrLiquidator autoSync returns (uint256 amountOut) {
        uint256 dsId = MODULE_CORE.lastDsId(id);
        IERC20(RA).safeIncreaseAllowance(address(FLASHSWAP_ROUTER), amount);

        IDsFlashSwapCore.SwapRaForDsReturn memory result =
            FLASHSWAP_ROUTER.swapRaforDs(id, dsId, amount, amountOutMin, params, offchainGuess);

        amountOut = result.amountOut;

        emit FundsUsed(msg.sender, dsId, amount, result.amountOut);
    }

<<<<<<< HEAD
    function redeemRaWithDsPa(uint256 amountPa, uint256 amountDs) external autoUpdateDS onlyOwner {
=======
    function redeemRaWithDsPa(uint256 amount, uint256 amountDs) external autoUpdateDS onlyOwner autoSync {
>>>>>>> 7eb454b4
        uint256 dsId = MODULE_CORE.lastDsId(id);

        ds.approve(address(MODULE_CORE), amountDs);
        IERC20(PA).safeIncreaseAllowance(address(MODULE_CORE), amountPa);

        MODULE_CORE.redeemRaWithDsPa(id, dsId, amountPa);

        // auto pause
        _pause();

        emit RaRedeemed(msg.sender, dsId, amountPa);
    }

    function fundsAvailable(address token) external view onlyValidToken(token) returns (uint256) {
        return IERC20(token).balanceOf(address(this));
    }

    /**
     * @dev Internal function to get the latest DS address.
     * Calls moduleCore to get the latest DS id and retrieves the associated DS address.
     * The reason we don't update the reserve is to avoid DDoS manipulation where user
     * could frontrun and send just 1 wei more to skew the reserve. resulting in failing transaction.
     * But since we need the address of the new DS if it's expired to transfer it correctly, we only update
     * the address here at the start of the function call, then finally update the balance after the function call
     */
    function _getLastDS() internal {
        if (address(ds) == address(0) || ds.isExpired()) {
            Asset _ds = _fetchLatestDS();

            // Check if the DS address already exists in history
            bool found = false;
            uint256 index = dsIndexMap[address(_ds)];
            if (dsHistory.length > 0 && dsHistory[index].dsAddress == address(_ds)) {
                // DS address is already at index
                ds = _ds;
                found = true;
            }

            // If not found, add new DS address to history
            if (!found) {
                ds = _ds;
                dsHistory.push(DSData({dsAddress: address(ds), totalDeposited: 0}));
                dsIndexMap[address(ds)] = dsHistory.length - 1; // Store the index
            }
        }
    }

    function _selfPaReserve() internal view returns (uint256) {
        return TransferHelper.tokenNativeDecimalsToFixed(paReserve, PA);
    }

    function _selfRaReserve() internal view returns (uint256) {
        return TransferHelper.tokenNativeDecimalsToFixed(raReserve, RA);
    }

    function _selfDsReserve() internal view returns (uint256) {
        return dsReserve;
    }

    function _transferDs(address _to, uint256 _amount) internal {
        IERC20(ds).safeTransfer(_to, _amount);
    }

    /**
     * @notice Returns the dsAmount and paAmount required to mint the specified amount of ProtectedUnit tokens.
     * @return dsAmount The amount of DS tokens required to mint the specified amount of ProtectedUnit tokens.
     * @return paAmount The amount of pa tokens required to mint the specified amount of ProtectedUnit tokens.
     */
    function previewMint(uint256 amount) public view returns (uint256 dsAmount, uint256 paAmount) {
        if (amount == 0) {
            revert InvalidAmount();
        }

        if (totalSupply() + amount > mintCap) {
            revert MintCapExceeded();
        }

        (dsAmount, paAmount) = ProtectedUnitMath.previewMint(amount, _selfPaReserve(), _selfDsReserve(), totalSupply());

        paAmount = TransferHelper.fixedToTokenNativeDecimals(paAmount, PA);
    }

    /**
     * @notice Mints ProtectedUnit tokens by transferring the equivalent amount of DS and pa tokens.
     * @dev The function checks for the paused state and mint cap before minting.
     * @param amount The amount of ProtectedUnit tokens to mint.
     * @custom:reverts EnforcedPause if minting is currently paused.
     * @custom:reverts MintCapExceeded if the mint cap is exceeded.
     * @return dsAmount The amount of DS tokens used to mint ProtectedUnit tokens.
     * @return paAmount The amount of pa tokens used to mint ProtectedUnit tokens.
     */
    function mint(uint256 amount)
        external
        whenNotPaused
        nonReentrant
        autoUpdateDS
        autoSync
        returns (uint256 dsAmount, uint256 paAmount)
    {
        (dsAmount, paAmount) = __mint(msg.sender, amount);
    }

    function __mint(address minter, uint256 amount) internal returns (uint256 dsAmount, uint256 paAmount) {
        if (amount == 0) {
            revert InvalidAmount();
        }

        if (totalSupply() + amount > mintCap) {
            revert MintCapExceeded();
        }

        {
            (dsAmount, paAmount) =
                ProtectedUnitMath.previewMint(amount, _selfPaReserve(), _selfDsReserve(), totalSupply());

            paAmount = TransferHelper.fixedToTokenNativeDecimals(paAmount, PA);
        }

        TransferHelper.transferFromNormalize(ds, minter, dsAmount);

        // this calculation is based on the assumption that the DS token has 18 decimals but pa can have different decimals

        TransferHelper.transferFromNormalize(PA, minter, paAmount);
        dsHistory[dsIndexMap[address(ds)]].totalDeposited += amount;

        _mint(minter, amount);

        emit Mint(minter, amount);
    }

    // if pa do not support permit, then user can still use this function with only ds permit and manual approval on the PA side
    function mint(
        address minter,
        uint256 amount,
        bytes calldata rawDsPermitSig,
        bytes calldata rawPaPermitSig,
        uint256 deadline
    ) external whenNotPaused nonReentrant autoUpdateDS autoSync returns (uint256 dsAmount, uint256 paAmount) {
        if (rawDsPermitSig.length == 0 || deadline == 0) {
            revert InvalidSignature();
        }

        (dsAmount, paAmount) = previewMint(amount);

        Signature memory sig = MinimalSignatureHelper.split(rawDsPermitSig);
        ds.permit(minter, address(this), dsAmount, deadline, sig.v, sig.r, sig.s, DS_PERMIT_MINT_TYPEHASH);

        if (rawPaPermitSig.length != 0) {
            sig = MinimalSignatureHelper.split(rawPaPermitSig);
            IERC20Permit(address(PA)).permit(minter, address(this), paAmount, deadline, sig.v, sig.r, sig.s);
        }

        (uint256 _actualDs, uint256 _actualPa) = __mint(minter, amount);

        assert(_actualDs == dsAmount);
        assert(_actualPa == paAmount);
    }

    /**
     * @notice Returns the dsAmount, paAmount and raAmount received for dissolving the specified amount of ProtectedUnit tokens.
     * @return dsAmount The amount of DS tokens received for dissolving the specified amount of ProtectedUnit tokens.
     * @return paAmount The amount of PA tokens received for dissolving the specified amount of ProtectedUnit tokens.
     * @return raAmount The amount of RA tokens received for dissolving the specified amount of ProtectedUnit tokens.
     */
    function previewBurn(address dissolver, uint256 amount)
        public
        view
        returns (uint256 dsAmount, uint256 paAmount, uint256 raAmount)
    {
        if (amount == 0 || amount > balanceOf(dissolver)) {
            revert InvalidAmount();
        }
        uint256 totalLiquidity = totalSupply();
        uint256 reservePa = _selfPaReserve();
        uint256 reserveDs = ds.balanceOf(address(this));
        uint256 reserveRa = _selfRaReserve();

        (paAmount, dsAmount, raAmount) =
            ProtectedUnitMath.withdraw(reservePa, reserveDs, reserveRa, totalLiquidity, amount);
    }

    /**
     * @notice Burns ProtectedUnit tokens and returns the equivalent amount of DS and pa tokens.
     * @param amount The amount of ProtectedUnit tokens to burn.
     * @custom:reverts EnforcedPause if minting is currently paused.
     * @custom:reverts InvalidAmount if the user has insufficient ProtectedUnit balance.
     */
    function burnFrom(address account, uint256 amount)
        public
        override
        whenNotPaused
        nonReentrant
        autoUpdateDS
        autoSync
    {
        _burnHU(account, amount);
    }

    function burn(uint256 amount) public override whenNotPaused nonReentrant autoUpdateDS autoSync {
        _burnHU(msg.sender, amount);
    }

    function _burnHU(address dissolver, uint256 amount)
        internal
        returns (uint256 dsAmount, uint256 paAmount, uint256 raAmount)
    {
        (dsAmount, paAmount, raAmount) = previewBurn(dissolver, amount);

        _burnFrom(dissolver, amount);

        TransferHelper.transferNormalize(PA, dissolver, paAmount);
        _transferDs(dissolver, dsAmount);
        TransferHelper.transferNormalize(RA, dissolver, raAmount);

        emit Burn(dissolver, amount, dsAmount, paAmount);
    }

    function _burnFrom(address account, uint256 value) internal {
        if (account != msg.sender) {
            _spendAllowance(account, msg.sender, value);
        }

        _burn(account, value);
    }

    /**
     * @notice Updates the mint cap.
     * @param _newMintCap The new mint cap value.
     * @custom:reverts InvalidValue if the mint cap is not changed.
     */
    function updateMintCap(uint256 _newMintCap) external onlyOwner {
        if (_newMintCap == mintCap) {
            revert InvalidValue();
        }
        mintCap = _newMintCap;
        emit MintCapUpdated(_newMintCap);
    }

    /**
     * @notice Pause this contract
     */
    function pause() external onlyOwner {
        _pause();
    }

    /**
     * @notice Unpause this contract
     */
    function unpause() external onlyOwner {
        _unpause();
    }

    function _normalize(uint256 amount, uint8 decimalsBefore, uint8 decimalsAfter) public pure returns (uint256) {
        return ProtectedUnitMath.normalizeDecimals(amount, decimalsBefore, decimalsAfter);
    }

    //  Make reserves in sync with the actual balance of the contract
    function skim(address to) external nonReentrant {
        if (PA.balanceOf(address(this)) - paReserve > 0) {
            PA.transfer(to, PA.balanceOf(address(this)) - paReserve);
        }
        if (RA.balanceOf(address(this)) - raReserve > 0) {
            RA.transfer(to, RA.balanceOf(address(this)) - raReserve);
        }
        if (ds.balanceOf(address(this)) - dsReserve > 0) {
            ds.transfer(to, ds.balanceOf(address(this)) - dsReserve);
        }
    }
}<|MERGE_RESOLUTION|>--- conflicted
+++ resolved
@@ -199,11 +199,7 @@
         emit FundsUsed(msg.sender, dsId, amount, result.amountOut);
     }
 
-<<<<<<< HEAD
-    function redeemRaWithDsPa(uint256 amountPa, uint256 amountDs) external autoUpdateDS onlyOwner {
-=======
-    function redeemRaWithDsPa(uint256 amount, uint256 amountDs) external autoUpdateDS onlyOwner autoSync {
->>>>>>> 7eb454b4
+    function redeemRaWithDsPa(uint256 amountPa, uint256 amountDs) external autoUpdateDS onlyOwner autoSync {
         uint256 dsId = MODULE_CORE.lastDsId(id);
 
         ds.approve(address(MODULE_CORE), amountDs);
