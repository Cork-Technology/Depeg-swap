// SPDX-License-Identifier: BUSL-1.1
pragma solidity ^0.8.24;

import {IAssetFactory} from "../../interfaces/IAssetFactory.sol";
import {OwnableUpgradeable} from "@openzeppelin/contracts-upgradeable/access/OwnableUpgradeable.sol";
import {UUPSUpgradeable} from "@openzeppelin/contracts-upgradeable/proxy/utils/UUPSUpgradeable.sol";
import {Strings} from "openzeppelin-contracts/contracts/utils/Strings.sol";
import {Id, Pair, PairLibrary} from "../../libraries/Pair.sol";
import {IERC20Metadata} from "@openzeppelin/contracts/interfaces/IERC20Metadata.sol";
import {Asset} from "./Asset.sol";
import {BokkyPooBahsDateTimeLibrary} from "BokkyPooBahsDateTimeLibrary/BokkyPooBahsDateTimeLibrary.sol";

/**
 * @title Factory contract for Assets
 * @author Cork Team
 * @notice Factory contract for deploying assets contracts
 */
contract AssetFactory is IAssetFactory, OwnableUpgradeable, UUPSUpgradeable {
    using PairLibrary for Pair;

    uint8 public constant MAX_LIMIT = 10;
    string private constant CT_PREFIX = "CT";
    string private constant DS_PREFIX = "DS";
    string private constant LV_PREFIX = "LV";

    address public moduleCore;
    uint256 internal idx;

    struct SwapPair {
        address ct;
        address ds;
    }

    mapping(Id => address) internal lvs;
    mapping(uint256 => Pair) internal pairs;
    mapping(Id => SwapPair[]) internal swapAssets;
    mapping(address => bool) internal deployed;

    /// @notice __gap variable to prevent storage collisions
    // slither-disable-next-line unused-state
    uint256[49] private __gap;

    constructor() {
        _disableInitializers();
    }

    /**
     * @notice for safety checks in psm core, also act as kind of like a registry
     * @param asset the address of Asset contract
     */
    function isDeployed(address asset) external view override returns (bool) {
        return deployed[asset];
    }

    modifier withinLimit(uint8 _limit) {
        if (_limit > MAX_LIMIT) {
            revert LimitTooLong(MAX_LIMIT, _limit);
        }
        _;
    }

<<<<<<< HEAD
    modifier onlyModuleCore() {
        if (moduleCore != msg.sender) {
            revert NotModuleCore();
        }
        _;
    }

    function getLv(address _ra, address _pa, uint256 expiryInterval) external view override returns (address) {
        return lvs[Pair(_pa, _ra, expiryInterval).toId()];
=======
    function getLv(address _ra, address _pa, uint256 initialArp, uint256 expiryInterval, address exchangeRateProvider)
        external
        view
        override
        returns (address)
    {
        return lvs[Pair(_pa, _ra, initialArp, expiryInterval, exchangeRateProvider).toId()];
>>>>>>> bb1bd016
    }

    /**
     * @notice initializes asset factory contract and setup owner
     */
    function initialize() external initializer {
        __Ownable_init(msg.sender);
        __UUPSUpgradeable_init();
    }

    /**
     * @notice for getting list of deployed Assets with this factory
     * @param _page page number
     * @param _limit number of entries per page
     * @return ra list of deployed RA assets
     * @return lv list of deployed LV assets
     */
    function getDeployedAssets(uint8 _page, uint8 _limit)
        external
        view
        override
        withinLimit(_limit)
        returns (address[] memory ra, address[] memory lv)
    {
        uint256 start = uint256(_page) * uint256(_limit);
        uint256 end = start + uint256(_limit);

        if (end > idx) {
            end = idx;
        }

        if (start > idx) {
            return (ra, lv);
        }

        uint256 arrLen = end - start;
        ra = new address[](arrLen);
        lv = new address[](arrLen);

        for (uint256 i = start; i < end; ++i) {
            Pair storage asset = pairs[i];
            uint8 _idx = uint8(i - start);

            ra[_idx] = asset.ra;
            lv[_idx] = lvs[asset.toId()];
        }
    }

    /**
     * @notice for getting list of deployed SwapAssets with this factory
     * @param _ra Address of RA
     * @param _pa Address of PA
     * @param _page page number
     * @param _limit number of entries per page
     * @return ct list of deployed CT assets
     * @return ds list of deployed DS assets
     */
    function getDeployedSwapAssets(
        address _ra,
        address _pa,
        uint256 _initialArp,
        uint256 _expiryInterval,
        address _exchangeRateProvider,
        uint8 _page,
        uint8 _limit
    ) external view override withinLimit(_limit) returns (address[] memory ct, address[] memory ds) {
        SwapPair[] storage _assets =
            swapAssets[Pair(_pa, _ra, _initialArp, _expiryInterval, _exchangeRateProvider).toId()];

        uint256 start = uint256(_page) * uint256(_limit);
        uint256 end = start + uint256(_limit);

        if (end > _assets.length) {
            end = _assets.length;
        }

        if (start > _assets.length) {
            return (ct, ds);
        }

        uint256 arrLen = end - start;
        ct = new address[](arrLen);
        ds = new address[](arrLen);

        for (uint256 i = start; i < end; ++i) {
            ct[i - start] = _assets[i].ct;
            ds[i - start] = _assets[i].ds;
        }
    }

<<<<<<< HEAD
    /**
     * @notice deploys new Swap Assets for given RA & PA
     * @param _ra Address of RA
     * @param _pa Address of PA
     * @param _owner Address of asset owners
     * @param expiryInterval expiry interval in seconds
     * @param psmExchangeRate exchange rate for this pair
     * @return ct new CT contract address
     * @return ds new DS contract address
     */
    function deploySwapAssets(
        address _ra,
        address _pa,
        address _owner,
        uint256 expiryInterval,
        uint256 psmExchangeRate,
        uint256 dsId
    ) external override onlyModuleCore returns (address ct, address ds) {
        Pair memory asset = Pair(_pa, _ra, expiryInterval);
=======
    function deploySwapAssets(DeployParams calldata params)
        external
        override
        onlyOwner
        returns (address ct, address ds)
    {
        if (params.psmExchangeRate == 0) {
            revert InvalidRate();
        }
        Pair memory asset =
            Pair(params._pa, params._ra, params.initialArp, params.expiryInterval, params.exchangeRateProvider);
        Id id = asset.toId();
>>>>>>> bb1bd016

        uint256 expiry = block.timestamp + params.expiryInterval;

        // prevent deploying a swap asset of a non existent pair, logically won't ever happen
        // just to be safe
        if (lvs[id] == address(0)) {
            revert NotExist(params._ra, params._pa);
        }

        {
            string memory pairname = _getAssetPairName(expiry, params._ra, params._pa);

            ct = address(new Asset(CT_PREFIX, pairname, params._owner, expiry, params.psmExchangeRate, params.dsId));
            ds = address(new Asset(DS_PREFIX, pairname, params._owner, expiry, params.psmExchangeRate, params.dsId));
        }

        swapAssets[id].push(SwapPair(ct, ds));

        deployed[ct] = true;
        deployed[ds] = true;

        emit AssetDeployed(params._ra, ct, ds);
    }

    function _getAssetPairName(uint256 expiry, address _ra, address _pa) internal view returns (string memory) {
        (uint256 year, uint256 month, uint256 day) = BokkyPooBahsDateTimeLibrary.timestampToDate(expiry);
        string memory expiryAsStrings =
            string.concat(Strings.toString(year), "-", Strings.toString(month), "-", Strings.toString(day));

        return string.concat(IERC20Metadata(_ra).symbol(), "-", IERC20Metadata(_pa).symbol(), "-", expiryAsStrings);
    }

    /**
     * @notice deploys new LV Assets for given RA & PA
     * @param _ra Address of RA
     * @param _pa Address of PA
     * @param _owner Address of asset owners
     * @return lv new LV contract address
     */
<<<<<<< HEAD
    function deployLv(address _ra, address _pa, address _owner, uint256 _expiryInterval)
        external
        override
        onlyModuleCore
        returns (address lv)
    {
=======
    function deployLv(
        address _ra,
        address _pa,
        address _owner,
        uint256 _initialArp,
        uint256 _expiryInterval,
        address _exchangeRateProvider
    ) external override onlyOwner returns (address lv) {
>>>>>>> bb1bd016
        string memory pairname;

        {
            pairname = string.concat(IERC20Metadata(_ra).symbol(), "-", IERC20Metadata(_pa).symbol());
        }

        lv = address(new Asset(LV_PREFIX, pairname, _owner, 0, 0, 0));

        // signal that a pair actually exists. Only after this it's possible to deploy a swap asset for this pair
        Pair memory pair = Pair(_pa, _ra, _initialArp, _expiryInterval, _exchangeRateProvider);

        // solhint-disable-next-line gas-increment-by-one
        pairs[idx++] = pair;

        lvs[pair.toId()] = lv;

        emit LvAssetDeployed(_ra, _pa, lv);
    }

    // solhint-disable-next-line no-empty-blocks
    function _authorizeUpgrade(address newImplementation) internal override onlyOwner {}

    function setModuleCore(address _moduleCore) external onlyOwner {
        if(_moduleCore == address(0)) {
            revert ZeroAddress();
        }
        moduleCore = _moduleCore;
        emit ModuleCoreChanged(moduleCore, _moduleCore);
    }
}<|MERGE_RESOLUTION|>--- conflicted
+++ resolved
@@ -59,7 +59,6 @@
         _;
     }
 
-<<<<<<< HEAD
     modifier onlyModuleCore() {
         if (moduleCore != msg.sender) {
             revert NotModuleCore();
@@ -67,9 +66,6 @@
         _;
     }
 
-    function getLv(address _ra, address _pa, uint256 expiryInterval) external view override returns (address) {
-        return lvs[Pair(_pa, _ra, expiryInterval).toId()];
-=======
     function getLv(address _ra, address _pa, uint256 initialArp, uint256 expiryInterval, address exchangeRateProvider)
         external
         view
@@ -77,7 +73,6 @@
         returns (address)
     {
         return lvs[Pair(_pa, _ra, initialArp, expiryInterval, exchangeRateProvider).toId()];
->>>>>>> bb1bd016
     }
 
     /**
@@ -168,31 +163,10 @@
         }
     }
 
-<<<<<<< HEAD
-    /**
-     * @notice deploys new Swap Assets for given RA & PA
-     * @param _ra Address of RA
-     * @param _pa Address of PA
-     * @param _owner Address of asset owners
-     * @param expiryInterval expiry interval in seconds
-     * @param psmExchangeRate exchange rate for this pair
-     * @return ct new CT contract address
-     * @return ds new DS contract address
-     */
-    function deploySwapAssets(
-        address _ra,
-        address _pa,
-        address _owner,
-        uint256 expiryInterval,
-        uint256 psmExchangeRate,
-        uint256 dsId
-    ) external override onlyModuleCore returns (address ct, address ds) {
-        Pair memory asset = Pair(_pa, _ra, expiryInterval);
-=======
     function deploySwapAssets(DeployParams calldata params)
         external
         override
-        onlyOwner
+        onlyModuleCore
         returns (address ct, address ds)
     {
         if (params.psmExchangeRate == 0) {
@@ -201,7 +175,6 @@
         Pair memory asset =
             Pair(params._pa, params._ra, params.initialArp, params.expiryInterval, params.exchangeRateProvider);
         Id id = asset.toId();
->>>>>>> bb1bd016
 
         uint256 expiry = block.timestamp + params.expiryInterval;
 
@@ -241,14 +214,6 @@
      * @param _owner Address of asset owners
      * @return lv new LV contract address
      */
-<<<<<<< HEAD
-    function deployLv(address _ra, address _pa, address _owner, uint256 _expiryInterval)
-        external
-        override
-        onlyModuleCore
-        returns (address lv)
-    {
-=======
     function deployLv(
         address _ra,
         address _pa,
@@ -256,8 +221,7 @@
         uint256 _initialArp,
         uint256 _expiryInterval,
         address _exchangeRateProvider
-    ) external override onlyOwner returns (address lv) {
->>>>>>> bb1bd016
+    ) external override onlyModuleCore returns (address lv) {
         string memory pairname;
 
         {
@@ -281,7 +245,7 @@
     function _authorizeUpgrade(address newImplementation) internal override onlyOwner {}
 
     function setModuleCore(address _moduleCore) external onlyOwner {
-        if(_moduleCore == address(0)) {
+        if (_moduleCore == address(0)) {
             revert ZeroAddress();
         }
         moduleCore = _moduleCore;
