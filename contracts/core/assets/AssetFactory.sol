--- conflicted
+++ resolved
@@ -177,16 +177,7 @@
      * @param _owner Address of asset owners
      * @return lv new LV contract address
      */
-<<<<<<< HEAD
     function deployLv(address _ra, address _pa, address _owner) external override onlyOwner returns (address lv) {
-=======
-    function deployLv(address ra, address pa, address owner)
-        external
-        override
-        onlyOwner
-        returns (address lv)
-        {
->>>>>>> 3610aad5
         lv = address(
             new Asset(LV_PREFIX, string(abi.encodePacked(Asset(_ra).name(), "-", Asset(_pa).name())), _owner, 0, 0)
         );
