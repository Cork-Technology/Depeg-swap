// SPDX-License-Identifier: BUSL-1.1
pragma solidity ^0.8.24;

import {IAssetFactory} from "../../interfaces/IAssetFactory.sol";
import {OwnableUpgradeable} from "@openzeppelin/contracts-upgradeable/access/OwnableUpgradeable.sol";
import {UUPSUpgradeable} from "@openzeppelin/contracts-upgradeable/proxy/utils/UUPSUpgradeable.sol";
import {Strings} from "openzeppelin-contracts/contracts/utils/Strings.sol";
import {Id, Pair, PairLibrary} from "../../libraries/Pair.sol";
import {IERC20Metadata} from "@openzeppelin/contracts/interfaces/IERC20Metadata.sol";
import {Asset} from "./Asset.sol";
import {BokkyPooBahsDateTimeLibrary} from "BokkyPooBahsDateTimeLibrary/BokkyPooBahsDateTimeLibrary.sol";

/**
 * @title Factory contract for Assets
 * @author Cork Team
 * @notice Factory contract for deploying assets contracts
 */
contract AssetFactory is IAssetFactory, OwnableUpgradeable, UUPSUpgradeable {
    using PairLibrary for Pair;

    uint8 public constant MAX_LIMIT = 10;
    string private constant CT_PREFIX = "CT";
    string private constant DS_PREFIX = "DS";
    string private constant LV_PREFIX = "LV";

    address public moduleCore;
    uint256 internal idx;

    struct SwapPair {
        address ct;
        address ds;
    }

    mapping(Id => address) internal lvs;
    mapping(uint256 => Pair) internal pairs;
    mapping(Id => SwapPair[]) internal swapAssets;
    mapping(address => bool) internal deployed;
    mapping(bytes32 => uint256) internal variantIndex;
    mapping(Id => uint256) internal variantIndexPair;

    /// @notice __gap variable to prevent storage collisions
    // slither-disable-next-line unused-state
    uint256[49] private __gap;

    constructor() {
        _disableInitializers();
    }

    function _generateVariant(string memory baseSymbol, Id id) internal returns (string memory variant) {
        bytes32 hash = keccak256(abi.encodePacked(baseSymbol));

        // this will assign a fixed variant number to a pair
        // so if the same pair deploys a new asset it will have the same variant number
        uint256 variantUint = variantIndexPair[id] == 0 ? ++variantIndex[hash] : variantIndexPair[id];
        variantIndexPair[id] = variantUint;

        variant = string.concat(baseSymbol, "-", Strings.toString(variantUint));
    }

    // will generate symbol such as wstETH03CT-1
    function _generateSymbolWithVariant(address pa, uint256 expiry, string memory prefix, Id id)
        internal
        returns (string memory symbol)
    {
        string memory baseSymbol = IERC20Metadata(pa).symbol();
        string memory separator = expiry == 0 ? "!" : Strings.toString(BokkyPooBahsDateTimeLibrary.getMonth(expiry));

        string memory base = string.concat(baseSymbol, separator, prefix);

        symbol = _generateVariant(base, id);
    }

    /**
     * @notice for safety checks in psm core, also act as kind of like a registry
     * @param asset the address of Asset contract
     */
    function isDeployed(address asset) external view override returns (bool) {
        return deployed[asset];
    }

    modifier withinLimit(uint8 _limit) {
        if (_limit > MAX_LIMIT) {
            revert LimitTooLong(MAX_LIMIT, _limit);
        }
        _;
    }

    modifier onlyModuleCore() {
        if (moduleCore != msg.sender) {
            revert NotModuleCore();
        }
        _;
    }

    function getLv(address _ra, address _pa, uint256 initialArp, uint256 expiryInterval, address exchangeRateProvider)
        external
        view
        override
        returns (address)
    {
        return lvs[Pair(_pa, _ra, initialArp, expiryInterval, exchangeRateProvider).toId()];
    }

    /**
     * @notice initializes asset factory contract and setup owner
     */
    function initialize() external initializer {
        __Ownable_init(msg.sender);
        __UUPSUpgradeable_init();
    }

    /**
     * @notice for getting list of deployed Assets with this factory
     * @param _page page number
     * @param _limit number of entries per page
     * @return ra list of deployed RA assets
     * @return lv list of deployed LV assets
     */
    function getDeployedAssets(uint8 _page, uint8 _limit)
        external
        view
        override
        withinLimit(_limit)
        returns (address[] memory ra, address[] memory lv)
    {
        uint256 start = uint256(_page) * uint256(_limit);
        uint256 end = start + uint256(_limit);

        if (end > idx) {
            end = idx;
        }

        if (start > idx) {
            return (ra, lv);
        }

        uint256 arrLen = end - start;
        ra = new address[](arrLen);
        lv = new address[](arrLen);

        for (uint256 i = start; i < end; ++i) {
            Pair storage asset = pairs[i];
            uint8 _idx = uint8(i - start);

            ra[_idx] = asset.ra;
            lv[_idx] = lvs[asset.toId()];
        }
    }

    /**
     * @notice for getting list of deployed SwapAssets with this factory
     * @param _ra Address of RA
     * @param _pa Address of PA
     * @param _page page number
     * @param _limit number of entries per page
     * @return ct list of deployed CT assets
     * @return ds list of deployed DS assets
     */
    function getDeployedSwapAssets(
        address _ra,
        address _pa,
        uint256 _initialArp,
        uint256 _expiryInterval,
        address _exchangeRateProvider,
        uint8 _page,
        uint8 _limit
    ) external view override withinLimit(_limit) returns (address[] memory ct, address[] memory ds) {
        SwapPair[] storage _assets =
            swapAssets[Pair(_pa, _ra, _initialArp, _expiryInterval, _exchangeRateProvider).toId()];

        uint256 start = uint256(_page) * uint256(_limit);
        uint256 end = start + uint256(_limit);

        if (end > _assets.length) {
            end = _assets.length;
        }

        if (start > _assets.length) {
            return (ct, ds);
        }

        uint256 arrLen = end - start;
        ct = new address[](arrLen);
        ds = new address[](arrLen);

        for (uint256 i = start; i < end; ++i) {
            ct[i - start] = _assets[i].ct;
            ds[i - start] = _assets[i].ds;
        }
    }

    function deploySwapAssets(DeployParams calldata params)
        external
        override
        onlyModuleCore
        returns (address ct, address ds)
    {
        if (params.psmExchangeRate == 0) {
            revert InvalidRate();
        }
        Pair memory asset =
            Pair(params._pa, params._ra, params.initialArp, params.expiryInterval, params.exchangeRateProvider);
        Id id = asset.toId();

        uint256 expiry = block.timestamp + params.expiryInterval;

        // prevent deploying a swap asset of a non existent pair, logically won't ever happen
        // just to be safe
        if (lvs[id] == address(0)) {
            revert NotExist(params._ra, params._pa);
        }

        {
            ct = address(
                new Asset(
                    _generateSymbolWithVariant(asset.pa, expiry, CT_PREFIX, id),
                    params._owner,
                    expiry,
                    params.psmExchangeRate,
                    params.dsId
                )
            );
            ds = address(
                new Asset(
                    _generateSymbolWithVariant(asset.pa, expiry, DS_PREFIX, id),
                    params._owner,
                    expiry,
                    params.psmExchangeRate,
                    params.dsId
                )
            );
        }

        swapAssets[id].push(SwapPair(ct, ds));

        deployed[ct] = true;
        deployed[ds] = true;

        emit AssetDeployed(params._ra, ct, ds);
    }

    /**
     * @notice deploys new LV Assets for given RA & PA
     * @param _ra Address of RA
     * @param _pa Address of PA
     * @param _owner Address of asset owners
     * @return lv new LV contract address
     */
    function deployLv(
        address _ra,
        address _pa,
        address _owner,
        uint256 _initialArp,
        uint256 _expiryInterval,
        address _exchangeRateProvider
<<<<<<< HEAD
    ) external override onlyModuleCore returns (address lv) {
        string memory pairname;
=======
    ) external override onlyOwner returns (address lv) {
        // signal that a pair actually exists. Only after this it's possible to deploy a swap asset for this pair
        Pair memory pair = Pair(_pa, _ra, _initialArp, _expiryInterval, _exchangeRateProvider);
>>>>>>> 003778fc

        {
            string memory pairname = _generateSymbolWithVariant(_pa, 0, LV_PREFIX, pair.toId());
            lv = address(new Asset(pairname, _owner, 0, 0, 0));
        }

        // solhint-disable-next-line gas-increment-by-one
        pairs[idx++] = pair;

        lvs[pair.toId()] = lv;

        emit LvAssetDeployed(_ra, _pa, lv);
    }

    // solhint-disable-next-line no-empty-blocks
    function _authorizeUpgrade(address newImplementation) internal override onlyOwner {}

    function setModuleCore(address _moduleCore) external onlyOwner {
        if (_moduleCore == address(0)) {
            revert ZeroAddress();
        }
        moduleCore = _moduleCore;
        emit ModuleCoreChanged(moduleCore, _moduleCore);
    }
}<|MERGE_RESOLUTION|>--- conflicted
+++ resolved
@@ -253,14 +253,9 @@
         uint256 _initialArp,
         uint256 _expiryInterval,
         address _exchangeRateProvider
-<<<<<<< HEAD
     ) external override onlyModuleCore returns (address lv) {
-        string memory pairname;
-=======
-    ) external override onlyOwner returns (address lv) {
         // signal that a pair actually exists. Only after this it's possible to deploy a swap asset for this pair
         Pair memory pair = Pair(_pa, _ra, _initialArp, _expiryInterval, _exchangeRateProvider);
->>>>>>> 003778fc
 
         {
             string memory pairname = _generateSymbolWithVariant(_pa, 0, LV_PREFIX, pair.toId());
