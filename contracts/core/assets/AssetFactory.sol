// SPDX-License-Identifier: BUSL-1.1
pragma solidity ^0.8.24;

import {IAssetFactory} from "../../interfaces/IAssetFactory.sol";
import {OwnableUpgradeable} from "@openzeppelin/contracts-upgradeable/access/OwnableUpgradeable.sol";
import {UUPSUpgradeable} from "@openzeppelin/contracts-upgradeable/proxy/utils/UUPSUpgradeable.sol";
import {Strings} from "openzeppelin-contracts/contracts/utils/Strings.sol";
import {Id, Pair, PairLibrary} from "../../libraries/Pair.sol";
import {IERC20Metadata} from "@openzeppelin/contracts/interfaces/IERC20Metadata.sol";
import {Asset} from "./Asset.sol";
import {BokkyPooBahsDateTimeLibrary} from "BokkyPooBahsDateTimeLibrary/BokkyPooBahsDateTimeLibrary.sol";

/**
 * @title Factory contract for Assets
 * @author Cork Team
 * @notice Factory contract for deploying assets contracts
 */
contract AssetFactory is IAssetFactory, OwnableUpgradeable, UUPSUpgradeable {
    using PairLibrary for Pair;

    uint8 public constant MAX_LIMIT = 10;
    string private constant CT_PREFIX = "CT";
    string private constant DS_PREFIX = "DS";
    string private constant LV_PREFIX = "LV";

    uint256 internal idx;

    struct SwapPair {
        address ct;
        address ds;
    }

    mapping(Id => address) internal lvs;
    mapping(uint256 => Pair) internal pairs;
    mapping(Id => SwapPair[]) internal swapAssets;
    mapping(address => bool) internal deployed;

    /// @notice __gap variable to prevent storage collisions
    // slither-disable-next-line unused-state
    uint256[49] private __gap;

    constructor() {
        _disableInitializers();
    }

    /**
     * @notice for safety checks in psm core, also act as kind of like a registry
     * @param asset the address of Asset contract
     */
    function isDeployed(address asset) external view override returns (bool) {
        return deployed[asset];
    }

    modifier withinLimit(uint8 _limit) {
        if (_limit > MAX_LIMIT) {
            revert LimitTooLong(MAX_LIMIT, _limit);
        }
        _;
    }

    function getLv(address _ra, address _pa, uint256 initialArp, uint256 expiryInterval, address exchangeRateProvider)
        external
        view
        override
        returns (address)
    {
        return lvs[Pair(_pa, _ra, initialArp, expiryInterval, exchangeRateProvider).toId()];
    }

    /**
     * @notice initializes asset factory contract and setup owner
     */
    function initialize() external initializer {
        __Ownable_init(msg.sender);
        __UUPSUpgradeable_init();
    }

    /**
     * @notice for getting list of deployed Assets with this factory
     * @param _page page number
     * @param _limit number of entries per page
     * @return ra list of deployed RA assets
     * @return lv list of deployed LV assets
     */
    function getDeployedAssets(uint8 _page, uint8 _limit)
        external
        view
        override
        withinLimit(_limit)
        returns (address[] memory ra, address[] memory lv)
    {
        uint256 start = uint256(_page) * uint256(_limit);
        uint256 end = start + uint256(_limit);

        if (end > idx) {
            end = idx;
        }

        if (start > idx) {
            return (ra, lv);
        }

        uint256 arrLen = end - start;
        ra = new address[](arrLen);
        lv = new address[](arrLen);

        for (uint256 i = start; i < end; ++i) {
            Pair storage asset = pairs[i];
            uint8 _idx = uint8(i - start);

            ra[_idx] = asset.ra;
            lv[_idx] = lvs[asset.toId()];
        }
    }

    /**
     * @notice for getting list of deployed SwapAssets with this factory
     * @param _ra Address of RA
     * @param _pa Address of PA
     * @param _page page number
     * @param _limit number of entries per page
     * @return ct list of deployed CT assets
     * @return ds list of deployed DS assets
     */
    function getDeployedSwapAssets(
        address _ra,
        address _pa,
        uint256 _initialArp,
        uint256 _expiryInterval,
        address _exchangeRateProvider,
        uint8 _page,
        uint8 _limit
    ) external view override withinLimit(_limit) returns (address[] memory ct, address[] memory ds) {
        SwapPair[] storage _assets =
            swapAssets[Pair(_pa, _ra, _initialArp, _expiryInterval, _exchangeRateProvider).toId()];

        uint256 start = uint256(_page) * uint256(_limit);
        uint256 end = start + uint256(_limit);

        if (end > _assets.length) {
            end = _assets.length;
        }

        if (start > _assets.length) {
            return (ct, ds);
        }

        uint256 arrLen = end - start;
        ct = new address[](arrLen);
        ds = new address[](arrLen);

        for (uint256 i = start; i < end; ++i) {
            ct[i - start] = _assets[i].ct;
            ds[i - start] = _assets[i].ds;
        }
    }

<<<<<<< HEAD
    function deploySwapAssets(DeployParams calldata params)
        external
        override
        onlyOwner
        returns (address ct, address ds)
    {
        Pair memory asset =
            Pair(params._pa, params._ra, params.initialArp, params.expiryInterval, params.exchangeRateProvider);
=======
    /**
     * @notice deploys new Swap Assets for given RA & PA
     * @param _ra Address of RA
     * @param _pa Address of PA
     * @param _owner Address of asset owners
     * @param expiryInterval expiry interval in seconds
     * @param psmExchangeRate exchange rate for this pair
     * @return ct new CT contract address
     * @return ds new DS contract address
     */
    function deploySwapAssets(
        address _ra,
        address _pa,
        address _owner,
        uint256 expiryInterval,
        uint256 psmExchangeRate,
        uint256 dsId
    ) external override onlyOwner returns (address ct, address ds) {
        if(psmExchangeRate == 0) {
            revert InvalidRate();
        }

        Pair memory asset = Pair(_pa, _ra, expiryInterval);
        Id id = asset.toId();

        uint256 expiry = block.timestamp + expiryInterval;

        string memory pairname;
>>>>>>> b75c7611

        uint256 expiry = block.timestamp + params.expiryInterval;

        // prevent deploying a swap asset of a non existent pair, logically won't ever happen
        // just to be safe
<<<<<<< HEAD
        if (lvs[asset.toId()] == address(0)) {
            revert NotExist(params._ra, params._pa);
=======
        if (lvs[id] == address(0)) {
            revert NotExist(_ra, _pa);
>>>>>>> b75c7611
        }

        {
            string memory pairname = _getAssetPairName(expiry, params._ra, params._pa);

<<<<<<< HEAD
            ct = address(new Asset(CT_PREFIX, pairname, params._owner, expiry, params.psmExchangeRate, params.dsId));
            ds = address(new Asset(DS_PREFIX, pairname, params._owner, expiry, params.psmExchangeRate, params.dsId));
        }

        swapAssets[Pair(params._pa, params._ra, params.initialArp, params.expiryInterval, params.exchangeRateProvider)
            .toId()].push(SwapPair(ct, ds));
=======
        swapAssets[id].push(SwapPair(ct, ds));
>>>>>>> b75c7611

        deployed[ct] = true;
        deployed[ds] = true;

        emit AssetDeployed(params._ra, ct, ds);
    }

    function _getAssetPairName(uint256 expiry, address _ra, address _pa) internal view returns (string memory) {
        (uint256 year, uint256 month, uint256 day) = BokkyPooBahsDateTimeLibrary.timestampToDate(expiry);
        string memory expiryAsStrings =
            string.concat(Strings.toString(year), "-", Strings.toString(month), "-", Strings.toString(day));

        return string.concat(IERC20Metadata(_ra).symbol(), "-", IERC20Metadata(_pa).symbol(), "-", expiryAsStrings);
    }

    /**
     * @notice deploys new LV Assets for given RA & PA
     * @param _ra Address of RA
     * @param _pa Address of PA
     * @param _owner Address of asset owners
     * @return lv new LV contract address
     */
    function deployLv(
        address _ra,
        address _pa,
        address _owner,
        uint256 _initialArp,
        uint256 _expiryInterval,
        address _exchangeRateProvider
    ) external override onlyOwner returns (address lv) {
        string memory pairname;

        {
            pairname = string.concat(IERC20Metadata(_ra).symbol(), "-", IERC20Metadata(_pa).symbol());
        }

        lv = address(new Asset(LV_PREFIX, pairname, _owner, 0, 0, 0));

        // signal that a pair actually exists. Only after this it's possible to deploy a swap asset for this pair
<<<<<<< HEAD
        Pair memory pair = Pair(_pa, _ra, _initialArp, _expiryInterval, _exchangeRateProvider);
=======
        Pair memory pair = Pair(_pa, _ra, _expiryInterval);
>>>>>>> b75c7611

        // solhint-disable-next-line gas-increment-by-one
        pairs[idx++] = pair;

        lvs[pair.toId()] = lv;

        emit LvAssetDeployed(_ra, _pa, lv);
    }

    // solhint-disable-next-line no-empty-blocks
    function _authorizeUpgrade(address newImplementation) internal override onlyOwner {}
}<|MERGE_RESOLUTION|>--- conflicted
+++ resolved
@@ -155,72 +155,35 @@
         }
     }
 
-<<<<<<< HEAD
     function deploySwapAssets(DeployParams calldata params)
         external
         override
         onlyOwner
         returns (address ct, address ds)
     {
+        if (params.psmExchangeRate == 0) {
+            revert InvalidRate();
+        }
         Pair memory asset =
             Pair(params._pa, params._ra, params.initialArp, params.expiryInterval, params.exchangeRateProvider);
-=======
-    /**
-     * @notice deploys new Swap Assets for given RA & PA
-     * @param _ra Address of RA
-     * @param _pa Address of PA
-     * @param _owner Address of asset owners
-     * @param expiryInterval expiry interval in seconds
-     * @param psmExchangeRate exchange rate for this pair
-     * @return ct new CT contract address
-     * @return ds new DS contract address
-     */
-    function deploySwapAssets(
-        address _ra,
-        address _pa,
-        address _owner,
-        uint256 expiryInterval,
-        uint256 psmExchangeRate,
-        uint256 dsId
-    ) external override onlyOwner returns (address ct, address ds) {
-        if(psmExchangeRate == 0) {
-            revert InvalidRate();
-        }
-
-        Pair memory asset = Pair(_pa, _ra, expiryInterval);
         Id id = asset.toId();
-
-        uint256 expiry = block.timestamp + expiryInterval;
-
-        string memory pairname;
->>>>>>> b75c7611
 
         uint256 expiry = block.timestamp + params.expiryInterval;
 
         // prevent deploying a swap asset of a non existent pair, logically won't ever happen
         // just to be safe
-<<<<<<< HEAD
-        if (lvs[asset.toId()] == address(0)) {
+        if (lvs[id] == address(0)) {
             revert NotExist(params._ra, params._pa);
-=======
-        if (lvs[id] == address(0)) {
-            revert NotExist(_ra, _pa);
->>>>>>> b75c7611
         }
 
         {
             string memory pairname = _getAssetPairName(expiry, params._ra, params._pa);
 
-<<<<<<< HEAD
             ct = address(new Asset(CT_PREFIX, pairname, params._owner, expiry, params.psmExchangeRate, params.dsId));
             ds = address(new Asset(DS_PREFIX, pairname, params._owner, expiry, params.psmExchangeRate, params.dsId));
         }
 
-        swapAssets[Pair(params._pa, params._ra, params.initialArp, params.expiryInterval, params.exchangeRateProvider)
-            .toId()].push(SwapPair(ct, ds));
-=======
         swapAssets[id].push(SwapPair(ct, ds));
->>>>>>> b75c7611
 
         deployed[ct] = true;
         deployed[ds] = true;
@@ -260,11 +223,7 @@
         lv = address(new Asset(LV_PREFIX, pairname, _owner, 0, 0, 0));
 
         // signal that a pair actually exists. Only after this it's possible to deploy a swap asset for this pair
-<<<<<<< HEAD
         Pair memory pair = Pair(_pa, _ra, _initialArp, _expiryInterval, _exchangeRateProvider);
-=======
-        Pair memory pair = Pair(_pa, _ra, _expiryInterval);
->>>>>>> b75c7611
 
         // solhint-disable-next-line gas-increment-by-one
         pairs[idx++] = pair;
