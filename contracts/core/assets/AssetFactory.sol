--- conflicted
+++ resolved
@@ -31,13 +31,8 @@
      * @notice for safety checks in psm core, also act as kind of like a registry
      * @param _asset the address of Asset contract
      */
-<<<<<<< HEAD
     function isDeployed(address asset) external view override returns (bool) {
         return (deployed[asset] == 1 ? true : false);
-=======
-    function isDeployed(address _asset) external view override returns (bool) {
-        return deployed[_asset];
->>>>>>> 94506f46
     }
 
     modifier withinLimit(uint8 _limit) {
@@ -180,11 +175,7 @@
      * @param _owner Address of asset owners
      * @return lv new LV contract address
      */
-<<<<<<< HEAD
-    function deployLv(address ra, address pa, address owner) external override onlyOwner returns (address lv) {
-=======
     function deployLv(address _ra, address _pa, address _owner) external override onlyOwner returns (address lv) {
->>>>>>> 94506f46
         lv = address(
             new Asset(LV_PREFIX, string(abi.encodePacked(Asset(_ra).name(), "-", Asset(_pa).name())), _owner, 0, 0)
         );
