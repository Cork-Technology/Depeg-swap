--- conflicted
+++ resolved
@@ -459,15 +459,10 @@
         ctReserve += SafeCast.toUint112(ctAdded);
 
         // update amountOut since we sold some from the reserve
-<<<<<<< HEAD
         uint256 exchangeRates = assetPair.ds.exchangeRate();
-        (, amountOut,) =
-            SwapperMathLibrary.getAmountOutSellDs(uint256(raReserve), uint256(ctReserve), amount, exchangeRates);
-=======
         (, amountOut) = SwapperMathLibrary.getAmountOutDs(
-            SafeCast.toInt256(uint256(raReserve)), SafeCast.toInt256(uint256(ctReserve)), SafeCast.toInt256(amount)
+            SafeCast.toInt256(uint256(raReserve)), SafeCast.toInt256(uint256(ctReserve)), SafeCast.toInt256(amount), exchangeRates
         );
->>>>>>> 48c7e5ff
     }
 
     function isRolloverSale(Id id, uint256 dsId) external view returns (bool) {
