// SPDX-License-Identifier: BUSL-1.1
pragma solidity ^0.8.24;

import {AssetPair, ReserveState, DsFlashSwaplibrary} from "../../libraries/DsFlashSwap.sol";
import {SwapperMathLibrary} from "../../libraries/DsSwapperMathLib.sol";
import {MathHelper} from "../../libraries/MathHelper.sol";
import {Id} from "../../libraries/Pair.sol";
import {IDsFlashSwapCore, IDsFlashSwapUtility} from "../../interfaces/IDsFlashSwapRouter.sol";
import {AccessControlUpgradeable} from "@openzeppelin/contracts-upgradeable/access/AccessControlUpgradeable.sol";
import {UUPSUpgradeable} from "@openzeppelin/contracts-upgradeable/proxy/utils/UUPSUpgradeable.sol";
import {IPSMcore} from "../../interfaces/IPSMcore.sol";
import {IVault} from "../../interfaces/IVault.sol";
import {Asset} from "../assets/Asset.sol";
import {DepegSwapLibrary} from "../../libraries/DepegSwapLib.sol";
import {SafeERC20, IERC20} from "@openzeppelin/contracts/token/ERC20/utils/SafeERC20.sol";
import {ICorkHook} from "../../interfaces/UniV4/IMinimalHook.sol";
import {AmmId, toAmmId} from "Cork-Hook/lib/State.sol";
import {CorkSwapCallback} from "Cork-Hook/interfaces/CorkSwapCallback.sol";
import {IErrors} from "./../../interfaces/IErrors.sol";
import {TransferHelper} from "./../../libraries/TransferHelper.sol";
import {ReturnDataSlotLib} from "./../../libraries/ReturnDataSlotLib.sol";
<<<<<<< HEAD
=======
import {CorkConfig} from "../CorkConfig.sol";
>>>>>>> b75c7611

/**
 * @title Router contract for Flashswap
 * @author Cork Team
 * @notice Router contract for implementing flashswaps for DS/CT
 */
contract RouterState is
    IDsFlashSwapUtility,
    IDsFlashSwapCore,
    AccessControlUpgradeable,
    UUPSUpgradeable,
    CorkSwapCallback
{
    using DsFlashSwaplibrary for ReserveState;
    using DsFlashSwaplibrary for AssetPair;
    using SafeERC20 for IERC20;

    bytes32 public constant MODULE_CORE = keccak256("MODULE_CORE");
    bytes32 public constant CONFIG = keccak256("CONFIG");

    // 30% max fee
    uint256 public constant MAX_DS_FEE = 30e18;

    address public _moduleCore;
    ICorkHook public hook;
<<<<<<< HEAD
=======
    CorkConfig public config;
>>>>>>> b75c7611
    mapping(Id => ReserveState) internal reserves;

    // this is here to prevent stuck funds, essentially it can happen that the reserve DS is so low but not empty,
    // when the router tries to sell it, the trade fails, preventing user from buying DS properly
    uint256 public constant RESERVE_MINIMUM_SELL_AMOUNT = 0.001 ether;

    struct CalculateAndSellDsParams {
        Id reserveId;
        uint256 dsId;
        uint256 amount;
        IDsFlashSwapCore.BuyAprroxParams approxParams;
        IDsFlashSwapCore.OffchainGuess offchainGuess;
        uint256 initialBorrowedAmount;
        uint256 initialAmountOut;
    }

    struct SellDsParams {
        Id reserveId;
        uint256 dsId;
        uint256 amountSellFromReserve;
        uint256 amount;
        BuyAprroxParams approxParams;
    }

    struct SellResult {
        uint256 amountOut;
        uint256 borrowedAmount;
        bool success;
    }

    struct CallbackData {
        bool buyDs;
        address caller;
        // CT or RA amount borrowed
        uint256 borrowed;
        // DS or RA amount provided
        uint256 provided;
        Id reserveId;
        uint256 dsId;
    }

    /// @notice __gap variable to prevent storage collisions
    // slither-disable-next-line unused-state
    uint256[49] private __gap;

    modifier onlyDefaultAdmin() {
        if (!hasRole(DEFAULT_ADMIN_ROLE, msg.sender)) {
            revert NotDefaultAdmin();
        }
        _;
    }

    modifier onlyModuleCore() {
        if (!hasRole(MODULE_CORE, msg.sender)) {
            revert NotModuleCore();
        }
        _;
    }

    modifier onlyConfig() {
        if (!hasRole(CONFIG, msg.sender)) {
            revert NotConfig();
        }
        _;
    }

    modifier autoClearReturnData() {
        _;
        ReturnDataSlotLib.clear(ReturnDataSlotLib.RETURN_SLOT);
        ReturnDataSlotLib.clear(ReturnDataSlotLib.REFUNDED_SLOT);
<<<<<<< HEAD
=======
        ReturnDataSlotLib.clear(ReturnDataSlotLib.DS_FEE_AMOUNT);
>>>>>>> b75c7611
    }

    constructor() {
        _disableInitializers();
    }

<<<<<<< HEAD
    function initialize(address config) external initializer {
        __AccessControl_init();
        __UUPSUpgradeable_init();
        _grantRole(DEFAULT_ADMIN_ROLE, msg.sender);
        _grantRole(CONFIG, config);
=======
    function initialize(address _config) external initializer {
        __AccessControl_init();
        __UUPSUpgradeable_init();
        _grantRole(DEFAULT_ADMIN_ROLE, msg.sender);
        _grantRole(CONFIG, _config);
        config = CorkConfig(_config);
>>>>>>> b75c7611
    }

    // solhint-disable-next-line no-empty-blocks
    function _authorizeUpgrade(address newImplementation) internal override onlyConfig {}

    function updateDiscountRateInDdays(Id id, uint256 discountRateInDays) external override onlyConfig {
        reserves[id].decayDiscountRateInDays = discountRateInDays;

        emit DiscountRateUpdated(id, discountRateInDays);
    }

    function updateGradualSaleStatus(Id id, bool status) external override onlyConfig {
        reserves[id].gradualSaleDisabled = status;

        emit GradualSaleStatusUpdated(id, status);
<<<<<<< HEAD
=======
    }

    function updateDsExtraFeePercentage(Id id, uint256 newPercentage) external onlyConfig {
        if(newPercentage > MAX_DS_FEE) {
            revert InvalidFee();
        }
        reserves[id].dsExtraFeePercentage = newPercentage;

        emit DsFeeUpdated(id, newPercentage);
    }

    function updateDsExtraFeeTreasurySplitPercentage(Id id, uint256 newPercentage) external onlyConfig {
        reserves[id].dsExtraFeeTreasurySplitPercentage = newPercentage;

        emit DsFeeTreasuryPercentageUpdated(id, newPercentage);
>>>>>>> b75c7611
    }

    function getCurrentCumulativeHIYA(Id id) external view returns (uint256 hpaCummulative) {
        hpaCummulative = reserves[id].getCurrentCumulativeHIYA();
    }

    function getCurrentEffectiveHIYA(Id id) external view returns (uint256 hpa) {
        hpa = reserves[id].getEffectiveHIYA();
    }

    function setModuleCore(address moduleCore) external onlyDefaultAdmin {
        if (moduleCore == address(0)) {
            revert ZeroAddress();
        }
        _moduleCore = moduleCore;
        _grantRole(MODULE_CORE, moduleCore);
    }

    function updateReserveSellPressurePercentage(Id id, uint256 newPercentage) external override onlyConfig {
        reserves[id].updateReserveSellPressurePercentage(newPercentage);

        emit ReserveSellPressurePercentageUpdated(id, newPercentage);
    }

    function setHook(address _hook) external onlyDefaultAdmin {
        hook = ICorkHook(_hook);
    }

    function onNewIssuance(Id reserveId, uint256 dsId, address ds, address ra, address ct)
        external
        override
        onlyModuleCore
    {
        reserves[reserveId].onNewIssuance(dsId, ds, ra, ct);

        emit NewIssuance(reserveId, dsId, ds, AmmId.unwrap(toAmmId(ra, ct)));
    }

    /// @notice set the discount rate rate and rollover for the new issuance
    /// @dev needed to avoid stack to deep errors. MUST be called after onNewIssuance and only by moduleCore at new issuance
    function setDecayDiscountAndRolloverPeriodOnNewIssuance(
        Id reserveId,
        uint256 decayDiscountRateInDays,
        uint256 rolloverPeriodInblocks
    ) external override onlyModuleCore {
        ReserveState storage self = reserves[reserveId];
        self.decayDiscountRateInDays = decayDiscountRateInDays;
        self.rolloverEndInBlockNumber = block.number + rolloverPeriodInblocks;
    }

    function getAmmReserve(Id id, uint256 dsId) external view override returns (uint256 raReserve, uint256 ctReserve) {
        (raReserve, ctReserve) = reserves[id].getReserve(dsId, hook);
    }

    function getLvReserve(Id id, uint256 dsId) external view override returns (uint256 lvReserve) {
        return reserves[id].ds[dsId].lvReserve;
    }

    function getPsmReserve(Id id, uint256 dsId) external view override returns (uint256 psmReserve) {
        return reserves[id].ds[dsId].psmReserve;
    }

    function emptyReserveLv(Id reserveId, uint256 dsId) external override onlyModuleCore returns (uint256 amount) {
        amount = reserves[reserveId].emptyReserveLv(dsId, _moduleCore);
        emit ReserveEmptied(reserveId, dsId, amount);
    }

    function emptyReservePartialLv(Id reserveId, uint256 dsId, uint256 amount)
        external
        override
        onlyModuleCore
        returns (uint256 emptied)
    {
        emptied = reserves[reserveId].emptyReservePartialLv(dsId, amount, _moduleCore);
        emit ReserveEmptied(reserveId, dsId, amount);
    }

    function emptyReservePsm(Id reserveId, uint256 dsId) external override onlyModuleCore returns (uint256 amount) {
        amount = reserves[reserveId].emptyReservePsm(dsId, _moduleCore);
        emit ReserveEmptied(reserveId, dsId, amount);
    }

    function emptyReservePartialPsm(Id reserveId, uint256 dsId, uint256 amount)
        external
        override
        onlyModuleCore
        returns (uint256 emptied)
    {
        emptied = reserves[reserveId].emptyReservePartialPsm(dsId, amount, _moduleCore);
        emit ReserveEmptied(reserveId, dsId, amount);
    }

    function getCurrentPriceRatio(Id id, uint256 dsId)
        external
        view
        override
        returns (uint256 raPriceRatio, uint256 ctPriceRatio)
    {
        (raPriceRatio, ctPriceRatio) = reserves[id].getPriceRatio(dsId, hook);
    }

    function addReserveLv(Id id, uint256 dsId, uint256 amount) external override onlyModuleCore {
        reserves[id].addReserveLv(dsId, amount, _moduleCore);
        emit ReserveAdded(id, dsId, amount);
    }

    function addReservePsm(Id id, uint256 dsId, uint256 amount) external override onlyModuleCore {
        reserves[id].addReservePsm(dsId, amount, _moduleCore);
        emit ReserveAdded(id, dsId, amount);
    }

    /// will return that can't be filled from the reserve, this happens when the total reserve is less than the amount requested
    function _swapRaForDsViaRollover(Id reserveId, uint256 dsId, address user, uint256 amountRa)
        internal
        returns (uint256 raLeft, uint256 dsReceived)
    {
        // this means that we ignore and don't do rollover sale when it's first issuance or it's not rollover time, or no hiya(means no trade, unlikely but edge case)
        if (
            dsId == DsFlashSwaplibrary.FIRST_ISSUANCE || !reserves[reserveId].rolloverSale()
                || reserves[reserveId].hiya == 0
                || (reserves[reserveId].ds[dsId].lvReserve == 0 && reserves[reserveId].ds[dsId].psmReserve == 0)
        ) {
            // noop and return back the full amountRa
            return (amountRa, 0);
        }

        amountRa = TransferHelper.tokenNativeDecimalsToFixed(amountRa, reserves[reserveId].ds[dsId].ra);

        ReserveState storage self = reserves[reserveId];
        AssetPair storage assetPair = self.ds[dsId];

        // If there's no reserve, we will proceed without using rollover
        if (assetPair.lvReserve == 0 && assetPair.psmReserve == 0) {
            return (amountRa, 0);
        }

        amountRa = TransferHelper.tokenNativeDecimalsToFixed(amountRa, reserves[reserveId].ds[dsId].ra);

        uint256 lvProfit;
        uint256 psmProfit;
        uint256 lvReserveUsed;
        uint256 psmReserveUsed;

        (lvProfit, psmProfit, raLeft, dsReceived, lvReserveUsed, psmReserveUsed) =
            SwapperMathLibrary.calculateRolloverSale(assetPair.lvReserve, assetPair.psmReserve, amountRa, self.hiya);

        amountRa = TransferHelper.fixedToTokenNativeDecimals(amountRa, assetPair.ra);
        raLeft = TransferHelper.fixedToTokenNativeDecimals(raLeft, assetPair.ra);

        assetPair.psmReserve = assetPair.psmReserve - psmReserveUsed;
        assetPair.lvReserve = assetPair.lvReserve - lvReserveUsed;
<<<<<<< HEAD

        // we first transfer and normalized the amount, we get back the actual normalized amount
        psmProfit = TransferHelper.transferNormalize(assetPair.ra, _moduleCore, psmProfit);
        lvProfit = TransferHelper.transferNormalize(assetPair.ra, _moduleCore, lvProfit);

        assert(psmProfit + lvProfit <= amountRa);

=======

        // we first transfer and normalized the amount, we get back the actual normalized amount
        psmProfit = TransferHelper.transferNormalize(assetPair.ra, _moduleCore, psmProfit);
        lvProfit = TransferHelper.transferNormalize(assetPair.ra, _moduleCore, lvProfit);

        assert(psmProfit + lvProfit <= amountRa);

>>>>>>> b75c7611
        // then use the profit
        IPSMcore(_moduleCore).psmAcceptFlashSwapProfit(reserveId, psmProfit);
        IVault(_moduleCore).lvAcceptRolloverProfit(reserveId, lvProfit);

        IERC20(assetPair.ds).safeTransfer(user, dsReceived);

        {
            uint256 raLeftNormalized = TransferHelper.fixedToTokenNativeDecimals(raLeft, assetPair.ra);
<<<<<<< HEAD
            emit RolloverSold(reserveId, dsId, msg.sender, dsReceived, raLeftNormalized);
=======
            emit RolloverSold(reserveId, dsId, user, dsReceived, raLeftNormalized);
>>>>>>> b75c7611
        }
    }

    function rolloverSaleEnds(Id reserveId) external view returns (uint256 endInBlockNumber) {
        return reserves[reserveId].rolloverEndInBlockNumber;
    }

    function _swapRaforDs(
        ReserveState storage self,
        AssetPair storage assetPair,
        Id reserveId,
        uint256 dsId,
        uint256 amount,
        uint256 amountOutMin,
<<<<<<< HEAD
=======
        address user,
>>>>>>> b75c7611
        IDsFlashSwapCore.BuyAprroxParams memory approxParams,
        IDsFlashSwapCore.OffchainGuess memory offchainGuess
    ) internal returns (uint256 initialBorrowedAmount, uint256 finalBorrowedAmount) {
        uint256 dsReceived;
        // try to swap the RA for DS via rollover, this will noop if the condition for rollover is not met
        (amount, dsReceived) = _swapRaForDsViaRollover(reserveId, dsId, user, amount);

        // short circuit if all the swap is filled using rollover
        if (amount == 0) {
            // we directly increase the return data slot value with DS that the user got from rollover sale here since,
            // there's no possibility of selling the reserve, hence no chance of mix-up of return value
            ReturnDataSlotLib.increase(ReturnDataSlotLib.RETURN_SLOT, dsReceived);
<<<<<<< HEAD

            return (0, 0);
        }

        uint256 amountOut;

        if (offchainGuess.initialBorrowAmount == 0) {
            // calculate the amount of DS tokens attributed
            (amountOut, finalBorrowedAmount) = assetPair.getAmountOutBuyDS(amount, hook, approxParams);
            initialBorrowedAmount = finalBorrowedAmount;
        } else {
            // we convert the amount to fixed point 18 decimals since, the amount out will be DS, and DS is always 18 decimals.
            amountOut =
                TransferHelper.tokenNativeDecimalsToFixed(offchainGuess.initialBorrowAmount + amount, assetPair.ra);
            finalBorrowedAmount = offchainGuess.initialBorrowAmount;
            initialBorrowedAmount = offchainGuess.initialBorrowAmount;
        }

        finalBorrowedAmount = calculateAndSellDsReserve(
            self,
            assetPair,
            CalculateAndSellDsParams(
                reserveId, dsId, amount, approxParams, offchainGuess, finalBorrowedAmount, amountOut
            )
        );

        // increase the return data slot value with DS that the user got from rollover sale
        // the reason we do this after selling the DS reserve is to prevent mix-up of return value
        // basically, the return value is increased when the reserve sell DS, but that value is meant for thr vault/psm
        // so we clear them and start with a clean transient storage slot
        ReturnDataSlotLib.clear(ReturnDataSlotLib.RETURN_SLOT);
        ReturnDataSlotLib.increase(ReturnDataSlotLib.RETURN_SLOT, dsReceived);

        // trigger flash swaps and send the attributed DS tokens to the user
        __flashSwap(assetPair, finalBorrowedAmount, 0, dsId, reserveId, true, msg.sender, amount);
    }

    function calculateAndSellDsReserve(
        ReserveState storage self,
        AssetPair storage assetPair,
        CalculateAndSellDsParams memory params
    ) internal returns (uint256 borrowedAmount) {
        // calculate the amount of DS tokens that will be sold from reserve
        uint256 amountSellFromReserve = calculateSellFromReserve(self, params.initialAmountOut, params.dsId);

        if (amountSellFromReserve < RESERVE_MINIMUM_SELL_AMOUNT || self.gradualSaleDisabled) {
            return params.initialBorrowedAmount;
        }

        bool success = _sellDsReserve(
            assetPair,
            SellDsParams(params.reserveId, params.dsId, amountSellFromReserve, params.amount, params.approxParams)
        );

        if (!success) {
            return params.initialBorrowedAmount;
        }

        // we calculate the borrowed amount if user doesn't supply offchain guess
        if (params.offchainGuess.afterSoldBorrowAmount == 0) {
            (, borrowedAmount) = assetPair.getAmountOutBuyDS(params.amount, hook, params.approxParams);
        } else {
            borrowedAmount = params.offchainGuess.afterSoldBorrowAmount;
        }
=======
            return (0, 0);
        }

        {
            uint256 amountOut;
            if (offchainGuess.initialBorrowAmount == 0) {
                // calculate the amount of DS tokens attributed
                (amountOut, finalBorrowedAmount) = assetPair.getAmountOutBuyDS(amount, hook, approxParams);
                initialBorrowedAmount = finalBorrowedAmount;
            } else {
                // we convert the amount to fixed point 18 decimals since, the amount out will be DS, and DS is always 18 decimals.
                amountOut =
                    TransferHelper.tokenNativeDecimalsToFixed(offchainGuess.initialBorrowAmount + amount, assetPair.ra);
                finalBorrowedAmount = offchainGuess.initialBorrowAmount;
                initialBorrowedAmount = offchainGuess.initialBorrowAmount;
            }

            (finalBorrowedAmount, amount) = calculateAndSellDsReserve(
                self,
                assetPair,
                CalculateAndSellDsParams(
                    reserveId, dsId, amount, approxParams, offchainGuess, finalBorrowedAmount, amountOut
                )
            );
        }
        // increase the return data slot value with DS that the user got from rollover sale
        // the reason we do this after selling the DS reserve is to prevent mix-up of return value
        // basically, the return value is increased when the reserve sell DS, but that value is meant for thr vault/psm
        // so we clear them and start with a clean transient storage slot
        ReturnDataSlotLib.clear(ReturnDataSlotLib.RETURN_SLOT);
        ReturnDataSlotLib.increase(ReturnDataSlotLib.RETURN_SLOT, dsReceived);

        // trigger flash swaps and send the attributed DS tokens to the user
        __flashSwap(assetPair, finalBorrowedAmount, 0, dsId, reserveId, true, user, amount);
    }

    function calculateAndSellDsReserve(
        ReserveState storage self,
        AssetPair storage assetPair,
        CalculateAndSellDsParams memory params
    ) internal returns (uint256 borrowedAmount, uint256 amount) {
        // we initially set this to the initial amount user supplied, later we will charge a fee on this.
        amount = params.amount;
        // calculate the amount of DS tokens that will be sold from reserve
        uint256 amountSellFromReserve = calculateSellFromReserve(self, params.initialAmountOut, params.dsId);

        if (amountSellFromReserve < RESERVE_MINIMUM_SELL_AMOUNT || self.gradualSaleDisabled) {
            return (params.initialBorrowedAmount, amount);
        }

        bool success = _sellDsReserve(
            assetPair, SellDsParams(params.reserveId, params.dsId, amountSellFromReserve, amount, params.approxParams)
        );

        if (!success) {
            return (params.initialBorrowedAmount, amount);
        }

        amount = takeDsFee(self, assetPair, params.reserveId, amount);

        // we calculate the borrowed amount if user doesn't supply offchain guess
        if (params.offchainGuess.afterSoldBorrowAmount == 0) {
            (, borrowedAmount) = assetPair.getAmountOutBuyDS(amount, hook, params.approxParams);
        } else {
            borrowedAmount = params.offchainGuess.afterSoldBorrowAmount;
        }
    }

    function takeDsFee(ReserveState storage self, AssetPair storage pair, Id reserveId, uint256 amount)
        internal
        returns (uint256 amountLeft)
    {
        uint256 fee = SwapperMathLibrary.calculateDsExtraFee(
            amount, self.reserveSellPressurePercentage, self.dsExtraFeePercentage
        );

        if (fee == 0) {
            return amount;
        }

        amountLeft = amount - fee;

        // increase the fee amount in transient slot
        ReturnDataSlotLib.increase(ReturnDataSlotLib.DS_FEE_AMOUNT, fee);

        uint256 attributedToTreasury =
            SwapperMathLibrary.calculatePercentage(fee, self.dsExtraFeeTreasurySplitPercentage);
        uint256 attributedToVault = fee - attributedToTreasury;

        assert(attributedToTreasury + attributedToVault == fee);

        // we calculate it in native decimals, should go through
        pair.ra.transfer(_moduleCore, attributedToVault);
        IVault(_moduleCore).provideLiquidityWithFlashSwapFee(reserveId, attributedToVault);

        address treasury = config.treasury();
        pair.ra.transfer(treasury, attributedToTreasury);
>>>>>>> b75c7611
    }

    function calculateSellFromReserve(ReserveState storage self, uint256 amountOut, uint256 dsId)
        internal
        view
        returns (uint256 amount)
    {
        AssetPair storage assetPair = self.ds[dsId];

        uint256 amountSellFromReserve =
            amountOut - MathHelper.calculatePercentageFee(self.reserveSellPressurePercentage, amountOut);

        uint256 lvReserve = assetPair.lvReserve;
        uint256 totalReserve = lvReserve + assetPair.psmReserve;

        // sell all tokens if the sell amount is higher than the available reserve
        amount = totalReserve < amountSellFromReserve ? totalReserve : amountSellFromReserve;
    }

    function _sellDsReserve(AssetPair storage assetPair, SellDsParams memory params) internal returns (bool success) {
        uint256 profitRa;

        // sell the DS tokens from the reserve and accrue value to LV holders
        // it's safe to transfer all profit to the module core since the profit for each PSM and LV is calculated separately and we invoke
        // the profit acceptance function for each of them
        //
        // this function can fail, if there's not enough CT liquidity to sell the DS tokens, in that case, we skip the selling part and let user buy the DS tokens
        (profitRa, success) =
            __swapDsforRa(assetPair, params.reserveId, params.dsId, params.amountSellFromReserve, 0, _moduleCore);

        if (success) {
            uint256 lvReserve = assetPair.lvReserve;
            uint256 totalReserve = lvReserve + assetPair.psmReserve;

            // calculate the amount of DS tokens that will be sold from both reserve
            uint256 lvReserveUsed = lvReserve * params.amountSellFromReserve * 1e18 / (totalReserve) / 1e18;

            // decrement reserve
            assetPair.lvReserve -= lvReserveUsed;
            assetPair.psmReserve -= params.amountSellFromReserve - lvReserveUsed;

            // calculate the profit of the liquidity vault
            uint256 vaultProfit = profitRa * lvReserveUsed / params.amountSellFromReserve;

            // send profit to the vault
            IVault(_moduleCore).provideLiquidityWithFlashSwapFee(params.reserveId, vaultProfit);
            // send profit to the PSM
            IPSMcore(_moduleCore).psmAcceptFlashSwapProfit(params.reserveId, profitRa - vaultProfit);
        }
    }

    function swapRaforDs(
        Id reserveId,
        uint256 dsId,
        uint256 amount,
        uint256 amountOutMin,
        address user,
        bytes calldata rawRaPermitSig,
        uint256 deadline,
        BuyAprroxParams calldata params,
        OffchainGuess calldata offchainGuess
    ) external autoClearReturnData returns (SwapRaForDsReturn memory result) {
        if (rawRaPermitSig.length == 0 || deadline == 0) {
            revert InvalidSignature();
        }
        ReserveState storage self = reserves[reserveId];
        AssetPair storage assetPair = self.ds[dsId];

        if (!DsFlashSwaplibrary.isRAsupportsPermit(address(assetPair.ra))) {
            revert PermitNotSupported();
        }

        DepegSwapLibrary.permitForRA(address(assetPair.ra), rawRaPermitSig, user, address(this), amount, deadline);
        IERC20(assetPair.ra).safeTransferFrom(user, address(this), amount);

        (result.initialBorrow, result.afterSoldBorrow) =
<<<<<<< HEAD
            _swapRaforDs(self, assetPair, reserveId, dsId, amount, amountOutMin, params, offchainGuess);
=======
            _swapRaforDs(self, assetPair, reserveId, dsId, amount, amountOutMin, user, params, offchainGuess);
>>>>>>> b75c7611

        result.amountOut = ReturnDataSlotLib.get(ReturnDataSlotLib.RETURN_SLOT);

        // slippage protection, revert if the amount of DS tokens received is less than the minimum amount
        if (result.amountOut < amountOutMin) {
            revert InsufficientOutputAmountForSwap();
        }

        result.ctRefunded = ReturnDataSlotLib.get(ReturnDataSlotLib.REFUNDED_SLOT);
<<<<<<< HEAD

        self.recalculateHIYA(dsId, TransferHelper.tokenNativeDecimalsToFixed(amount, assetPair.ra), result.amountOut);

        emit RaSwapped(reserveId, dsId, user, amount, result.amountOut, result.ctRefunded);
=======
        result.fee = ReturnDataSlotLib.get(ReturnDataSlotLib.DS_FEE_AMOUNT);

        self.recalculateHIYA(dsId, TransferHelper.tokenNativeDecimalsToFixed(amount, assetPair.ra), result.amountOut);

        {
            // we do a conditional here since we won't apply any fee if the router doesn't sold any DS
            uint256 feePercentage = result.fee == 0 ? 0 : self.dsExtraFeePercentage;

            emit RaSwapped(
                reserveId,
                dsId,
                user,
                amount,
                result.amountOut,
                result.ctRefunded,
                result.fee,
                feePercentage,
                self.reserveSellPressurePercentage
            );
        }
>>>>>>> b75c7611
    }

    function swapRaforDs(
        Id reserveId,
        uint256 dsId,
        uint256 amount,
        uint256 amountOutMin,
        BuyAprroxParams calldata params,
        OffchainGuess calldata offchainGuess
    ) external autoClearReturnData returns (SwapRaForDsReturn memory result) {
        ReserveState storage self = reserves[reserveId];
        AssetPair storage assetPair = self.ds[dsId];

        IERC20(assetPair.ra).safeTransferFrom(msg.sender, address(this), amount);

        (result.initialBorrow, result.afterSoldBorrow) =
<<<<<<< HEAD
            _swapRaforDs(self, assetPair, reserveId, dsId, amount, amountOutMin, params, offchainGuess);
=======
            _swapRaforDs(self, assetPair, reserveId, dsId, amount, amountOutMin, msg.sender, params, offchainGuess);
>>>>>>> b75c7611

        result.amountOut = ReturnDataSlotLib.get(ReturnDataSlotLib.RETURN_SLOT);

        // slippage protection, revert if the amount of DS tokens received is less than the minimum amount
        if (result.amountOut < amountOutMin) {
            revert InsufficientOutputAmountForSwap();
        }

        result.ctRefunded = ReturnDataSlotLib.get(ReturnDataSlotLib.REFUNDED_SLOT);
<<<<<<< HEAD

        self.recalculateHIYA(dsId, TransferHelper.tokenNativeDecimalsToFixed(amount, assetPair.ra), result.amountOut);

        emit RaSwapped(reserveId, dsId, msg.sender, amount, result.amountOut, result.ctRefunded);
=======
        result.fee = ReturnDataSlotLib.get(ReturnDataSlotLib.DS_FEE_AMOUNT);

        // we do a conditional here since we won't apply any fee if the router doesn't sold any DS
        uint256 feePercentage = result.fee == 0 ? 0 : self.dsExtraFeePercentage;

        self.recalculateHIYA(dsId, TransferHelper.tokenNativeDecimalsToFixed(amount, assetPair.ra), result.amountOut);

        emit RaSwapped(
            reserveId,
            dsId,
            msg.sender,
            amount,
            result.amountOut,
            result.ctRefunded,
            result.fee,
            feePercentage,
            self.reserveSellPressurePercentage
        );
>>>>>>> b75c7611
    }

    function isRolloverSale(Id id) external view returns (bool) {
        return reserves[id].rolloverSale();
    }

    function swapDsforRa(
        Id reserveId,
        uint256 dsId,
        uint256 amount,
        uint256 amountOutMin,
<<<<<<< HEAD
        address user,
=======
>>>>>>> b75c7611
        bytes calldata rawDsPermitSig,
        uint256 deadline
    ) external autoClearReturnData returns (uint256 amountOut) {
        if (rawDsPermitSig.length == 0 || deadline == 0) {
            revert InvalidSignature();
        }
        ReserveState storage self = reserves[reserveId];
        AssetPair storage assetPair = self.ds[dsId];

        DepegSwapLibrary.permit(
            address(assetPair.ds), rawDsPermitSig, msg.sender, address(this), amount, deadline, "swapDsforRa"
        );
        assetPair.ds.transferFrom(msg.sender, address(this), amount);

<<<<<<< HEAD
        (, bool success) = __swapDsforRa(assetPair, reserveId, dsId, amount, amountOutMin, user);
=======
        (, bool success) = __swapDsforRa(assetPair, reserveId, dsId, amount, amountOutMin, msg.sender);
>>>>>>> b75c7611

        if (!success) {
            revert IErrors.InsufficientLiquidityForSwap();
        }

        amountOut = ReturnDataSlotLib.get(ReturnDataSlotLib.RETURN_SLOT);

        self.recalculateHIYA(dsId, TransferHelper.tokenNativeDecimalsToFixed(amountOut, assetPair.ra), amount);

        emit DsSwapped(reserveId, dsId, msg.sender, amount, amountOut);
    }

    /**
     * @notice Swaps DS for RA
     * @param reserveId the reserve id same as the id on PSM and LV
     * @param dsId the ds id of the pair, the same as the DS id on PSM and LV
     * @param amount the amount of DS to swap
     * @param amountOutMin the minimum amount of RA to receive, will revert if the actual amount is less than this. should be inserted with value from previewSwapDsforRa
     * @return amountOut amount of RA that's received
     */
    function swapDsforRa(Id reserveId, uint256 dsId, uint256 amount, uint256 amountOutMin)
        external
        autoClearReturnData
        returns (uint256 amountOut)
    {
        ReserveState storage self = reserves[reserveId];
        AssetPair storage assetPair = self.ds[dsId];

        assetPair.ds.transferFrom(msg.sender, address(this), amount);

        (, bool success) = __swapDsforRa(assetPair, reserveId, dsId, amount, amountOutMin, msg.sender);

        if (!success) {
            revert IErrors.InsufficientLiquidityForSwap();
        }

        amountOut = ReturnDataSlotLib.get(ReturnDataSlotLib.RETURN_SLOT);

        self.recalculateHIYA(dsId, TransferHelper.tokenNativeDecimalsToFixed(amountOut, assetPair.ra), amount);

        emit DsSwapped(reserveId, dsId, msg.sender, amount, amountOut);
    }

    function __swapDsforRa(
        AssetPair storage assetPair,
        Id reserveId,
        uint256 dsId,
        uint256 amount,
        uint256 amountOutMin,
        address caller
    ) internal returns (uint256 amountOut, bool success) {
        (amountOut,, success) = assetPair.getAmountOutSellDS(amount, hook);

        if (!success) {
            return (amountOut, success);
        }

        if (amountOut < amountOutMin) {
            revert InsufficientOutputAmountForSwap();
        }

        __flashSwap(assetPair, 0, amount, dsId, reserveId, false, caller, amount);
    }

    function __flashSwap(
        AssetPair storage assetPair,
        uint256 raAmount,
        uint256 ctAmount,
        uint256 dsId,
        Id reserveId,
        bool buyDs,
        address caller,
        // DS or RA amount provided
        uint256 provided
    ) internal {
        uint256 borrowed = buyDs ? raAmount : ctAmount;
        CallbackData memory callbackData = CallbackData(buyDs, caller, borrowed, provided, reserveId, dsId);

        bytes memory data = abi.encode(callbackData);

        hook.swap(address(assetPair.ra), address(assetPair.ct), raAmount, ctAmount, data);
    }

    function CorkCall(
        address sender,
        bytes calldata data,
        uint256 paymentAmount,
        address paymentToken,
        address poolManager
    ) external {
        CallbackData memory callbackData = abi.decode(data, (CallbackData));

        ReserveState storage self = reserves[callbackData.reserveId];

        {
            // make sure only hook and forwarder can call this function
            assert(msg.sender == address(hook) || msg.sender == address(hook.getForwarder()));
            assert(sender == address(this));
        }

        if (callbackData.buyDs) {
            assert(paymentToken == address(self.ds[callbackData.dsId].ct));

            __afterFlashswapBuy(
                self,
                callbackData.reserveId,
                callbackData.dsId,
                callbackData.caller,
                callbackData.provided,
                callbackData.borrowed,
                poolManager,
                paymentAmount
            );
        } else {
            assert(paymentToken == address(self.ds[callbackData.dsId].ra));

            // same as borrowed since we're redeeming the same number of DS tokens with CT
            __afterFlashswapSell(
                self,
                callbackData.borrowed,
                callbackData.reserveId,
                callbackData.dsId,
                callbackData.caller,
                poolManager,
                paymentAmount
            );
        }
    }

    function __afterFlashswapBuy(
        ReserveState storage self,
        Id reserveId,
        uint256 dsId,
        address caller,
        uint256 provided,
        uint256 borrowed,
        address poolManager,
        uint256 actualRepaymentAmount
    ) internal {
        AssetPair storage assetPair = self.ds[dsId];

        uint256 deposited = provided + borrowed;

        IERC20(assetPair.ra).safeIncreaseAllowance(_moduleCore, deposited);

        IPSMcore psm = IPSMcore(_moduleCore);
        (uint256 received,) = psm.depositPsm(reserveId, deposited);

        // slither-disable-next-line uninitialized-local
        uint256 repaymentAmount;
        {
            // slither-disable-next-line uninitialized-local
            uint256 refunded;

            // not enough liquidity
            if (actualRepaymentAmount > received) {
                revert IErrors.InsufficientLiquidityForSwap();
            } else {
                refunded = received - actualRepaymentAmount;
                repaymentAmount = actualRepaymentAmount;
            }

            if (refunded > 0) {
                // refund the user with extra ct
                assetPair.ct.transfer(caller, refunded);
            }

            ReturnDataSlotLib.increase(ReturnDataSlotLib.REFUNDED_SLOT, refunded);
        }

        // send caller their DS
        assetPair.ds.transfer(caller, received);
        // repay flash loan
        assetPair.ct.transfer(poolManager, repaymentAmount);

        // set the return data slot
        ReturnDataSlotLib.increase(ReturnDataSlotLib.RETURN_SLOT, received);
    }

    function __afterFlashswapSell(
        ReserveState storage self,
        uint256 ctAmount,
        Id reserveId,
        uint256 dsId,
        address caller,
        address poolManager,
        uint256 actualRepaymentAmount
    ) internal {
        AssetPair storage assetPair = self.ds[dsId];

        IERC20(address(assetPair.ds)).safeIncreaseAllowance(_moduleCore, ctAmount);
        IERC20(address(assetPair.ct)).safeIncreaseAllowance(_moduleCore, ctAmount);

        IPSMcore psm = IPSMcore(_moduleCore);

<<<<<<< HEAD
        uint256 received = psm.returnRaWithCtDs(reserveId, ctAmount);
=======
        uint256 received = psm.redeemRaWithCtDs(reserveId, ctAmount);
>>>>>>> b75c7611

        Asset ra = assetPair.ra;

        if (actualRepaymentAmount > received) {
            revert IErrors.InsufficientLiquidityForSwap();
        }

        received = received - actualRepaymentAmount;

        // send caller their RA
        IERC20(ra).safeTransfer(caller, received);
        // repay flash loan
        IERC20(ra).safeTransfer(poolManager, actualRepaymentAmount);

        ReturnDataSlotLib.increase(ReturnDataSlotLib.RETURN_SLOT, received);
    }
}<|MERGE_RESOLUTION|>--- conflicted
+++ resolved
@@ -19,10 +19,7 @@
 import {IErrors} from "./../../interfaces/IErrors.sol";
 import {TransferHelper} from "./../../libraries/TransferHelper.sol";
 import {ReturnDataSlotLib} from "./../../libraries/ReturnDataSlotLib.sol";
-<<<<<<< HEAD
-=======
 import {CorkConfig} from "../CorkConfig.sol";
->>>>>>> b75c7611
 
 /**
  * @title Router contract for Flashswap
@@ -48,10 +45,7 @@
 
     address public _moduleCore;
     ICorkHook public hook;
-<<<<<<< HEAD
-=======
     CorkConfig public config;
->>>>>>> b75c7611
     mapping(Id => ReserveState) internal reserves;
 
     // this is here to prevent stuck funds, essentially it can happen that the reserve DS is so low but not empty,
@@ -122,30 +116,19 @@
         _;
         ReturnDataSlotLib.clear(ReturnDataSlotLib.RETURN_SLOT);
         ReturnDataSlotLib.clear(ReturnDataSlotLib.REFUNDED_SLOT);
-<<<<<<< HEAD
-=======
         ReturnDataSlotLib.clear(ReturnDataSlotLib.DS_FEE_AMOUNT);
->>>>>>> b75c7611
     }
 
     constructor() {
         _disableInitializers();
     }
 
-<<<<<<< HEAD
-    function initialize(address config) external initializer {
-        __AccessControl_init();
-        __UUPSUpgradeable_init();
-        _grantRole(DEFAULT_ADMIN_ROLE, msg.sender);
-        _grantRole(CONFIG, config);
-=======
     function initialize(address _config) external initializer {
         __AccessControl_init();
         __UUPSUpgradeable_init();
         _grantRole(DEFAULT_ADMIN_ROLE, msg.sender);
         _grantRole(CONFIG, _config);
         config = CorkConfig(_config);
->>>>>>> b75c7611
     }
 
     // solhint-disable-next-line no-empty-blocks
@@ -161,12 +144,10 @@
         reserves[id].gradualSaleDisabled = status;
 
         emit GradualSaleStatusUpdated(id, status);
-<<<<<<< HEAD
-=======
     }
 
     function updateDsExtraFeePercentage(Id id, uint256 newPercentage) external onlyConfig {
-        if(newPercentage > MAX_DS_FEE) {
+        if (newPercentage > MAX_DS_FEE) {
             revert InvalidFee();
         }
         reserves[id].dsExtraFeePercentage = newPercentage;
@@ -178,7 +159,6 @@
         reserves[id].dsExtraFeeTreasurySplitPercentage = newPercentage;
 
         emit DsFeeTreasuryPercentageUpdated(id, newPercentage);
->>>>>>> b75c7611
     }
 
     function getCurrentCumulativeHIYA(Id id) external view returns (uint256 hpaCummulative) {
@@ -330,7 +310,6 @@
 
         assetPair.psmReserve = assetPair.psmReserve - psmReserveUsed;
         assetPair.lvReserve = assetPair.lvReserve - lvReserveUsed;
-<<<<<<< HEAD
 
         // we first transfer and normalized the amount, we get back the actual normalized amount
         psmProfit = TransferHelper.transferNormalize(assetPair.ra, _moduleCore, psmProfit);
@@ -338,15 +317,6 @@
 
         assert(psmProfit + lvProfit <= amountRa);
 
-=======
-
-        // we first transfer and normalized the amount, we get back the actual normalized amount
-        psmProfit = TransferHelper.transferNormalize(assetPair.ra, _moduleCore, psmProfit);
-        lvProfit = TransferHelper.transferNormalize(assetPair.ra, _moduleCore, lvProfit);
-
-        assert(psmProfit + lvProfit <= amountRa);
-
->>>>>>> b75c7611
         // then use the profit
         IPSMcore(_moduleCore).psmAcceptFlashSwapProfit(reserveId, psmProfit);
         IVault(_moduleCore).lvAcceptRolloverProfit(reserveId, lvProfit);
@@ -355,11 +325,7 @@
 
         {
             uint256 raLeftNormalized = TransferHelper.fixedToTokenNativeDecimals(raLeft, assetPair.ra);
-<<<<<<< HEAD
-            emit RolloverSold(reserveId, dsId, msg.sender, dsReceived, raLeftNormalized);
-=======
             emit RolloverSold(reserveId, dsId, user, dsReceived, raLeftNormalized);
->>>>>>> b75c7611
         }
     }
 
@@ -374,10 +340,7 @@
         uint256 dsId,
         uint256 amount,
         uint256 amountOutMin,
-<<<<<<< HEAD
-=======
         address user,
->>>>>>> b75c7611
         IDsFlashSwapCore.BuyAprroxParams memory approxParams,
         IDsFlashSwapCore.OffchainGuess memory offchainGuess
     ) internal returns (uint256 initialBorrowedAmount, uint256 finalBorrowedAmount) {
@@ -390,72 +353,6 @@
             // we directly increase the return data slot value with DS that the user got from rollover sale here since,
             // there's no possibility of selling the reserve, hence no chance of mix-up of return value
             ReturnDataSlotLib.increase(ReturnDataSlotLib.RETURN_SLOT, dsReceived);
-<<<<<<< HEAD
-
-            return (0, 0);
-        }
-
-        uint256 amountOut;
-
-        if (offchainGuess.initialBorrowAmount == 0) {
-            // calculate the amount of DS tokens attributed
-            (amountOut, finalBorrowedAmount) = assetPair.getAmountOutBuyDS(amount, hook, approxParams);
-            initialBorrowedAmount = finalBorrowedAmount;
-        } else {
-            // we convert the amount to fixed point 18 decimals since, the amount out will be DS, and DS is always 18 decimals.
-            amountOut =
-                TransferHelper.tokenNativeDecimalsToFixed(offchainGuess.initialBorrowAmount + amount, assetPair.ra);
-            finalBorrowedAmount = offchainGuess.initialBorrowAmount;
-            initialBorrowedAmount = offchainGuess.initialBorrowAmount;
-        }
-
-        finalBorrowedAmount = calculateAndSellDsReserve(
-            self,
-            assetPair,
-            CalculateAndSellDsParams(
-                reserveId, dsId, amount, approxParams, offchainGuess, finalBorrowedAmount, amountOut
-            )
-        );
-
-        // increase the return data slot value with DS that the user got from rollover sale
-        // the reason we do this after selling the DS reserve is to prevent mix-up of return value
-        // basically, the return value is increased when the reserve sell DS, but that value is meant for thr vault/psm
-        // so we clear them and start with a clean transient storage slot
-        ReturnDataSlotLib.clear(ReturnDataSlotLib.RETURN_SLOT);
-        ReturnDataSlotLib.increase(ReturnDataSlotLib.RETURN_SLOT, dsReceived);
-
-        // trigger flash swaps and send the attributed DS tokens to the user
-        __flashSwap(assetPair, finalBorrowedAmount, 0, dsId, reserveId, true, msg.sender, amount);
-    }
-
-    function calculateAndSellDsReserve(
-        ReserveState storage self,
-        AssetPair storage assetPair,
-        CalculateAndSellDsParams memory params
-    ) internal returns (uint256 borrowedAmount) {
-        // calculate the amount of DS tokens that will be sold from reserve
-        uint256 amountSellFromReserve = calculateSellFromReserve(self, params.initialAmountOut, params.dsId);
-
-        if (amountSellFromReserve < RESERVE_MINIMUM_SELL_AMOUNT || self.gradualSaleDisabled) {
-            return params.initialBorrowedAmount;
-        }
-
-        bool success = _sellDsReserve(
-            assetPair,
-            SellDsParams(params.reserveId, params.dsId, amountSellFromReserve, params.amount, params.approxParams)
-        );
-
-        if (!success) {
-            return params.initialBorrowedAmount;
-        }
-
-        // we calculate the borrowed amount if user doesn't supply offchain guess
-        if (params.offchainGuess.afterSoldBorrowAmount == 0) {
-            (, borrowedAmount) = assetPair.getAmountOutBuyDS(params.amount, hook, params.approxParams);
-        } else {
-            borrowedAmount = params.offchainGuess.afterSoldBorrowAmount;
-        }
-=======
             return (0, 0);
         }
 
@@ -553,7 +450,6 @@
 
         address treasury = config.treasury();
         pair.ra.transfer(treasury, attributedToTreasury);
->>>>>>> b75c7611
     }
 
     function calculateSellFromReserve(ReserveState storage self, uint256 amountOut, uint256 dsId)
@@ -630,11 +526,7 @@
         IERC20(assetPair.ra).safeTransferFrom(user, address(this), amount);
 
         (result.initialBorrow, result.afterSoldBorrow) =
-<<<<<<< HEAD
-            _swapRaforDs(self, assetPair, reserveId, dsId, amount, amountOutMin, params, offchainGuess);
-=======
             _swapRaforDs(self, assetPair, reserveId, dsId, amount, amountOutMin, user, params, offchainGuess);
->>>>>>> b75c7611
 
         result.amountOut = ReturnDataSlotLib.get(ReturnDataSlotLib.RETURN_SLOT);
 
@@ -644,12 +536,6 @@
         }
 
         result.ctRefunded = ReturnDataSlotLib.get(ReturnDataSlotLib.REFUNDED_SLOT);
-<<<<<<< HEAD
-
-        self.recalculateHIYA(dsId, TransferHelper.tokenNativeDecimalsToFixed(amount, assetPair.ra), result.amountOut);
-
-        emit RaSwapped(reserveId, dsId, user, amount, result.amountOut, result.ctRefunded);
-=======
         result.fee = ReturnDataSlotLib.get(ReturnDataSlotLib.DS_FEE_AMOUNT);
 
         self.recalculateHIYA(dsId, TransferHelper.tokenNativeDecimalsToFixed(amount, assetPair.ra), result.amountOut);
@@ -670,7 +556,6 @@
                 self.reserveSellPressurePercentage
             );
         }
->>>>>>> b75c7611
     }
 
     function swapRaforDs(
@@ -687,11 +572,7 @@
         IERC20(assetPair.ra).safeTransferFrom(msg.sender, address(this), amount);
 
         (result.initialBorrow, result.afterSoldBorrow) =
-<<<<<<< HEAD
-            _swapRaforDs(self, assetPair, reserveId, dsId, amount, amountOutMin, params, offchainGuess);
-=======
             _swapRaforDs(self, assetPair, reserveId, dsId, amount, amountOutMin, msg.sender, params, offchainGuess);
->>>>>>> b75c7611
 
         result.amountOut = ReturnDataSlotLib.get(ReturnDataSlotLib.RETURN_SLOT);
 
@@ -701,12 +582,6 @@
         }
 
         result.ctRefunded = ReturnDataSlotLib.get(ReturnDataSlotLib.REFUNDED_SLOT);
-<<<<<<< HEAD
-
-        self.recalculateHIYA(dsId, TransferHelper.tokenNativeDecimalsToFixed(amount, assetPair.ra), result.amountOut);
-
-        emit RaSwapped(reserveId, dsId, msg.sender, amount, result.amountOut, result.ctRefunded);
-=======
         result.fee = ReturnDataSlotLib.get(ReturnDataSlotLib.DS_FEE_AMOUNT);
 
         // we do a conditional here since we won't apply any fee if the router doesn't sold any DS
@@ -725,7 +600,6 @@
             feePercentage,
             self.reserveSellPressurePercentage
         );
->>>>>>> b75c7611
     }
 
     function isRolloverSale(Id id) external view returns (bool) {
@@ -737,10 +611,6 @@
         uint256 dsId,
         uint256 amount,
         uint256 amountOutMin,
-<<<<<<< HEAD
-        address user,
-=======
->>>>>>> b75c7611
         bytes calldata rawDsPermitSig,
         uint256 deadline
     ) external autoClearReturnData returns (uint256 amountOut) {
@@ -755,11 +625,7 @@
         );
         assetPair.ds.transferFrom(msg.sender, address(this), amount);
 
-<<<<<<< HEAD
-        (, bool success) = __swapDsforRa(assetPair, reserveId, dsId, amount, amountOutMin, user);
-=======
         (, bool success) = __swapDsforRa(assetPair, reserveId, dsId, amount, amountOutMin, msg.sender);
->>>>>>> b75c7611
 
         if (!success) {
             revert IErrors.InsufficientLiquidityForSwap();
@@ -955,11 +821,7 @@
 
         IPSMcore psm = IPSMcore(_moduleCore);
 
-<<<<<<< HEAD
         uint256 received = psm.returnRaWithCtDs(reserveId, ctAmount);
-=======
-        uint256 received = psm.redeemRaWithCtDs(reserveId, ctAmount);
->>>>>>> b75c7611
 
         Asset ra = assetPair.ra;
 
