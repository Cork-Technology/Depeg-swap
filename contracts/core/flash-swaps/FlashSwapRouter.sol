pragma solidity 0.8.24;

import {AssetPair, ReserveState, DsFlashSwaplibrary} from "../../libraries/DsFlashSwap.sol";
import {SwapperMathLibrary} from "../../libraries/DsSwapperMathLib.sol";
import {MathHelper} from "../../libraries/MathHelper.sol";
import {Id} from "../../libraries/Pair.sol";
import {IDsFlashSwapCore, IDsFlashSwapUtility} from "../../interfaces/IDsFlashSwapRouter.sol";
import {AccessControlUpgradeable} from "@openzeppelin/contracts-upgradeable/access/AccessControlUpgradeable.sol";
import {UUPSUpgradeable} from "@openzeppelin/contracts-upgradeable/proxy/utils/UUPSUpgradeable.sol";
import {IUniswapV2Callee} from "../../interfaces/uniswap-v2/callee.sol";
import {IUniswapV2Router02} from "../../interfaces/uniswap-v2/RouterV2.sol";
import {IUniswapV2Pair} from "../../interfaces/uniswap-v2/pair.sol";
import {MinimalUniswapV2Library} from "../../libraries/uni-v2/UniswapV2Library.sol";
import {IPSMcore} from "../../interfaces/IPSMcore.sol";
import {IVault} from "../../interfaces/IVault.sol";
import {Asset} from "../assets/Asset.sol";
import {DepegSwapLibrary} from "../../libraries/DepegSwapLib.sol";
import {SafeERC20, IERC20} from "@openzeppelin/contracts/token/ERC20/utils/SafeERC20.sol";

/**
 * @title Router contract for Flashswap
 * @author Cork Team
 * @notice Router contract for implementing flashswaps for DS/CT
 */
contract RouterState is
    IDsFlashSwapUtility,
    IDsFlashSwapCore,
    AccessControlUpgradeable,
    UUPSUpgradeable,
    IUniswapV2Callee
{
    using DsFlashSwaplibrary for ReserveState;
    using DsFlashSwaplibrary for AssetPair;
    using SafeERC20 for IERC20;

    bytes32 public constant MODULE_CORE = keccak256("MODULE_CORE");
    bytes32 public constant CONFIG = keccak256("CONFIG");

    IUniswapV2Router02 internal univ2Router;
    address public _moduleCore;

    modifier onlyModuleCore() {
        if (!hasRole(MODULE_CORE, msg.sender)) {
            revert NotModuleCore();
        }
        _;
    }

    modifier onlyConfig() {
        if (!hasRole(CONFIG, msg.sender)) {
            revert NotConfig();
        }
        _;
    }

    function updateDiscountRateInDdays(Id id, uint256 discountRateInDays) external override onlyConfig {
        reserves[id].decayDiscountRateInDays = discountRateInDays;
    }

    function getCurrentCumulativeHPA(Id id) external view returns (uint256 hpaCummulative) {
        hpaCummulative = reserves[id].getCurrentCumulativeHPA();
    }

    function getCurrentEffectiveHPA(Id id) external view returns (uint256 hpa) {
        hpa = reserves[id].getEffectiveHPA();
    }

    function initialize(address config, address moduleCore, address _univ2Router) external initializer {
        __AccessControl_init();
        __UUPSUpgradeable_init();

        _grantRole(MODULE_CORE, moduleCore);
        _grantRole(CONFIG, config);

        univ2Router = IUniswapV2Router02(_univ2Router);
        _moduleCore = moduleCore;
    }

    mapping(Id => ReserveState) internal reserves;

    function _authorizeUpgrade(address newImplementation) internal override onlyConfig {}

    function onNewIssuance(
        Id reserveId,
        uint256 dsId,
        address ds,
        address pair,
        uint256 initialReserve,
        address ra,
        address ct
    ) external override onlyModuleCore {
        reserves[reserveId].onNewIssuance(dsId, ds, pair, initialReserve, ra, ct);

        emit NewIssuance(reserveId, dsId, ds, pair, initialReserve);
    }

    /// @notice set the discount rate rate and rollover for the new issuance
    /// @dev needed to avoid stack to deep errors. MUST be called after onNewIssuance and only by moduleCore at new issuance
    function setDecayDiscountAndRolloverPeriodOnNewIssuance(
        Id reserveId,
        uint256 decayDiscountRateInDays,
        uint256 rolloverPeriodInblocks
    ) external override onlyModuleCore {
        ReserveState storage self = reserves[reserveId];
        self.decayDiscountRateInDays = decayDiscountRateInDays;
        self.rolloverEndInBlockNumber = block.number + rolloverPeriodInblocks;
    }

    function getAmmReserve(Id id, uint256 dsId) external view override returns (uint112 raReserve, uint112 ctReserve) {
        (raReserve, ctReserve) = reserves[id].getReserve(dsId);
    }

    function getLvReserve(Id id, uint256 dsId) external view override returns (uint256 lvReserve) {
        return reserves[id].ds[dsId].lvReserve;
    }

    function getUniV2pair(Id id, uint256 dsId) external view override returns (IUniswapV2Pair pair) {
        return reserves[id].getPair(dsId);
    }

    function emptyReserveLv(Id reserveId, uint256 dsId) external override onlyModuleCore returns (uint256 amount) {
        amount = reserves[reserveId].emptyReserveLv(dsId, _moduleCore);
        emit ReserveEmptied(reserveId, dsId, amount);
    }

    function emptyReservePartialLv(Id reserveId, uint256 dsId, uint256 amount)
        external
        override
<<<<<<< HEAD
        onlyModuleCore
        returns (uint256 reserve)
    {
        reserve = reserves[reserveId].emptyReservePartialLv(dsId, amount, _moduleCore);
=======
        onlyOwner
        returns (uint256 emptied)
    {
        emptied = reserves[reserveId].emptyReservePartial(dsId, amount, owner());
>>>>>>> 11c0d58e
        emit ReserveEmptied(reserveId, dsId, amount);
    }

    function getCurrentPriceRatio(Id id, uint256 dsId)
        external
        view
        override
        returns (uint256 raPriceRatio, uint256 ctPriceRatio)
    {
        (raPriceRatio, ctPriceRatio) = reserves[id].getPriceRatio(dsId);
    }

    function addReserveLv(Id id, uint256 dsId, uint256 amount) external override onlyModuleCore {
        reserves[id].addReserveLv(dsId, amount, _moduleCore);
        emit ReserveAdded(id, dsId, amount);
    }

    function addReservePsm(Id id, uint256 dsId, uint256 amount) external override onlyModuleCore {
        reserves[id].addReservePsm(dsId, amount, _moduleCore);
        emit ReserveAdded(id, dsId, amount);
    }

    /// will return that can't be filled from the reserve, this happens when the total reserve is less than the amount requested
    function _swapRaForDsViaRollover(Id reserveId, uint256 dsId, uint256 amountRa, uint256 amountOutMin)
        internal
        returns (uint256 raLeft, uint256 dsReceived)
    {
        // this means that we ignore and don't do rollover sale when it's first issuance or it's not rollover time
        if (dsId == DsFlashSwaplibrary.FIRST_ISSUANCE || !reserves[reserveId].rolloverSale()) {
            // noop and return back the full amountRa
            return (amountRa, 0);
        }

        ReserveState storage self = reserves[reserveId];
        AssetPair storage assetPair = self.ds[dsId];

        uint256 lvProfit;
        uint256 psmProfit;
        dsReceived;
        uint256 lvReserveUsed;
        uint256 psmReserveUsed;

        (lvProfit, psmProfit, raLeft, dsReceived, lvReserveUsed, psmReserveUsed) =
            SwapperMathLibrary.calculateRolloverSale(assetPair.lvReserve, assetPair.psmReserve, amountRa, self.hpa);

        if (dsReceived < amountOutMin) {
            revert InsufficientOutputAmount();
        }

        assetPair.psmReserve -= psmReserveUsed;
        assetPair.lvReserve -= lvReserveUsed;

        IERC20(assetPair.ra).safeTransfer(_moduleCore, lvProfit + psmProfit);

        IPSMcore(_moduleCore).psmAcceptFlashSwapProfit(reserveId, psmProfit);
        IVault(_moduleCore).lvAcceptRolloverProfit(reserveId, lvProfit);

        IERC20(assetPair.ds).safeTransfer(msg.sender, dsReceived);

        emit RolloverSold(reserveId, dsId, msg.sender, dsReceived, amountRa - raLeft);
    }

    function _previewSwapRaForDsViaRollover(Id reserveId, uint256 dsId, uint256 amountRa)
        internal
        view
        returns (uint256 raLeft, uint256 dsReceived)
    {
        if (dsId == DsFlashSwaplibrary.FIRST_ISSUANCE || !reserves[reserveId].rolloverSale()) {
            return (amountRa, 0);
        }

        ReserveState storage self = reserves[reserveId];
        AssetPair storage assetPair = self.ds[dsId];

        uint256 lvProfit;
        uint256 psmProfit;
        dsReceived;
        uint256 lvReserveUsed;
        uint256 psmReserveUsed;

        (lvProfit, psmProfit, raLeft, dsReceived, lvReserveUsed, psmReserveUsed) =
            SwapperMathLibrary.calculateRolloverSale(assetPair.lvReserve, assetPair.psmReserve, amountRa, self.hpa);
    }

    function rolloverSaleEnds(Id reserveId) external view returns (uint256 endInBlockNumber) {
        return reserves[reserveId].rolloverEndInBlockNumber;
    }

    // TODO : add rollover and subtract reserve from the two reserve
    function _swapRaforDs(
        ReserveState storage self,
        AssetPair storage assetPair,
        Id reserveId,
        uint256 dsId,
        uint256 amount,
        uint256 amountOutMin
    ) internal returns (uint256 amountOut) {
        uint256 borrowedAmount;

        uint256 dsReceived;
        // try to swap the RA for DS via rollover, this will noop if the condition for rollover is not met
        (amount, dsReceived) = _swapRaForDsViaRollover(reserveId, dsId, amount, amountOutMin);

        // short circuit if all the swap is filled using rollover
        if (amount == 0) {
            return dsReceived;
        }

        // calculate the amount of DS tokens attributed
        (amountOut, borrowedAmount,) = assetPair.getAmountOutBuyDS(amount);

        // calculate the amount of DS tokens that will be sold from reserve
        uint256 amountSellFromReserve =
            amountOut - MathHelper.calculatePrecentageFee(self.reserveSellPressurePrecentage, amountOut);

        // sell all tokens if the sell amount is higher than the available reserve
        amountSellFromReserve = assetPair.lvReserve + assetPair.psmReserve < amountSellFromReserve
            ? assetPair.lvReserve + assetPair.psmReserve
            : amountSellFromReserve;

        // sell the DS tokens from the reserve if there's any
        if (amountSellFromReserve != 0) {
            // calculate the amount of DS tokens that will be sold from both reserve
            uint256 lvReserveUsed =
                assetPair.lvReserve * amountSellFromReserve * 1e18 / (assetPair.lvReserve + assetPair.psmReserve) / 1e18;
            uint256 psmReserveUsed = amountSellFromReserve - lvReserveUsed;

            // decrement reserve
            assetPair.lvReserve -= lvReserveUsed;
            assetPair.psmReserve -= psmReserveUsed;

            // sell the DS tokens from the reserve and accrue value to LV holders
<<<<<<< HEAD
            uint256 profitRa = __swapDsforRa(assetPair, reserveId, dsId, amountSellFromReserve, 0);
            // calculate the profit of the liquidity vault
            uint256 vaultProfit = profitRa * lvReserveUsed / amountSellFromReserve;
            // calculate the profit of the PSM
            uint256 psmProfit = profitRa - vaultProfit;

            assert(vaultProfit + psmProfit == profitRa);

            // send profit to the vault and PSM
            IVault(_moduleCore).provideLiquidityWithFlashSwapFee(reserveId, vaultProfit);
            IPSMcore(_moduleCore).psmAcceptFlashSwapProfit(reserveId, psmProfit);
=======
            // we pass in owner(vault) as the caller since we want the RA profit to be sent to the vault
            uint256 vaultRa = __swapDsforRa(assetPair, reserveId, dsId, amountSellFromReserve, 0, owner());
            IVault(owner()).provideLiquidityWithFlashSwapFee(reserveId, vaultRa);
>>>>>>> 11c0d58e

            // recalculate the amount of DS tokens attributed, since we sold some from the reserve
            (amountOut, borrowedAmount,) = assetPair.getAmountOutBuyDS(amount);
        }

        if (amountOut < amountOutMin) {
            revert InsufficientOutputAmount();
        }

        // trigger flash swaps and send the attributed DS tokens to the user
<<<<<<< HEAD
        __flashSwap(assetPair, assetPair.pair, borrowedAmount, 0, dsId, reserveId, true, amountOut);
=======
        __flashSwap(assetPair, assetPair.pair, borrowedAmount, 0, dsId, reserveId, true, amountOut, msg.sender);
>>>>>>> 11c0d58e
    }

    /**
     * @notice Swaps RA for DS
     * @param reserveId the reserve id same as the id on PSM and LV
     * @param dsId the ds id of the pair, the same as the DS id on PSM and LV
     * @param amount the amount of RA to swap
     * @param amountOutMin the minimum amount of DS to receive, will revert if the actual amount is less than this. should be inserted with value from previewSwapRaforDs
     * @param rawRaPermitSig raw signature for RA token approval
     * @param deadline the deadline of given permit signature
     * @return amountOut amount of DS that's received
     */
    function swapRaforDs(
        Id reserveId,
        uint256 dsId,
        uint256 amount,
        uint256 amountOutMin,
        bytes memory rawRaPermitSig,
        uint256 deadline
    ) external returns (uint256 amountOut) {
        ReserveState storage self = reserves[reserveId];
        AssetPair storage assetPair = self.ds[dsId];

        if (!DsFlashSwaplibrary.isRAsupportsPermit(address(assetPair.ra))) {
            revert PermitNotSupported();
        }

        DepegSwapLibrary.permit(address(assetPair.ra), rawRaPermitSig, msg.sender, address(this), amount, deadline);
        IERC20(assetPair.ra).safeTransferFrom(msg.sender, address(this), amount);

        amountOut = _swapRaforDs(self, assetPair, reserveId, dsId, amount, amountOutMin);

        self.recalculateHPA(dsId, amount, amountOut);

        emit RaSwapped(reserveId, dsId, msg.sender, amount, amountOut);
    }

    /**
     * @notice Swaps RA for DS
     * @param reserveId the reserve id same as the id on PSM and LV
     * @param dsId the ds id of the pair, the same as the DS id on PSM and LV
     * @param amount the amount of RA to swap
     * @param amountOutMin the minimum amount of DS to receive, will revert if the actual amount is less than this. should be inserted with value from previewSwapRaforDs
     * @return amountOut amount of DS that's received
     */
    function swapRaforDs(Id reserveId, uint256 dsId, uint256 amount, uint256 amountOutMin)
        external
        returns (uint256 amountOut)
    {
        ReserveState storage self = reserves[reserveId];
        AssetPair storage assetPair = self.ds[dsId];

        IERC20(assetPair.ra).safeTransferFrom(msg.sender, address(this), amount);

        amountOut = _swapRaforDs(self, assetPair, reserveId, dsId, amount, amountOutMin);

        self.recalculateHPA(dsId, amount, amountOut);

        emit RaSwapped(reserveId, dsId, msg.sender, amount, amountOut);
    }

    // TODO : add rollover and subtract reserve from the two reserve
    /**
     * @notice Preview the amount of DS that will be received from swapping RA
     * @param reserveId the reserve id same as the id on PSM and LV
     * @param dsId the ds id of the pair, the same as the DS id on PSM and LV
     * @param amount the amount of RA to swap
     * @return amountOut amount of DS that will be received
     */
    function previewSwapRaforDs(Id reserveId, uint256 dsId, uint256 amount) external view returns (uint256 amountOut) {
        ReserveState storage self = reserves[reserveId];
        AssetPair storage assetPair = self.ds[dsId];

        uint256 dsReceived;

        // preview rollover, if applicable
        (amount, dsReceived) = _previewSwapRaForDsViaRollover(reserveId, dsId, amount);

        // short circuit if all the swap is filled using rollover
        if (amount == 0) {
            return dsReceived;
        }

        (amountOut, ,) = assetPair.getAmountOutBuyDS(amount);

        // calculate the amount of DS tokens that will be sold from reserve
        uint256 amountSellFromReserve =
            amountOut - MathHelper.calculatePrecentageFee(self.reserveSellPressurePrecentage, amountOut);

        // sell all tokens if the sell amount is higher than the available reserve
        amountSellFromReserve = assetPair.lvReserve + assetPair.psmReserve < amountSellFromReserve
            ? assetPair.lvReserve + assetPair.psmReserve
            : amountSellFromReserve;

        // sell the DS tokens from the reserve if there's any
        if (amountSellFromReserve != 0) {
            (uint112 raReserve, uint112 ctReserve) = assetPair.getReservesSorted();

            // we borrow the same amount of CT tokens from the reserve
            ctReserve -= uint112(amountSellFromReserve);

            (uint256 vaultRa, uint256 raAdded) = assetPair.getAmountOutSellDS(amountSellFromReserve);
            raReserve += uint112(raAdded);

            // emulate Vault way of adding liquidity using RA from selling DS reserve
            (, uint256 ratio) = self.tryGetPriceRatioAfterSellDs(dsId, amountSellFromReserve, raAdded);
            uint256 ctAdded;
            (raAdded, ctAdded) = MathHelper.calculateProvideLiquidityAmountBasedOnCtPrice(vaultRa, ratio);

            raReserve += uint112(raAdded);
            ctReserve += uint112(ctAdded);

            // update amountOut since we sold some from the reserve
            (, amountOut) = SwapperMathLibrary.getAmountOutDs(
                int256(uint256(raReserve)), int256(uint256(ctReserve)), int256(amount)
            );
        }

        // add the amount of DS tokens from the rollover, if any
        // we add here the last for simpler control flow, since this way the logic of regular swap
        // don't need to care about how much token is received from the rollover sale
        amountOut += dsReceived;
    }

    /**
     * @notice Swaps DS for RA
     * @param reserveId the reserve id same as the id on PSM and LV
     * @param dsId the ds id of the pair, the same as the DS id on PSM and LV
     * @param amount the amount of DS to swap
     * @param amountOutMin the minimum amount of RA to receive, will revert if the actual amount is less than this. should be inserted with value from previewSwapDsforRa
     * @param rawDsPermitSig raw signature for DS token approval
     * @param deadline the deadline of given permit signature
     * @return amountOut amount of RA that's received
     */
    function swapDsforRa(
        Id reserveId,
        uint256 dsId,
        uint256 amount,
        uint256 amountOutMin,
        bytes memory rawDsPermitSig,
        uint256 deadline
    ) external returns (uint256 amountOut) {
        ReserveState storage self = reserves[reserveId];
        AssetPair storage assetPair = self.ds[dsId];

        DepegSwapLibrary.permit(address(assetPair.ds), rawDsPermitSig, msg.sender, address(this), amount, deadline);
        assetPair.ds.transferFrom(msg.sender, address(this), amount);

        amountOut = __swapDsforRa(assetPair, reserveId, dsId, amount, amountOutMin, msg.sender);

        self.recalculateHPA(dsId, amountOut, amount);

        emit DsSwapped(reserveId, dsId, msg.sender, amount, amountOut);
    }

    /**
     * @notice Swaps DS for RA
     * @param reserveId the reserve id same as the id on PSM and LV
     * @param dsId the ds id of the pair, the same as the DS id on PSM and LV
     * @param amount the amount of DS to swap
     * @param amountOutMin the minimum amount of RA to receive, will revert if the actual amount is less than this. should be inserted with value from previewSwapDsforRa
     * @return amountOut amount of RA that's received
     */
    function swapDsforRa(Id reserveId, uint256 dsId, uint256 amount, uint256 amountOutMin)
        external
        returns (uint256 amountOut)
    {
        ReserveState storage self = reserves[reserveId];
        AssetPair storage assetPair = self.ds[dsId];

        assetPair.ds.transferFrom(msg.sender, address(this), amount);

        amountOut = __swapDsforRa(assetPair, reserveId, dsId, amount, amountOutMin, msg.sender);

        self.recalculateHPA(dsId, amountOut, amount);

        emit DsSwapped(reserveId, dsId, msg.sender, amount, amountOut);
    }

    function __swapDsforRa(
        AssetPair storage assetPair,
        Id reserveId,
        uint256 dsId,
        uint256 amount,
        uint256 amountOutMin,
        address caller
    ) internal returns (uint256 amountOut) {
        (amountOut,) = assetPair.getAmountOutSellDS(amount);

        if (amountOut < amountOutMin) {
            revert InsufficientOutputAmount();
        }

        __flashSwap(assetPair, assetPair.pair, 0, amount, dsId, reserveId, false, amountOut, caller);
    }

    /**
     * @notice Preview the amount of RA that will be received from swapping DS
     * @param reserveId the reserve id same as the id on PSM and LV
     * @param dsId the ds id of the pair, the same as the DS id on PSM and LV
     * @param amount the amount of DS to swap
     * @return amountOut amount of RA that will be received
     */
    function previewSwapDsforRa(Id reserveId, uint256 dsId, uint256 amount) external view returns (uint256 amountOut) {
        AssetPair storage assetPair = reserves[reserveId].ds[dsId];
        (amountOut,) = assetPair.getAmountOutSellDS(amount);
    }

    function __flashSwap(
        AssetPair storage assetPair,
        IUniswapV2Pair univ2Pair,
        uint256 raAmount,
        uint256 ctAmount,
        uint256 dsId,
        Id reserveId,
        bool buyDs,
        // extra data to be encoded into the callback
        // will be interpreted as the ra attributed to user for selling ds
        // and ds attributed to user for buying ra
        uint256 extraData,
        address caller
    ) internal {
        (,, uint256 amount0out, uint256 amount1out) = MinimalUniswapV2Library.sortTokensUnsafeWithAmount(
            address(assetPair.ra), address(assetPair.ct), raAmount, ctAmount
        );

        bytes memory data = abi.encode(reserveId, dsId, buyDs, caller, extraData);

        univ2Pair.swap(amount0out, amount1out, address(this), data);
    }

    function uniswapV2Call(address sender, uint256 amount0, uint256 amount1, bytes calldata data) external {
        (Id reserveId, uint256 dsId, bool buyDs, address caller, uint256 extraData) =
            abi.decode(data, (Id, uint256, bool, address, uint256));

        ReserveState storage self = reserves[reserveId];
        IUniswapV2Pair pair = self.getPair(dsId);

        assert(msg.sender == address(pair));
        assert(sender == address(this));

        if (buyDs) {
            __afterFlashswapBuy(self, reserveId, dsId, caller, extraData);
        } else {
            uint256 amount = amount0 == 0 ? amount1 : amount0;

            __afterFlashswapSell(self, amount, reserveId, dsId, caller, extraData);
        }
    }

    function __afterFlashswapBuy(
        ReserveState storage self,
        Id reserveId,
        uint256 dsId,
        address caller,
        uint256 dsAttributed
    ) internal {
        AssetPair storage assetPair = self.ds[dsId];
        assetPair.ra.approve(_moduleCore, dsAttributed);

        IPSMcore psm = IPSMcore(_moduleCore);
        psm.depositPsm(reserveId, dsAttributed);

        // should be the same, we don't compare with the RA amount since we maybe dealing
        // with a non-rebasing token, in which case the amount deposited and the amount received will always be different
        // so we simply enforce that the amount received is equal to the amount attributed to the user

        // send caller their DS
        assetPair.ds.transfer(caller, dsAttributed);
        // repay flash loan
        assetPair.ct.transfer(msg.sender, dsAttributed);
    }

    function __afterFlashswapSell(
        ReserveState storage self,
        uint256 ctAmount,
        Id reserveId,
        uint256 dsId,
        address caller,
        uint256 raAttributed
    ) internal {
        AssetPair storage assetPair = self.ds[dsId];
        assetPair.ds.approve(_moduleCore, ctAmount);
        assetPair.ct.approve(_moduleCore, ctAmount);

        IPSMcore psm = IPSMcore(_moduleCore);

        (uint256 received,,) = psm.redeemRaWithCtDs(reserveId, ctAmount);

        // for rounding error and to satisfy uni v2 liquidity rules(it forces us to repay 1 wei higher to prevent liquidity stealing)
        uint256 repaymentAmount = received - raAttributed;

        Asset ra = assetPair.ra;

        assert(repaymentAmount + raAttributed >= received);

        // send caller their RA
        IERC20(ra).safeTransfer(caller, raAttributed);
        // repay flash loan
        IERC20(ra).safeTransfer(msg.sender, repaymentAmount);
    }
}<|MERGE_RESOLUTION|>--- conflicted
+++ resolved
@@ -126,17 +126,10 @@
     function emptyReservePartialLv(Id reserveId, uint256 dsId, uint256 amount)
         external
         override
-<<<<<<< HEAD
-        onlyModuleCore
-        returns (uint256 reserve)
-    {
-        reserve = reserves[reserveId].emptyReservePartialLv(dsId, amount, _moduleCore);
-=======
         onlyOwner
         returns (uint256 emptied)
     {
-        emptied = reserves[reserveId].emptyReservePartial(dsId, amount, owner());
->>>>>>> 11c0d58e
+        emptied = reserves[reserveId].emptyReservePartialLv(dsId, amount, _moduleCore);
         emit ReserveEmptied(reserveId, dsId, amount);
     }
 
@@ -269,7 +262,6 @@
             assetPair.psmReserve -= psmReserveUsed;
 
             // sell the DS tokens from the reserve and accrue value to LV holders
-<<<<<<< HEAD
             uint256 profitRa = __swapDsforRa(assetPair, reserveId, dsId, amountSellFromReserve, 0);
             // calculate the profit of the liquidity vault
             uint256 vaultProfit = profitRa * lvReserveUsed / amountSellFromReserve;
@@ -281,11 +273,6 @@
             // send profit to the vault and PSM
             IVault(_moduleCore).provideLiquidityWithFlashSwapFee(reserveId, vaultProfit);
             IPSMcore(_moduleCore).psmAcceptFlashSwapProfit(reserveId, psmProfit);
-=======
-            // we pass in owner(vault) as the caller since we want the RA profit to be sent to the vault
-            uint256 vaultRa = __swapDsforRa(assetPair, reserveId, dsId, amountSellFromReserve, 0, owner());
-            IVault(owner()).provideLiquidityWithFlashSwapFee(reserveId, vaultRa);
->>>>>>> 11c0d58e
 
             // recalculate the amount of DS tokens attributed, since we sold some from the reserve
             (amountOut, borrowedAmount,) = assetPair.getAmountOutBuyDS(amount);
@@ -296,11 +283,7 @@
         }
 
         // trigger flash swaps and send the attributed DS tokens to the user
-<<<<<<< HEAD
-        __flashSwap(assetPair, assetPair.pair, borrowedAmount, 0, dsId, reserveId, true, amountOut);
-=======
         __flashSwap(assetPair, assetPair.pair, borrowedAmount, 0, dsId, reserveId, true, amountOut, msg.sender);
->>>>>>> 11c0d58e
     }
 
     /**
