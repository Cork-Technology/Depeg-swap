// SPDX-License-Identifier: BUSL-1.1
pragma solidity ^0.8.24;

import {AssetPair, ReserveState, DsFlashSwaplibrary} from "../../libraries/DsFlashSwap.sol";
import {SwapperMathLibrary} from "../../libraries/DsSwapperMathLib.sol";
import {MathHelper} from "../../libraries/MathHelper.sol";
import {Id} from "../../libraries/Pair.sol";
import {IDsFlashSwapCore, IDsFlashSwapUtility} from "../../interfaces/IDsFlashSwapRouter.sol";
import {AccessControlUpgradeable} from "@openzeppelin/contracts-upgradeable/access/AccessControlUpgradeable.sol";
import {UUPSUpgradeable} from "@openzeppelin/contracts-upgradeable/proxy/utils/UUPSUpgradeable.sol";
import {IPSMcore} from "../../interfaces/IPSMcore.sol";
import {IVault} from "../../interfaces/IVault.sol";
import {Asset} from "../assets/Asset.sol";
import {DepegSwapLibrary} from "../../libraries/DepegSwapLib.sol";
import {SafeERC20, IERC20} from "@openzeppelin/contracts/token/ERC20/utils/SafeERC20.sol";
import {ICorkHook} from "../../interfaces/UniV4/IMinimalHook.sol";
import {AmmId, toAmmId} from "Cork-Hook/lib/State.sol";
import {CorkSwapCallback} from "Cork-Hook/interfaces/CorkSwapCallback.sol";
import {IMathError} from "./../../interfaces/IMathError.sol";
<<<<<<< HEAD
import {TransferHelper} from "./../../libraries/TransferHelper.sol";
import {ReturnDataSlotLib} from "./../../libraries/ReturnDataSlotLib.sol";
=======
>>>>>>> 7264d8e6

/**
 * @title Router contract for Flashswap
 * @author Cork Team
 * @notice Router contract for implementing flashswaps for DS/CT
 */
contract RouterState is
    IDsFlashSwapUtility,
    IDsFlashSwapCore,
    AccessControlUpgradeable,
    UUPSUpgradeable,
    CorkSwapCallback
{
    using DsFlashSwaplibrary for ReserveState;
    using DsFlashSwaplibrary for AssetPair;
    using SafeERC20 for IERC20;

    bytes32 public constant MODULE_CORE = keccak256("MODULE_CORE");
    bytes32 public constant CONFIG = keccak256("CONFIG");

    address public _moduleCore;
    ICorkHook public hook;
<<<<<<< HEAD
    mapping(Id => ReserveState) internal reserves;

    // this is here to prevent stuck funds, essentially it can happen that the reserve DS is so low but not empty,
    // when the router tries to sell it, the trade fails, preventing user from buying DS properly
=======

>>>>>>> 7264d8e6
    uint256 public constant RESERVE_MINIMUM_SELL_AMOUNT = 0.001 ether;

    /// @notice __gap variable to prevent storage collisions
    uint256[49] __gap;

    modifier onlyDefaultAdmin() {
        if (!hasRole(DEFAULT_ADMIN_ROLE, msg.sender)) {
            revert NotDefaultAdmin();
        }
        _;
    }

    modifier onlyModuleCore() {
        if (!hasRole(MODULE_CORE, msg.sender)) {
            revert NotModuleCore();
        }
        _;
    }

    modifier onlyConfig() {
        if (!hasRole(CONFIG, msg.sender)) {
            revert NotConfig();
        }
        _;
    }

    modifier autoClearReturnData() {
        _;
        ReturnDataSlotLib.clear(ReturnDataSlotLib.RETURN_SLOT);
        ReturnDataSlotLib.clear(ReturnDataSlotLib.REFUNDED_SLOT);
    }

    constructor() {
        _disableInitializers();
    }

    function initialize(address config) external initializer {
        __AccessControl_init();
        __UUPSUpgradeable_init();
        _grantRole(DEFAULT_ADMIN_ROLE, msg.sender);
        _grantRole(CONFIG, config);
    }

    function _authorizeUpgrade(address newImplementation) internal override onlyConfig {}

    function updateDiscountRateInDdays(Id id, uint256 discountRateInDays) external override onlyConfig {
        reserves[id].decayDiscountRateInDays = discountRateInDays;
    }

    function updateGradualSaleStatus(Id id, bool status) external override onlyConfig {
        reserves[id].gradualSaleDisabled = status;
<<<<<<< HEAD
    }

    function getCurrentCumulativeHIYA(Id id) external view returns (uint256 hpaCummulative) {
        hpaCummulative = reserves[id].getCurrentCumulativeHIYA();
=======
    }

    function getCurrentCumulativeHIYA(Id id) external view returns (uint256 hpaCummulative) {
        hpaCummulative = reserves[id].getCurrentCumulativeHIYA();
    }

    function getCurrentEffectiveHIYA(Id id) external view returns (uint256 hpa) {
        hpa = reserves[id].getEffectiveHIYA();
>>>>>>> 7264d8e6
    }

    function getCurrentEffectiveHIYA(Id id) external view returns (uint256 hpa) {
        hpa = reserves[id].getEffectiveHIYA();
    }

    function setModuleCore(address moduleCore) external onlyDefaultAdmin {
        if(moduleCore == address(0)) {
            revert ZeroAddress();
        }
        _moduleCore = moduleCore;
        _grantRole(MODULE_CORE, moduleCore);
    }

    function updateReserveSellPressurePercentage(Id id, uint256 newPercentage) external override onlyConfig {
        reserves[id].updateReserveSellPressurePercentage(newPercentage);
    }

    function setHook(address _hook) external onlyDefaultAdmin {
        hook = ICorkHook(_hook);
    }

    function onNewIssuance(Id reserveId, uint256 dsId, address ds, address ra, address ct)
        external
        override
        onlyModuleCore
    {
        reserves[reserveId].onNewIssuance(dsId, ds, ra, ct);

        emit NewIssuance(reserveId, dsId, ds, AmmId.unwrap(toAmmId(ra, ct)));
    }

    /// @notice set the discount rate rate and rollover for the new issuance
    /// @dev needed to avoid stack to deep errors. MUST be called after onNewIssuance and only by moduleCore at new issuance
    function setDecayDiscountAndRolloverPeriodOnNewIssuance(
        Id reserveId,
        uint256 decayDiscountRateInDays,
        uint256 rolloverPeriodInblocks
    ) external override onlyModuleCore {
        ReserveState storage self = reserves[reserveId];
        self.decayDiscountRateInDays = decayDiscountRateInDays;
        self.rolloverEndInBlockNumber = block.number + rolloverPeriodInblocks;
    }

    function getAmmReserve(Id id, uint256 dsId) external view override returns (uint256 raReserve, uint256 ctReserve) {
        (raReserve, ctReserve) = reserves[id].getReserve(dsId, hook);
    }

    function getLvReserve(Id id, uint256 dsId) external view override returns (uint256 lvReserve) {
        return reserves[id].ds[dsId].lvReserve;
    }

    function getPsmReserve(Id id, uint256 dsId) external view override returns (uint256 psmReserve) {
        return reserves[id].ds[dsId].psmReserve;
    }

    function emptyReserveLv(Id reserveId, uint256 dsId) external override onlyModuleCore returns (uint256 amount) {
        amount = reserves[reserveId].emptyReserveLv(dsId, _moduleCore);
        emit ReserveEmptied(reserveId, dsId, amount);
    }

    function emptyReservePartialLv(Id reserveId, uint256 dsId, uint256 amount)
        external
        override
        onlyModuleCore
        returns (uint256 emptied)
    {
        emptied = reserves[reserveId].emptyReservePartialLv(dsId, amount, _moduleCore);
        emit ReserveEmptied(reserveId, dsId, amount);
    }

    function emptyReservePsm(Id reserveId, uint256 dsId) external override onlyModuleCore returns (uint256 amount) {
        amount = reserves[reserveId].emptyReservePsm(dsId, _moduleCore);
        emit ReserveEmptied(reserveId, dsId, amount);
    }

    function emptyReservePartialPsm(Id reserveId, uint256 dsId, uint256 amount)
        external
        override
        onlyModuleCore
        returns (uint256 emptied)
    {
        emptied = reserves[reserveId].emptyReservePartialPsm(dsId, amount, _moduleCore);
        emit ReserveEmptied(reserveId, dsId, amount);
    }

    function getCurrentPriceRatio(Id id, uint256 dsId)
        external
        view
        override
        returns (uint256 raPriceRatio, uint256 ctPriceRatio)
    {
        (raPriceRatio, ctPriceRatio) = reserves[id].getPriceRatio(dsId, hook);
    }

    function addReserveLv(Id id, uint256 dsId, uint256 amount) external override onlyModuleCore {
        reserves[id].addReserveLv(dsId, amount, _moduleCore);
        emit ReserveAdded(id, dsId, amount);
    }

    function addReservePsm(Id id, uint256 dsId, uint256 amount) external override onlyModuleCore {
        reserves[id].addReservePsm(dsId, amount, _moduleCore);
        emit ReserveAdded(id, dsId, amount);
    }

    /// will return that can't be filled from the reserve, this happens when the total reserve is less than the amount requested
    function _swapRaForDsViaRollover(Id reserveId, uint256 dsId, uint256 amountRa)
        internal
        returns (uint256 raLeft, uint256 dsReceived)
    {
        // this means that we ignore and don't do rollover sale when it's first issuance or it's not rollover time, or no hiya(means no trade, unlikely but edge case)
        if (
            dsId == DsFlashSwaplibrary.FIRST_ISSUANCE || !reserves[reserveId].rolloverSale()
                || reserves[reserveId].hiya == 0
<<<<<<< HEAD
                || (reserves[reserveId].ds[dsId].lvReserve == 0 && reserves[reserveId].ds[dsId].psmReserve == 0)
=======
>>>>>>> 7264d8e6
        ) {
            // noop and return back the full amountRa
            return (amountRa, 0);
        }

        amountRa = TransferHelper.tokenNativeDecimalsToFixed(amountRa, reserves[reserveId].ds[dsId].ra);

        ReserveState storage self = reserves[reserveId];
        AssetPair storage assetPair = self.ds[dsId];

        uint256 lvProfit;
        uint256 psmProfit;
        uint256 lvReserveUsed;
        uint256 psmReserveUsed;

        (lvProfit, psmProfit, raLeft, dsReceived, lvReserveUsed, psmReserveUsed) =
            SwapperMathLibrary.calculateRolloverSale(assetPair.lvReserve, assetPair.psmReserve, amountRa, self.hiya);

<<<<<<< HEAD
        amountRa = TransferHelper.fixedToTokenNativeDecimals(amountRa, assetPair.ra);
        raLeft = TransferHelper.fixedToTokenNativeDecimals(raLeft, assetPair.ra);

        assetPair.psmReserve = assetPair.psmReserve - psmReserveUsed;
        assetPair.lvReserve = assetPair.lvReserve - lvReserveUsed;

        // we first transfer and normalized the amount, we get back the actual normalized amount
        psmProfit = TransferHelper.transferNormalize(assetPair.ra, _moduleCore, psmProfit);
        lvProfit = TransferHelper.transferNormalize(assetPair.ra, _moduleCore, lvProfit);
=======
        // we know that the math is correct, but for edge case protection, we don't subtract it directly but
        // instead set it to 0 if it's less than the used amount, again this is meant to handle precision issues
        assetPair.psmReserve = assetPair.psmReserve < psmReserveUsed ? 0 : assetPair.psmReserve - psmReserveUsed;
        assetPair.lvReserve = assetPair.lvReserve < lvReserveUsed ? 0 : assetPair.lvReserve - lvReserveUsed;
>>>>>>> 7264d8e6

        assert(psmProfit + lvProfit <= amountRa);

        // then use the profit
        IPSMcore(_moduleCore).psmAcceptFlashSwapProfit(reserveId, psmProfit);
        IVault(_moduleCore).lvAcceptRolloverProfit(reserveId, lvProfit);

        IERC20(assetPair.ds).safeTransfer(msg.sender, dsReceived);

<<<<<<< HEAD
        {
            uint256 raLeftNormalized = TransferHelper.fixedToTokenNativeDecimals(raLeft, assetPair.ra);
            emit RolloverSold(reserveId, dsId, msg.sender, dsReceived, raLeftNormalized);
        }
=======
        emit RolloverSold(reserveId, dsId, msg.sender, dsReceived, amountRa - raLeft);
>>>>>>> 7264d8e6
    }

    function rolloverSaleEnds(Id reserveId) external view returns (uint256 endInBlockNumber) {
        return reserves[reserveId].rolloverEndInBlockNumber;
    }

    function _swapRaforDs(
        ReserveState storage self,
        AssetPair storage assetPair,
        Id reserveId,
        uint256 dsId,
        uint256 amount,
<<<<<<< HEAD
        uint256 amountOutMin,
        IDsFlashSwapCore.BuyAprroxParams memory approxParams,
        IDsFlashSwapCore.OffchainGuess memory offchainGuess
    ) internal returns (uint256 initialBorrowedAmount, uint256 finalBorrowedAmount) {
        finalBorrowedAmount;
=======
        IDsFlashSwapCore.BuyAprroxParams memory approxParams
    ) internal returns (uint256 amountOut) {
        uint256 borrowedAmount;
>>>>>>> 7264d8e6

        uint256 dsReceived;
        // try to swap the RA for DS via rollover, this will noop if the condition for rollover is not met
        (amount, dsReceived) = _swapRaForDsViaRollover(reserveId, dsId, amount);

        // short circuit if all the swap is filled using rollover
        if (amount == 0) {
            // we directly increase the return data slot value with DS that the user got from rollover sale here since,
            // there's no possibility of selling the reserve, hence no chance of mix-up of return value
            ReturnDataSlotLib.increase(ReturnDataSlotLib.RETURN_SLOT, dsReceived);

            return (0, 0);
        }

<<<<<<< HEAD
        uint256 amountOut;

        if (offchainGuess.initialBorrowAmount == 0) {
            // calculate the amount of DS tokens attributed
            (amountOut, finalBorrowedAmount) = assetPair.getAmountOutBuyDS(amount, hook, approxParams);
            initialBorrowedAmount = finalBorrowedAmount;
        } else {
            // we convert the amount to fixed point 18 decimals since, the amount out will be DS, and DS is always 18 decimals.
            amountOut =
                TransferHelper.tokenNativeDecimalsToFixed(offchainGuess.initialBorrowAmount + amount, assetPair.ra);
            finalBorrowedAmount = offchainGuess.initialBorrowAmount;
            initialBorrowedAmount = offchainGuess.initialBorrowAmount;
        }

        finalBorrowedAmount = calculateAndSellDsReserve(
            self,
            assetPair,
            CalculateAndSellDsParams(
                reserveId, dsId, amount, approxParams, offchainGuess, finalBorrowedAmount, amountOut
            )
        );

        // increase the return data slot value with DS that the user got from rollover sale
        // the reason we do this after selling the DS reserve is to prevent mix-up of return value
        // basically, the return value is increased when the reserve sell DS, but that value is meant for thr vault/psm
        // so we clear them and start with a clean transient storage slot
        ReturnDataSlotLib.clear(ReturnDataSlotLib.RETURN_SLOT);
        ReturnDataSlotLib.increase(ReturnDataSlotLib.RETURN_SLOT, dsReceived);

        // trigger flash swaps and send the attributed DS tokens to the user
        __flashSwap(assetPair, finalBorrowedAmount, 0, dsId, reserveId, true, msg.sender, amount);
    }

    struct CalculateAndSellDsParams {
        Id reserveId;
        uint256 dsId;
        uint256 amount;
        IDsFlashSwapCore.BuyAprroxParams approxParams;
        IDsFlashSwapCore.OffchainGuess offchainGuess;
        uint256 initialBorrowedAmount;
        uint256 initialAmountOut;
    }

    function calculateAndSellDsReserve(
        ReserveState storage self,
        AssetPair storage assetPair,
        CalculateAndSellDsParams memory params
    ) internal returns (uint256 borrowedAmount) {
=======
        // calculate the amount of DS tokens attributed
        (amountOut, borrowedAmount) = assetPair.getAmountOutBuyDS(amount, hook, approxParams);

        // TODO : move this to a separate function
>>>>>>> 7264d8e6
        // calculate the amount of DS tokens that will be sold from reserve
        uint256 amountSellFromReserve = calculateSellFromReserve(self, params.initialAmountOut, params.dsId);

        if (amountSellFromReserve < RESERVE_MINIMUM_SELL_AMOUNT || self.gradualSaleDisabled) {
            return params.initialBorrowedAmount;
        }

        bool success = _sellDsReserve(
            assetPair,
            SellDsParams(params.reserveId, params.dsId, amountSellFromReserve, params.amount, params.approxParams)
        );

        if (!success) {
            return params.initialBorrowedAmount;
        }

        // we calculate the borrowed amount if user doesn't supply offchain guess
        if (params.offchainGuess.afterSoldBorrowAmount == 0) {
            (, borrowedAmount) = assetPair.getAmountOutBuyDS(params.amount, hook, params.approxParams);
        } else {
            borrowedAmount = params.offchainGuess.afterSoldBorrowAmount;
        }
    }

    function calculateSellFromReserve(ReserveState storage self, uint256 amountOut, uint256 dsId)
        internal
        view
        returns (uint256 amount)
    {
        AssetPair storage assetPair = self.ds[dsId];

        uint256 amountSellFromReserve =
            amountOut - MathHelper.calculatePercentageFee(self.reserveSellPressurePercentage, amountOut);

<<<<<<< HEAD
        uint256 lvReserve = assetPair.lvReserve;
        uint256 totalReserve = lvReserve + assetPair.psmReserve;

        // sell all tokens if the sell amount is higher than the available reserve
        amount = totalReserve < amountSellFromReserve ? totalReserve : amountSellFromReserve;
    }

    struct SellDsParams {
        Id reserveId;
        uint256 dsId;
        uint256 amountSellFromReserve;
        uint256 amount;
        BuyAprroxParams approxParams;
    }

    struct SellResult {
        uint256 amountOut;
        uint256 borrowedAmount;
        bool success;
    }

    function _sellDsReserve(AssetPair storage assetPair, SellDsParams memory params) internal returns (bool success) {
        uint256 profitRa;

        // sell the DS tokens from the reserve and accrue value to LV holders
        // it's safe to transfer all profit to the module core since the profit for each PSM and LV is calculated separately and we invoke
        // the profit acceptance function for each of them
        //
        // this function can fail, if there's not enough CT liquidity to sell the DS tokens, in that case, we skip the selling part and let user buy the DS tokens
        (profitRa, success) =
            __swapDsforRa(assetPair, params.reserveId, params.dsId, params.amountSellFromReserve, 0, _moduleCore);

        if (success) {
            uint256 lvReserve = assetPair.lvReserve;
            uint256 totalReserve = lvReserve + assetPair.psmReserve;

            // calculate the amount of DS tokens that will be sold from both reserve
            uint256 lvReserveUsed = lvReserve * params.amountSellFromReserve * 1e18 / (totalReserve) / 1e18;

            // decrement reserve
            assetPair.lvReserve -= lvReserveUsed;
            assetPair.psmReserve -= params.amountSellFromReserve - lvReserveUsed;
=======
        {
            uint256 lvReserve = assetPair.lvReserve;
            uint256 totalReserve = lvReserve + assetPair.psmReserve;

            // sell all tokens if the sell amount is higher than the available reserve
            amountSellFromReserve = totalReserve < amountSellFromReserve ? totalReserve : amountSellFromReserve;
        }
        // sell the DS tokens from the reserve if there's any
        if (amountSellFromReserve > RESERVE_MINIMUM_SELL_AMOUNT && !self.gradualSaleDisabled) {
            SellResult memory sellDsReserveResult =
                _sellDsReserve(assetPair, SellDsParams(reserveId, dsId, amountSellFromReserve, amount, approxParams));

            if (sellDsReserveResult.success) {
                amountOut = sellDsReserveResult.amountOut;
                borrowedAmount = sellDsReserveResult.borrowedAmount;
            }
        }

        // trigger flash swaps and send the attributed DS tokens to the user
        __flashSwap(assetPair, borrowedAmount, 0, dsId, reserveId, true, amountOut, msg.sender, amount);
>>>>>>> 7264d8e6

            // calculate the profit of the liquidity vault
            uint256 vaultProfit = profitRa * lvReserveUsed / params.amountSellFromReserve;

            // send profit to the vault
            IVault(_moduleCore).provideLiquidityWithFlashSwapFee(params.reserveId, vaultProfit);
            // send profit to the PSM
            IPSMcore(_moduleCore).psmAcceptFlashSwapProfit(params.reserveId, profitRa - vaultProfit);
        }
    }

<<<<<<< HEAD
=======
    struct SellDsParams {
        Id reserveId;
        uint256 dsId;
        uint256 amountSellFromReserve;
        uint256 amount;
        BuyAprroxParams approxParams;
    }

    struct SellResult {
        uint256 amountOut;
        uint256 borrowedAmount;
        bool success;
    }

    function _sellDsReserve(AssetPair storage assetPair, SellDsParams memory params)
        internal
        returns (SellResult memory result)
    {
        // sell the DS tokens from the reserve and accrue value to LV holders
        // it's safe to transfer all profit to the module core since the profit for each PSM and LV is calculated separately and we invoke
        // the profit acceptance function for each of them
        //
        // this function can fail, if there's not enough CT liquidity to sell the DS tokens, in that case, we skip the selling part and let user buy the DS tokens
        (uint256 profitRa,, bool success) =
            __swapDsforRa(assetPair, params.reserveId, params.dsId, params.amountSellFromReserve, 0, _moduleCore);

        result.success = success;

        if (success) {
            // TODO : move this to a separate function
            uint256 lvReserve = assetPair.lvReserve;
            uint256 totalReserve = lvReserve + assetPair.psmReserve;

            // calculate the amount of DS tokens that will be sold from both reserve
            uint256 lvReserveUsed = lvReserve * params.amountSellFromReserve * 1e18 / (totalReserve) / 1e18;
            // uint256 psmReserveUsed = amountSellFromReserve - lvReserveUsed;

            // decrement reserve
            assetPair.lvReserve -= lvReserveUsed;
            assetPair.psmReserve -= params.amountSellFromReserve - lvReserveUsed;

            // calculate the profit of the liquidity vault
            uint256 vaultProfit = profitRa * lvReserveUsed / params.amountSellFromReserve;

            // send profit to the vault
            IVault(_moduleCore).provideLiquidityWithFlashSwapFee(params.reserveId, vaultProfit);
            // send profit to the PSM
            IPSMcore(_moduleCore).psmAcceptFlashSwapProfit(params.reserveId, profitRa - vaultProfit);

            // recalculate the amount of DS tokens attributed, since we sold some from the reserve
            (result.amountOut, result.borrowedAmount) =
                assetPair.getAmountOutBuyDS(params.amount, hook, params.approxParams);
        }
    }

>>>>>>> 7264d8e6
    function swapRaforDs(
        Id reserveId,
        uint256 dsId,
        uint256 amount,
        uint256 amountOutMin,
        address user,
        bytes memory rawRaPermitSig,
        uint256 deadline,
<<<<<<< HEAD
        BuyAprroxParams memory params,
        OffchainGuess memory offchainGuess
    ) external autoClearReturnData returns (SwapRaForDsReturn memory result) {
=======
        BuyAprroxParams memory params
    ) external returns (uint256 amountOut) {
>>>>>>> 7264d8e6
        if (rawRaPermitSig.length == 0 || deadline == 0) {
            revert InvalidSignature();
        }
        ReserveState storage self = reserves[reserveId];
        AssetPair storage assetPair = self.ds[dsId];

        if (!DsFlashSwaplibrary.isRAsupportsPermit(address(assetPair.ra))) {
            revert PermitNotSupported();
        }

        DepegSwapLibrary.permitForRA(address(assetPair.ra), rawRaPermitSig, user, address(this), amount, deadline);
        IERC20(assetPair.ra).safeTransferFrom(user, address(this), amount);

<<<<<<< HEAD
        (result.initialBorrow, result.afterSoldBorrow) =
            _swapRaforDs(self, assetPair, reserveId, dsId, amount, amountOutMin, params, offchainGuess);

        result.amountOut = ReturnDataSlotLib.get(ReturnDataSlotLib.RETURN_SLOT);
=======
        amountOut = _swapRaforDs(self, assetPair, reserveId, dsId, amount, params);

        // slippage protection, revert if the amount of DS tokens received is less than the minimum amount
        if (amountOut < amountOutMin) {
            revert InsufficientOutputAmount();
        }

        self.recalculateHIYA(dsId, amount, amountOut);

        emit RaSwapped(reserveId, dsId, user, amount, amountOut);
    }

    /**
     * @notice Swaps RA for DS
     * @param reserveId the reserve id same as the id on PSM and LV
     * @param dsId the ds id of the pair, the same as the DS id on PSM and LV
     * @param amount the amount of RA to swap
     * @param amountOutMin the minimum amount of DS to receive, will revert if the actual amount is less than this. should be inserted with value from previewSwapRaforDs
     * @return amountOut amount of DS that's received
     */
    function swapRaforDs(
        Id reserveId,
        uint256 dsId,
        uint256 amount,
        uint256 amountOutMin,
        BuyAprroxParams memory params
    ) external returns (uint256 amountOut) {
        ReserveState storage self = reserves[reserveId];
        AssetPair storage assetPair = self.ds[dsId];
>>>>>>> 7264d8e6

        // slippage protection, revert if the amount of DS tokens received is less than the minimum amount
        if (result.amountOut < amountOutMin) {
            revert InsufficientOutputAmount();
        }

<<<<<<< HEAD
        result.ctRefunded = ReturnDataSlotLib.get(ReturnDataSlotLib.REFUNDED_SLOT);

        self.recalculateHIYA(dsId, TransferHelper.tokenNativeDecimalsToFixed(amount, assetPair.ra), result.amountOut);

        emit RaSwapped(reserveId, dsId, user, amount, result.amountOut, result.ctRefunded);
    }

    function swapRaforDs(
        Id reserveId,
        uint256 dsId,
        uint256 amount,
        uint256 amountOutMin,
        BuyAprroxParams memory params,
        OffchainGuess memory offchainGuess
    ) external autoClearReturnData returns (SwapRaForDsReturn memory result) {
        ReserveState storage self = reserves[reserveId];
        AssetPair storage assetPair = self.ds[dsId];

        IERC20(assetPair.ra).safeTransferFrom(msg.sender, address(this), amount);

        (result.initialBorrow, result.afterSoldBorrow) =
            _swapRaforDs(self, assetPair, reserveId, dsId, amount, amountOutMin, params, offchainGuess);

        result.amountOut = ReturnDataSlotLib.get(ReturnDataSlotLib.RETURN_SLOT);

        // slippage protection, revert if the amount of DS tokens received is less than the minimum amount
        if (result.amountOut < amountOutMin) {
            revert InsufficientOutputAmount();
        }

        result.ctRefunded = ReturnDataSlotLib.get(ReturnDataSlotLib.REFUNDED_SLOT);

        self.recalculateHIYA(dsId, TransferHelper.tokenNativeDecimalsToFixed(amount, assetPair.ra), result.amountOut);

        emit RaSwapped(reserveId, dsId, msg.sender, amount, result.amountOut, result.ctRefunded);
=======
        amountOut = _swapRaforDs(self, assetPair, reserveId, dsId, amount, params);

        // slippage protection, revert if the amount of DS tokens received is less than the minimum amount
        if (amountOut < amountOutMin) {
            revert InsufficientOutputAmount();
        }

        self.recalculateHIYA(dsId, amount, amountOut);

        emit RaSwapped(reserveId, dsId, msg.sender, amount, amountOut);
>>>>>>> 7264d8e6
    }

    function isRolloverSale(Id id) external view returns (bool) {
        return reserves[id].rolloverSale();
    }

    function swapDsforRa(
        Id reserveId,
        uint256 dsId,
        uint256 amount,
        uint256 amountOutMin,
        address user,
        bytes memory rawDsPermitSig,
        uint256 deadline
    ) external autoClearReturnData returns (uint256 amountOut) {
        if (rawDsPermitSig.length == 0 || deadline == 0) {
            revert InvalidSignature();
        }
        ReserveState storage self = reserves[reserveId];
        AssetPair storage assetPair = self.ds[dsId];

        DepegSwapLibrary.permit(
            address(assetPair.ds), rawDsPermitSig, user, address(this), amount, deadline, "swapDsforRa"
        );
        assetPair.ds.transferFrom(user, address(this), amount);

        (, bool success) = __swapDsforRa(assetPair, reserveId, dsId, amount, amountOutMin, user);

        if (!success) {
            revert IMathError.InsufficientLiquidity();
        }

<<<<<<< HEAD
        amountOut = ReturnDataSlotLib.get(ReturnDataSlotLib.RETURN_SLOT);

        self.recalculateHIYA(dsId, TransferHelper.tokenNativeDecimalsToFixed(amountOut, assetPair.ra), amount);
=======
        self.recalculateHIYA(dsId, amountOut, amount);
>>>>>>> 7264d8e6

        emit DsSwapped(reserveId, dsId, user, amount, amountOut);
    }

    /**
     * @notice Swaps DS for RA
     * @param reserveId the reserve id same as the id on PSM and LV
     * @param dsId the ds id of the pair, the same as the DS id on PSM and LV
     * @param amount the amount of DS to swap
     * @param amountOutMin the minimum amount of RA to receive, will revert if the actual amount is less than this. should be inserted with value from previewSwapDsforRa
     * @return amountOut amount of RA that's received
     */
    function swapDsforRa(Id reserveId, uint256 dsId, uint256 amount, uint256 amountOutMin)
        external
        autoClearReturnData
        returns (uint256 amountOut)
    {
        ReserveState storage self = reserves[reserveId];
        AssetPair storage assetPair = self.ds[dsId];

        assetPair.ds.transferFrom(msg.sender, address(this), amount);

        (, bool success) = __swapDsforRa(assetPair, reserveId, dsId, amount, amountOutMin, msg.sender);

        if (!success) {
            revert IMathError.InsufficientLiquidity();
        }

<<<<<<< HEAD
        amountOut = ReturnDataSlotLib.get(ReturnDataSlotLib.RETURN_SLOT);

        self.recalculateHIYA(dsId, TransferHelper.tokenNativeDecimalsToFixed(amountOut, assetPair.ra), amount);
=======
        self.recalculateHIYA(dsId, amountOut, amount);
>>>>>>> 7264d8e6

        emit DsSwapped(reserveId, dsId, msg.sender, amount, amountOut);
    }

    function __swapDsforRa(
        AssetPair storage assetPair,
        Id reserveId,
        uint256 dsId,
        uint256 amount,
        uint256 amountOutMin,
        address caller
<<<<<<< HEAD
    ) internal returns (uint256 amountOut, bool success) {
        (amountOut,, success) = assetPair.getAmountOutSellDS(amount, hook);
=======
    ) internal returns (uint256 amountOut, uint256 repaymentAmount, bool success) {
        (amountOut, repaymentAmount, success) = assetPair.getAmountOutSellDS(amount, hook);
>>>>>>> 7264d8e6

        if (!success) {
            return (amountOut, success);
        }

        if (amountOut < amountOutMin) {
            revert InsufficientOutputAmount();
        }

<<<<<<< HEAD
        __flashSwap(assetPair, 0, amount, dsId, reserveId, false, caller, amount);
=======
        __flashSwap(assetPair, 0, amount, dsId, reserveId, false, amountOut, caller, amount);
>>>>>>> 7264d8e6
    }

    struct CallbackData {
        bool buyDs;
        address caller;
        // CT or RA amount borrowed
        uint256 borrowed;
        // DS or RA amount provided
        uint256 provided;
        Id reserveId;
        uint256 dsId;
    }

    function __flashSwap(
        AssetPair storage assetPair,
        uint256 raAmount,
        uint256 ctAmount,
        uint256 dsId,
        Id reserveId,
        bool buyDs,
        address caller,
        // DS or RA amount provided
        uint256 provided
    ) internal {
        uint256 borrowed = buyDs ? raAmount : ctAmount;
<<<<<<< HEAD
        CallbackData memory callbackData = CallbackData(buyDs, caller, borrowed, provided, reserveId, dsId);
=======
        CallbackData memory callbackData = CallbackData(buyDs, caller, borrowed, provided, attributed, reserveId, dsId);
>>>>>>> 7264d8e6

        bytes memory data = abi.encode(callbackData);

        hook.swap(address(assetPair.ra), address(assetPair.ct), raAmount, ctAmount, data);
    }

    function CorkCall(
        address sender,
        bytes calldata data,
        uint256 paymentAmount,
        address paymentToken,
        address poolManager
    ) external {
        CallbackData memory callbackData = abi.decode(data, (CallbackData));

        ReserveState storage self = reserves[callbackData.reserveId];

        {
            // make sure only hook and forwarder can call this function
            assert(msg.sender == address(hook) || msg.sender == address(hook.getForwarder()));
            assert(sender == address(this));
        }

        if (callbackData.buyDs) {
            assert(paymentToken == address(self.ds[callbackData.dsId].ct));

            __afterFlashswapBuy(
                self,
                callbackData.reserveId,
                callbackData.dsId,
                callbackData.caller,
                callbackData.provided,
                callbackData.borrowed,
                poolManager,
                paymentAmount
            );
        } else {
            assert(paymentToken == address(self.ds[callbackData.dsId].ra));

            // same as borrowed since we're redeeming the same number of DS tokens with CT
            __afterFlashswapSell(
                self,
                callbackData.borrowed,
                callbackData.reserveId,
                callbackData.dsId,
                callbackData.caller,
<<<<<<< HEAD
=======
                callbackData.attributed,
>>>>>>> 7264d8e6
                poolManager,
                paymentAmount
            );
        }
    }

    function __afterFlashswapBuy(
        ReserveState storage self,
        Id reserveId,
        uint256 dsId,
        address caller,
        uint256 provided,
        uint256 borrowed,
        address poolManager,
        uint256 actualRepaymentAmount
    ) internal {
        AssetPair storage assetPair = self.ds[dsId];

        uint256 deposited = provided + borrowed;

        IERC20(assetPair.ra).safeIncreaseAllowance(_moduleCore, deposited);

        IPSMcore psm = IPSMcore(_moduleCore);
        (uint256 received,) = psm.depositPsm(reserveId, deposited);

        uint256 repaymentAmount;
        {
            uint256 refunded;

            // not enough liquidity
            if (actualRepaymentAmount > received) {
                revert IMathError.InsufficientLiquidity();
            } else {
                refunded = received - actualRepaymentAmount;
                repaymentAmount = actualRepaymentAmount;
            }
<<<<<<< HEAD
=======

            if (refunded > 0) {
                // refund the user with extra ct
                assetPair.ct.transfer(caller, refunded);
            }
        }

        // for rounding error protection
        dsAttributed -= 1;
>>>>>>> 7264d8e6

            if (refunded > 0) {
                // refund the user with extra ct
                assetPair.ct.transfer(caller, refunded);
            }

            ReturnDataSlotLib.increase(ReturnDataSlotLib.REFUNDED_SLOT, refunded);
        }

        // send caller their DS
        assetPair.ds.transfer(caller, received);
        // repay flash loan
        assetPair.ct.transfer(poolManager, repaymentAmount);
<<<<<<< HEAD

        // set the return data slot
        ReturnDataSlotLib.increase(ReturnDataSlotLib.RETURN_SLOT, received);
=======
>>>>>>> 7264d8e6
    }

    function __afterFlashswapSell(
        ReserveState storage self,
        uint256 ctAmount,
        Id reserveId,
        uint256 dsId,
        address caller,
<<<<<<< HEAD
=======
        uint256 raAttributed,
>>>>>>> 7264d8e6
        address poolManager,
        uint256 actualRepaymentAmount
    ) internal {
        AssetPair storage assetPair = self.ds[dsId];
<<<<<<< HEAD
=======

        IERC20(address(assetPair.ds)).safeIncreaseAllowance(_moduleCore, ctAmount);
        IERC20(address(assetPair.ct)).safeIncreaseAllowance(_moduleCore, ctAmount);
>>>>>>> 7264d8e6

        IERC20(address(assetPair.ds)).safeIncreaseAllowance(_moduleCore, ctAmount);
        IERC20(address(assetPair.ct)).safeIncreaseAllowance(_moduleCore, ctAmount);

        IPSMcore psm = IPSMcore(_moduleCore);

<<<<<<< HEAD
        uint256 received = psm.returnRaWithCtDs(reserveId, ctAmount);

        Asset ra = assetPair.ra;

        if (actualRepaymentAmount > received) {
            revert IMathError.InsufficientLiquidity();
        }

        received = received - actualRepaymentAmount;
=======
        uint256 repaymentAmount = received - raAttributed;

        Asset ra = assetPair.ra;

        if (actualRepaymentAmount > repaymentAmount) {
            revert IMathError.InsufficientLiquidity();
        } else if (actualRepaymentAmount < repaymentAmount) {
            // refund excess
            uint256 refunded = repaymentAmount - actualRepaymentAmount;
            raAttributed += refunded;
        }
>>>>>>> 7264d8e6

        // send caller their RA
        IERC20(ra).safeTransfer(caller, received);
        // repay flash loan
        IERC20(ra).safeTransfer(poolManager, actualRepaymentAmount);
<<<<<<< HEAD

        ReturnDataSlotLib.increase(ReturnDataSlotLib.RETURN_SLOT, received);
=======
>>>>>>> 7264d8e6
    }
}<|MERGE_RESOLUTION|>--- conflicted
+++ resolved
@@ -17,11 +17,8 @@
 import {AmmId, toAmmId} from "Cork-Hook/lib/State.sol";
 import {CorkSwapCallback} from "Cork-Hook/interfaces/CorkSwapCallback.sol";
 import {IMathError} from "./../../interfaces/IMathError.sol";
-<<<<<<< HEAD
 import {TransferHelper} from "./../../libraries/TransferHelper.sol";
 import {ReturnDataSlotLib} from "./../../libraries/ReturnDataSlotLib.sol";
-=======
->>>>>>> 7264d8e6
 
 /**
  * @title Router contract for Flashswap
@@ -44,14 +41,10 @@
 
     address public _moduleCore;
     ICorkHook public hook;
-<<<<<<< HEAD
     mapping(Id => ReserveState) internal reserves;
 
     // this is here to prevent stuck funds, essentially it can happen that the reserve DS is so low but not empty,
     // when the router tries to sell it, the trade fails, preventing user from buying DS properly
-=======
-
->>>>>>> 7264d8e6
     uint256 public constant RESERVE_MINIMUM_SELL_AMOUNT = 0.001 ether;
 
     /// @notice __gap variable to prevent storage collisions
@@ -103,21 +96,10 @@
 
     function updateGradualSaleStatus(Id id, bool status) external override onlyConfig {
         reserves[id].gradualSaleDisabled = status;
-<<<<<<< HEAD
     }
 
     function getCurrentCumulativeHIYA(Id id) external view returns (uint256 hpaCummulative) {
         hpaCummulative = reserves[id].getCurrentCumulativeHIYA();
-=======
-    }
-
-    function getCurrentCumulativeHIYA(Id id) external view returns (uint256 hpaCummulative) {
-        hpaCummulative = reserves[id].getCurrentCumulativeHIYA();
-    }
-
-    function getCurrentEffectiveHIYA(Id id) external view returns (uint256 hpa) {
-        hpa = reserves[id].getEffectiveHIYA();
->>>>>>> 7264d8e6
     }
 
     function getCurrentEffectiveHIYA(Id id) external view returns (uint256 hpa) {
@@ -232,10 +214,7 @@
         if (
             dsId == DsFlashSwaplibrary.FIRST_ISSUANCE || !reserves[reserveId].rolloverSale()
                 || reserves[reserveId].hiya == 0
-<<<<<<< HEAD
                 || (reserves[reserveId].ds[dsId].lvReserve == 0 && reserves[reserveId].ds[dsId].psmReserve == 0)
-=======
->>>>>>> 7264d8e6
         ) {
             // noop and return back the full amountRa
             return (amountRa, 0);
@@ -254,7 +233,6 @@
         (lvProfit, psmProfit, raLeft, dsReceived, lvReserveUsed, psmReserveUsed) =
             SwapperMathLibrary.calculateRolloverSale(assetPair.lvReserve, assetPair.psmReserve, amountRa, self.hiya);
 
-<<<<<<< HEAD
         amountRa = TransferHelper.fixedToTokenNativeDecimals(amountRa, assetPair.ra);
         raLeft = TransferHelper.fixedToTokenNativeDecimals(raLeft, assetPair.ra);
 
@@ -264,12 +242,6 @@
         // we first transfer and normalized the amount, we get back the actual normalized amount
         psmProfit = TransferHelper.transferNormalize(assetPair.ra, _moduleCore, psmProfit);
         lvProfit = TransferHelper.transferNormalize(assetPair.ra, _moduleCore, lvProfit);
-=======
-        // we know that the math is correct, but for edge case protection, we don't subtract it directly but
-        // instead set it to 0 if it's less than the used amount, again this is meant to handle precision issues
-        assetPair.psmReserve = assetPair.psmReserve < psmReserveUsed ? 0 : assetPair.psmReserve - psmReserveUsed;
-        assetPair.lvReserve = assetPair.lvReserve < lvReserveUsed ? 0 : assetPair.lvReserve - lvReserveUsed;
->>>>>>> 7264d8e6
 
         assert(psmProfit + lvProfit <= amountRa);
 
@@ -279,14 +251,10 @@
 
         IERC20(assetPair.ds).safeTransfer(msg.sender, dsReceived);
 
-<<<<<<< HEAD
         {
             uint256 raLeftNormalized = TransferHelper.fixedToTokenNativeDecimals(raLeft, assetPair.ra);
             emit RolloverSold(reserveId, dsId, msg.sender, dsReceived, raLeftNormalized);
         }
-=======
-        emit RolloverSold(reserveId, dsId, msg.sender, dsReceived, amountRa - raLeft);
->>>>>>> 7264d8e6
     }
 
     function rolloverSaleEnds(Id reserveId) external view returns (uint256 endInBlockNumber) {
@@ -299,17 +267,11 @@
         Id reserveId,
         uint256 dsId,
         uint256 amount,
-<<<<<<< HEAD
         uint256 amountOutMin,
         IDsFlashSwapCore.BuyAprroxParams memory approxParams,
         IDsFlashSwapCore.OffchainGuess memory offchainGuess
     ) internal returns (uint256 initialBorrowedAmount, uint256 finalBorrowedAmount) {
         finalBorrowedAmount;
-=======
-        IDsFlashSwapCore.BuyAprroxParams memory approxParams
-    ) internal returns (uint256 amountOut) {
-        uint256 borrowedAmount;
->>>>>>> 7264d8e6
 
         uint256 dsReceived;
         // try to swap the RA for DS via rollover, this will noop if the condition for rollover is not met
@@ -324,7 +286,6 @@
             return (0, 0);
         }
 
-<<<<<<< HEAD
         uint256 amountOut;
 
         if (offchainGuess.initialBorrowAmount == 0) {
@@ -373,12 +334,6 @@
         AssetPair storage assetPair,
         CalculateAndSellDsParams memory params
     ) internal returns (uint256 borrowedAmount) {
-=======
-        // calculate the amount of DS tokens attributed
-        (amountOut, borrowedAmount) = assetPair.getAmountOutBuyDS(amount, hook, approxParams);
-
-        // TODO : move this to a separate function
->>>>>>> 7264d8e6
         // calculate the amount of DS tokens that will be sold from reserve
         uint256 amountSellFromReserve = calculateSellFromReserve(self, params.initialAmountOut, params.dsId);
 
@@ -413,7 +368,6 @@
         uint256 amountSellFromReserve =
             amountOut - MathHelper.calculatePercentageFee(self.reserveSellPressurePercentage, amountOut);
 
-<<<<<<< HEAD
         uint256 lvReserve = assetPair.lvReserve;
         uint256 totalReserve = lvReserve + assetPair.psmReserve;
 
@@ -456,28 +410,6 @@
             // decrement reserve
             assetPair.lvReserve -= lvReserveUsed;
             assetPair.psmReserve -= params.amountSellFromReserve - lvReserveUsed;
-=======
-        {
-            uint256 lvReserve = assetPair.lvReserve;
-            uint256 totalReserve = lvReserve + assetPair.psmReserve;
-
-            // sell all tokens if the sell amount is higher than the available reserve
-            amountSellFromReserve = totalReserve < amountSellFromReserve ? totalReserve : amountSellFromReserve;
-        }
-        // sell the DS tokens from the reserve if there's any
-        if (amountSellFromReserve > RESERVE_MINIMUM_SELL_AMOUNT && !self.gradualSaleDisabled) {
-            SellResult memory sellDsReserveResult =
-                _sellDsReserve(assetPair, SellDsParams(reserveId, dsId, amountSellFromReserve, amount, approxParams));
-
-            if (sellDsReserveResult.success) {
-                amountOut = sellDsReserveResult.amountOut;
-                borrowedAmount = sellDsReserveResult.borrowedAmount;
-            }
-        }
-
-        // trigger flash swaps and send the attributed DS tokens to the user
-        __flashSwap(assetPair, borrowedAmount, 0, dsId, reserveId, true, amountOut, msg.sender, amount);
->>>>>>> 7264d8e6
 
             // calculate the profit of the liquidity vault
             uint256 vaultProfit = profitRa * lvReserveUsed / params.amountSellFromReserve;
@@ -489,64 +421,6 @@
         }
     }
 
-<<<<<<< HEAD
-=======
-    struct SellDsParams {
-        Id reserveId;
-        uint256 dsId;
-        uint256 amountSellFromReserve;
-        uint256 amount;
-        BuyAprroxParams approxParams;
-    }
-
-    struct SellResult {
-        uint256 amountOut;
-        uint256 borrowedAmount;
-        bool success;
-    }
-
-    function _sellDsReserve(AssetPair storage assetPair, SellDsParams memory params)
-        internal
-        returns (SellResult memory result)
-    {
-        // sell the DS tokens from the reserve and accrue value to LV holders
-        // it's safe to transfer all profit to the module core since the profit for each PSM and LV is calculated separately and we invoke
-        // the profit acceptance function for each of them
-        //
-        // this function can fail, if there's not enough CT liquidity to sell the DS tokens, in that case, we skip the selling part and let user buy the DS tokens
-        (uint256 profitRa,, bool success) =
-            __swapDsforRa(assetPair, params.reserveId, params.dsId, params.amountSellFromReserve, 0, _moduleCore);
-
-        result.success = success;
-
-        if (success) {
-            // TODO : move this to a separate function
-            uint256 lvReserve = assetPair.lvReserve;
-            uint256 totalReserve = lvReserve + assetPair.psmReserve;
-
-            // calculate the amount of DS tokens that will be sold from both reserve
-            uint256 lvReserveUsed = lvReserve * params.amountSellFromReserve * 1e18 / (totalReserve) / 1e18;
-            // uint256 psmReserveUsed = amountSellFromReserve - lvReserveUsed;
-
-            // decrement reserve
-            assetPair.lvReserve -= lvReserveUsed;
-            assetPair.psmReserve -= params.amountSellFromReserve - lvReserveUsed;
-
-            // calculate the profit of the liquidity vault
-            uint256 vaultProfit = profitRa * lvReserveUsed / params.amountSellFromReserve;
-
-            // send profit to the vault
-            IVault(_moduleCore).provideLiquidityWithFlashSwapFee(params.reserveId, vaultProfit);
-            // send profit to the PSM
-            IPSMcore(_moduleCore).psmAcceptFlashSwapProfit(params.reserveId, profitRa - vaultProfit);
-
-            // recalculate the amount of DS tokens attributed, since we sold some from the reserve
-            (result.amountOut, result.borrowedAmount) =
-                assetPair.getAmountOutBuyDS(params.amount, hook, params.approxParams);
-        }
-    }
-
->>>>>>> 7264d8e6
     function swapRaforDs(
         Id reserveId,
         uint256 dsId,
@@ -555,14 +429,9 @@
         address user,
         bytes memory rawRaPermitSig,
         uint256 deadline,
-<<<<<<< HEAD
         BuyAprroxParams memory params,
         OffchainGuess memory offchainGuess
     ) external autoClearReturnData returns (SwapRaForDsReturn memory result) {
-=======
-        BuyAprroxParams memory params
-    ) external returns (uint256 amountOut) {
->>>>>>> 7264d8e6
         if (rawRaPermitSig.length == 0 || deadline == 0) {
             revert InvalidSignature();
         }
@@ -576,49 +445,16 @@
         DepegSwapLibrary.permitForRA(address(assetPair.ra), rawRaPermitSig, user, address(this), amount, deadline);
         IERC20(assetPair.ra).safeTransferFrom(user, address(this), amount);
 
-<<<<<<< HEAD
         (result.initialBorrow, result.afterSoldBorrow) =
             _swapRaforDs(self, assetPair, reserveId, dsId, amount, amountOutMin, params, offchainGuess);
 
         result.amountOut = ReturnDataSlotLib.get(ReturnDataSlotLib.RETURN_SLOT);
-=======
-        amountOut = _swapRaforDs(self, assetPair, reserveId, dsId, amount, params);
-
-        // slippage protection, revert if the amount of DS tokens received is less than the minimum amount
-        if (amountOut < amountOutMin) {
-            revert InsufficientOutputAmount();
-        }
-
-        self.recalculateHIYA(dsId, amount, amountOut);
-
-        emit RaSwapped(reserveId, dsId, user, amount, amountOut);
-    }
-
-    /**
-     * @notice Swaps RA for DS
-     * @param reserveId the reserve id same as the id on PSM and LV
-     * @param dsId the ds id of the pair, the same as the DS id on PSM and LV
-     * @param amount the amount of RA to swap
-     * @param amountOutMin the minimum amount of DS to receive, will revert if the actual amount is less than this. should be inserted with value from previewSwapRaforDs
-     * @return amountOut amount of DS that's received
-     */
-    function swapRaforDs(
-        Id reserveId,
-        uint256 dsId,
-        uint256 amount,
-        uint256 amountOutMin,
-        BuyAprroxParams memory params
-    ) external returns (uint256 amountOut) {
-        ReserveState storage self = reserves[reserveId];
-        AssetPair storage assetPair = self.ds[dsId];
->>>>>>> 7264d8e6
 
         // slippage protection, revert if the amount of DS tokens received is less than the minimum amount
         if (result.amountOut < amountOutMin) {
             revert InsufficientOutputAmount();
         }
 
-<<<<<<< HEAD
         result.ctRefunded = ReturnDataSlotLib.get(ReturnDataSlotLib.REFUNDED_SLOT);
 
         self.recalculateHIYA(dsId, TransferHelper.tokenNativeDecimalsToFixed(amount, assetPair.ra), result.amountOut);
@@ -654,18 +490,6 @@
         self.recalculateHIYA(dsId, TransferHelper.tokenNativeDecimalsToFixed(amount, assetPair.ra), result.amountOut);
 
         emit RaSwapped(reserveId, dsId, msg.sender, amount, result.amountOut, result.ctRefunded);
-=======
-        amountOut = _swapRaforDs(self, assetPair, reserveId, dsId, amount, params);
-
-        // slippage protection, revert if the amount of DS tokens received is less than the minimum amount
-        if (amountOut < amountOutMin) {
-            revert InsufficientOutputAmount();
-        }
-
-        self.recalculateHIYA(dsId, amount, amountOut);
-
-        emit RaSwapped(reserveId, dsId, msg.sender, amount, amountOut);
->>>>>>> 7264d8e6
     }
 
     function isRolloverSale(Id id) external view returns (bool) {
@@ -698,13 +522,9 @@
             revert IMathError.InsufficientLiquidity();
         }
 
-<<<<<<< HEAD
         amountOut = ReturnDataSlotLib.get(ReturnDataSlotLib.RETURN_SLOT);
 
         self.recalculateHIYA(dsId, TransferHelper.tokenNativeDecimalsToFixed(amountOut, assetPair.ra), amount);
-=======
-        self.recalculateHIYA(dsId, amountOut, amount);
->>>>>>> 7264d8e6
 
         emit DsSwapped(reserveId, dsId, user, amount, amountOut);
     }
@@ -733,13 +553,9 @@
             revert IMathError.InsufficientLiquidity();
         }
 
-<<<<<<< HEAD
         amountOut = ReturnDataSlotLib.get(ReturnDataSlotLib.RETURN_SLOT);
 
         self.recalculateHIYA(dsId, TransferHelper.tokenNativeDecimalsToFixed(amountOut, assetPair.ra), amount);
-=======
-        self.recalculateHIYA(dsId, amountOut, amount);
->>>>>>> 7264d8e6
 
         emit DsSwapped(reserveId, dsId, msg.sender, amount, amountOut);
     }
@@ -751,13 +567,8 @@
         uint256 amount,
         uint256 amountOutMin,
         address caller
-<<<<<<< HEAD
     ) internal returns (uint256 amountOut, bool success) {
         (amountOut,, success) = assetPair.getAmountOutSellDS(amount, hook);
-=======
-    ) internal returns (uint256 amountOut, uint256 repaymentAmount, bool success) {
-        (amountOut, repaymentAmount, success) = assetPair.getAmountOutSellDS(amount, hook);
->>>>>>> 7264d8e6
 
         if (!success) {
             return (amountOut, success);
@@ -767,11 +578,7 @@
             revert InsufficientOutputAmount();
         }
 
-<<<<<<< HEAD
         __flashSwap(assetPair, 0, amount, dsId, reserveId, false, caller, amount);
-=======
-        __flashSwap(assetPair, 0, amount, dsId, reserveId, false, amountOut, caller, amount);
->>>>>>> 7264d8e6
     }
 
     struct CallbackData {
@@ -797,11 +604,7 @@
         uint256 provided
     ) internal {
         uint256 borrowed = buyDs ? raAmount : ctAmount;
-<<<<<<< HEAD
         CallbackData memory callbackData = CallbackData(buyDs, caller, borrowed, provided, reserveId, dsId);
-=======
-        CallbackData memory callbackData = CallbackData(buyDs, caller, borrowed, provided, attributed, reserveId, dsId);
->>>>>>> 7264d8e6
 
         bytes memory data = abi.encode(callbackData);
 
@@ -848,10 +651,6 @@
                 callbackData.reserveId,
                 callbackData.dsId,
                 callbackData.caller,
-<<<<<<< HEAD
-=======
-                callbackData.attributed,
->>>>>>> 7264d8e6
                 poolManager,
                 paymentAmount
             );
@@ -888,23 +687,11 @@
                 refunded = received - actualRepaymentAmount;
                 repaymentAmount = actualRepaymentAmount;
             }
-<<<<<<< HEAD
-=======
 
             if (refunded > 0) {
                 // refund the user with extra ct
                 assetPair.ct.transfer(caller, refunded);
             }
-        }
-
-        // for rounding error protection
-        dsAttributed -= 1;
->>>>>>> 7264d8e6
-
-            if (refunded > 0) {
-                // refund the user with extra ct
-                assetPair.ct.transfer(caller, refunded);
-            }
 
             ReturnDataSlotLib.increase(ReturnDataSlotLib.REFUNDED_SLOT, refunded);
         }
@@ -913,12 +700,9 @@
         assetPair.ds.transfer(caller, received);
         // repay flash loan
         assetPair.ct.transfer(poolManager, repaymentAmount);
-<<<<<<< HEAD
 
         // set the return data slot
         ReturnDataSlotLib.increase(ReturnDataSlotLib.RETURN_SLOT, received);
-=======
->>>>>>> 7264d8e6
     }
 
     function __afterFlashswapSell(
@@ -927,27 +711,16 @@
         Id reserveId,
         uint256 dsId,
         address caller,
-<<<<<<< HEAD
-=======
-        uint256 raAttributed,
->>>>>>> 7264d8e6
         address poolManager,
         uint256 actualRepaymentAmount
     ) internal {
         AssetPair storage assetPair = self.ds[dsId];
-<<<<<<< HEAD
-=======
 
         IERC20(address(assetPair.ds)).safeIncreaseAllowance(_moduleCore, ctAmount);
         IERC20(address(assetPair.ct)).safeIncreaseAllowance(_moduleCore, ctAmount);
->>>>>>> 7264d8e6
-
-        IERC20(address(assetPair.ds)).safeIncreaseAllowance(_moduleCore, ctAmount);
-        IERC20(address(assetPair.ct)).safeIncreaseAllowance(_moduleCore, ctAmount);
 
         IPSMcore psm = IPSMcore(_moduleCore);
 
-<<<<<<< HEAD
         uint256 received = psm.returnRaWithCtDs(reserveId, ctAmount);
 
         Asset ra = assetPair.ra;
@@ -957,28 +730,12 @@
         }
 
         received = received - actualRepaymentAmount;
-=======
-        uint256 repaymentAmount = received - raAttributed;
-
-        Asset ra = assetPair.ra;
-
-        if (actualRepaymentAmount > repaymentAmount) {
-            revert IMathError.InsufficientLiquidity();
-        } else if (actualRepaymentAmount < repaymentAmount) {
-            // refund excess
-            uint256 refunded = repaymentAmount - actualRepaymentAmount;
-            raAttributed += refunded;
-        }
->>>>>>> 7264d8e6
 
         // send caller their RA
         IERC20(ra).safeTransfer(caller, received);
         // repay flash loan
         IERC20(ra).safeTransfer(poolManager, actualRepaymentAmount);
-<<<<<<< HEAD
 
         ReturnDataSlotLib.increase(ReturnDataSlotLib.RETURN_SLOT, received);
-=======
->>>>>>> 7264d8e6
     }
 }