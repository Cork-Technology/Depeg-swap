// SPDX-License-Identifier: BUSL-1.1
pragma solidity ^0.8.24;

import {AssetPair, ReserveState, DsFlashSwaplibrary} from "../../libraries/DsFlashSwap.sol";
import {SwapperMathLibrary} from "../../libraries/DsSwapperMathLib.sol";
import {MathHelper} from "../../libraries/MathHelper.sol";
import {Id} from "../../libraries/Pair.sol";
import {IDsFlashSwapCore, IDsFlashSwapUtility} from "../../interfaces/IDsFlashSwapRouter.sol";
import {AccessControlUpgradeable} from "@openzeppelin/contracts-upgradeable/access/AccessControlUpgradeable.sol";
import {UUPSUpgradeable} from "@openzeppelin/contracts-upgradeable/proxy/utils/UUPSUpgradeable.sol";
import {IPSMcore} from "../../interfaces/IPSMcore.sol";
import {IVault} from "../../interfaces/IVault.sol";
import {Asset} from "../assets/Asset.sol";
import {DepegSwapLibrary} from "../../libraries/DepegSwapLib.sol";
import {SafeERC20, IERC20} from "@openzeppelin/contracts/token/ERC20/utils/SafeERC20.sol";
import {ICorkHook} from "../../interfaces/UniV4/IMinimalHook.sol";
import {AmmId, toAmmId} from "Cork-Hook/lib/State.sol";
import {CorkSwapCallback} from "Cork-Hook/interfaces/CorkSwapCallback.sol";
import {IErrors} from "./../../interfaces/IErrors.sol";
import {TransferHelper} from "./../../libraries/TransferHelper.sol";
import {ReturnDataSlotLib} from "./../../libraries/ReturnDataSlotLib.sol";
import {CorkConfig} from "../CorkConfig.sol";
<<<<<<< HEAD
import {MarketSnapshot} from "Cork-Hook/lib/MarketSnapshot.sol";
=======
import {Asset} from "../assets/Asset.sol";
>>>>>>> d456f4bc

/**
 * @title Router contract for Flashswap
 * @author Cork Team
 * @notice Router contract for implementing flashswaps for DS/CT
 */
contract RouterState is
    IDsFlashSwapUtility,
    IDsFlashSwapCore,
    AccessControlUpgradeable,
    UUPSUpgradeable,
    CorkSwapCallback
{
    using DsFlashSwaplibrary for ReserveState;
    using DsFlashSwaplibrary for AssetPair;
    using SafeERC20 for IERC20;

    bytes32 public constant MODULE_CORE = keccak256("MODULE_CORE");
    bytes32 public constant CONFIG = keccak256("CONFIG");

    // 30% max fee
    uint256 public constant MAX_DS_FEE = 30e18;

    address public _moduleCore;
    ICorkHook public hook;
    CorkConfig public config;
    mapping(Id => ReserveState) internal reserves;

    // this is here to prevent stuck funds, essentially it can happen that the reserve DS is so low but not empty,
    // when the router tries to sell it, the trade fails, preventing user from buying DS properly
    uint256 public constant RESERVE_MINIMUM_SELL_AMOUNT = 0.001 ether;

    struct CalculateAndSellDsParams {
        Id reserveId;
        uint256 dsId;
        uint256 raIn;
        uint256 dsOut;
    }

    struct SellDsParams {
        Id reserveId;
        uint256 dsId;
        uint256 amountSellFromReserve;
    }

    struct SellResult {
        uint256 amountOut;
        uint256 borrowedAmount;
        bool success;
    }

    struct CallbackData {
        bool buyDs;
        address caller;
        // CT or RA amount borrowed
        uint256 borrowed;
        // DS or RA amount provided
        uint256 provided;
        Id reserveId;
        uint256 dsId;
    }

    /// @notice __gap variable to prevent storage collisions
    // slither-disable-next-line unused-state
    uint256[49] private __gap;

    modifier onlyDefaultAdmin() {
        if (!hasRole(DEFAULT_ADMIN_ROLE, _msgSender())) {
            revert NotDefaultAdmin();
        }
        _;
    }

    modifier onlyModuleCore() {
        if (!hasRole(MODULE_CORE, _msgSender())) {
            revert NotModuleCore();
        }
        _;
    }

    modifier onlyConfig() {
        if (!hasRole(CONFIG, _msgSender())) {
            revert NotConfig();
        }
        _;
    }

    modifier autoClearReturnData() {
        _;
        ReturnDataSlotLib.clear(ReturnDataSlotLib.RETURN_SLOT_BUY);
        ReturnDataSlotLib.clear(ReturnDataSlotLib.RETURN_SLOT_SELL);
        ReturnDataSlotLib.clear(ReturnDataSlotLib.REFUNDED_SLOT);
        ReturnDataSlotLib.clear(ReturnDataSlotLib.DS_FEE_AMOUNT);
    }

    modifier withinDeadline(uint256 deadline) {
        if (block.timestamp > deadline) {
            revert IErrors.DeadlineExceeded();
        }
        _;
    }

    constructor() {
        _disableInitializers();
    }

    function initialize(address _config) external initializer {
        __AccessControl_init();
        __UUPSUpgradeable_init();
        _grantRole(DEFAULT_ADMIN_ROLE, _msgSender());
        _grantRole(CONFIG, _config);
        config = CorkConfig(_config);
    }

    // solhint-disable-next-line no-empty-blocks
    function _authorizeUpgrade(address newImplementation) internal override onlyDefaultAdmin {}

    /// @inheritdoc IDsFlashSwapCore
    function updateDiscountRateInDdays(Id id, uint256 discountRateInDays) external override onlyConfig {
        reserves[id].decayDiscountRateInDays = discountRateInDays;

        emit DiscountRateUpdated(id, discountRateInDays);
    }

    /// @inheritdoc IDsFlashSwapCore
    function updateGradualSaleStatus(Id id, bool status) external override onlyConfig {
        reserves[id].gradualSaleDisabled = status;

        emit GradualSaleStatusUpdated(id, status);
    }

    /// @inheritdoc IDsFlashSwapCore
    function updateDsExtraFeePercentage(Id id, uint256 newPercentage) external onlyConfig {
        if (newPercentage > MAX_DS_FEE) {
            revert InvalidFee();
        }
        reserves[id].dsExtraFeePercentage = newPercentage;

        emit DsFeeUpdated(id, newPercentage);
    }

    /// @inheritdoc IDsFlashSwapCore
    function updateDsExtraFeeTreasurySplitPercentage(Id id, uint256 newPercentage) external onlyConfig {
        reserves[id].dsExtraFeeTreasurySplitPercentage = newPercentage;

        emit DsFeeTreasuryPercentageUpdated(id, newPercentage);
    }

    /// @inheritdoc IDsFlashSwapUtility
    function getCurrentCumulativeHIYA(Id id) external view returns (uint256 hpaCummulative) {
        hpaCummulative = reserves[id].getCurrentCumulativeHIYA();
    }

    /// @inheritdoc IDsFlashSwapUtility
    function getCurrentEffectiveHIYA(Id id) external view returns (uint256 hpa) {
        hpa = reserves[id].getEffectiveHIYA();
    }

    /**
     * @notice Sets the module core address.
     * @dev This function can only be called by the default admin.
     * @param moduleCore The new module core address.
     */
    function setModuleCore(address moduleCore) external onlyDefaultAdmin {
        if (moduleCore == address(0)) {
            revert ZeroAddress();
        }
        _moduleCore = moduleCore;
        _grantRole(MODULE_CORE, moduleCore);
    }

    /// @notice IMPORTANT : REPURPOSED TO THRESHOLD. THE PERCENTAGE WILL BE CALCULATED DYNAMICALLY
    /// we can't really change the signature of this since the configuration contract is not upgradeable and depends on this signature
    /// @inheritdoc IDsFlashSwapCore
    function updateReserveSellPressurePercentage(Id id, uint256 newPercentage) external override onlyConfig {
        reserves[id].updateReserveSellPressurePercentageThreshold(newPercentage);

        emit ReserveSellPressurePercentageUpdated(id, newPercentage);
    }

    /**
     * @notice Sets the hook address.
     * @dev This function can only be called by the default admin.
     * @param _hook The new hook address.
     */
    function setHook(address _hook) external onlyDefaultAdmin {
        hook = ICorkHook(_hook);
    }

    /// @inheritdoc IDsFlashSwapCore
    function onNewIssuance(Id reserveId, uint256 dsId, address ds, address ra, address ct)
        external
        override
        onlyModuleCore
    {
        reserves[reserveId].onNewIssuance(dsId, ds, ra, ct);

        emit NewIssuance(reserveId, dsId, ds, AmmId.unwrap(toAmmId(ra, ct)));
    }

    /// @inheritdoc IDsFlashSwapCore
    function setDecayDiscountAndRolloverPeriodOnNewIssuance(
        Id reserveId,
        uint256 decayDiscountRateInDays,
        uint256 rolloverPeriodInblocks
    ) external override onlyModuleCore {
        ReserveState storage self = reserves[reserveId];
        self.decayDiscountRateInDays = decayDiscountRateInDays;
        self.rolloverEndInBlockNumber = block.number + rolloverPeriodInblocks;
    }

    /// @inheritdoc IDsFlashSwapUtility
    function getAmmReserve(Id id, uint256 dsId) external view override returns (uint256 raReserve, uint256 ctReserve) {
        (raReserve, ctReserve) = reserves[id].getReserve(dsId, hook);
    }

    /// @inheritdoc IDsFlashSwapUtility
    function getLvReserve(Id id, uint256 dsId) external view override returns (uint256 lvReserve) {
        return reserves[id].ds[dsId].lvReserve;
    }

    /// @inheritdoc IDsFlashSwapUtility
    function getPsmReserve(Id id, uint256 dsId) external view override returns (uint256 psmReserve) {
        return reserves[id].ds[dsId].psmReserve;
    }

    /// @inheritdoc IDsFlashSwapCore
    function emptyReserveLv(Id reserveId, uint256 dsId) external override onlyModuleCore returns (uint256 amount) {
        amount = reserves[reserveId].emptyReserveLv(dsId, _moduleCore);
        emit ReserveEmptied(reserveId, dsId, amount);
    }

    /// @inheritdoc IDsFlashSwapCore
    function emptyReservePartialLv(Id reserveId, uint256 dsId, uint256 amount)
        external
        override
        onlyModuleCore
        returns (uint256 emptied)
    {
        emptied = reserves[reserveId].emptyReservePartialLv(dsId, amount, _moduleCore);
        emit ReserveEmptied(reserveId, dsId, amount);
    }

    /// @inheritdoc IDsFlashSwapCore
    function emptyReservePsm(Id reserveId, uint256 dsId) external override onlyModuleCore returns (uint256 amount) {
        amount = reserves[reserveId].emptyReservePsm(dsId, _moduleCore);
        emit ReserveEmptied(reserveId, dsId, amount);
    }

    /// @inheritdoc IDsFlashSwapCore
    function emptyReservePartialPsm(Id reserveId, uint256 dsId, uint256 amount)
        external
        override
        onlyModuleCore
        returns (uint256 emptied)
    {
        emptied = reserves[reserveId].emptyReservePartialPsm(dsId, amount, _moduleCore);
        emit ReserveEmptied(reserveId, dsId, amount);
    }

    /// @inheritdoc IDsFlashSwapUtility
    function getCurrentPriceRatio(Id id, uint256 dsId)
        external
        view
        override
        returns (uint256 raPriceRatio, uint256 ctPriceRatio)
    {
        (raPriceRatio, ctPriceRatio) = reserves[id].getPriceRatio(dsId, hook);
    }

    /// @inheritdoc IDsFlashSwapCore
    function addReserveLv(Id id, uint256 dsId, uint256 amount) external override onlyModuleCore {
        reserves[id].addReserveLv(dsId, amount, _moduleCore);
        emit ReserveAdded(id, dsId, amount);
    }

    /// @inheritdoc IDsFlashSwapCore
    function addReservePsm(Id id, uint256 dsId, uint256 amount) external override onlyModuleCore {
        reserves[id].addReservePsm(dsId, amount, _moduleCore);
        emit ReserveAdded(id, dsId, amount);
    }

    /// will return that can't be filled from the reserve, this happens when the total reserve is less than the amount requested
    function _fillFromReserve(Id reserveId, uint256 dsId, address user, uint256 amountRa)
        internal
        returns (uint256 raLeft, uint256 dsReceived)
    {
        ReserveState storage self = reserves[reserveId];
        AssetPair storage assetPair = self.ds[dsId];

        // If there's no reserve, we will proceed without filling from reserve
        if (assetPair.lvReserve == 0 && assetPair.psmReserve == 0) {
            return (amountRa, 0);
        }

        amountRa = TransferHelper.tokenNativeDecimalsToFixed(amountRa, reserves[reserveId].ds[dsId].ra);

        uint256 lvProfit;
        uint256 psmProfit;
        uint256 lvReserveUsed;
        uint256 psmReserveUsed;

        (lvProfit, psmProfit, raLeft, dsReceived, lvReserveUsed, psmReserveUsed) = SwapperMathLibrary
            .calculateReserveSale(
            assetPair.lvReserve, assetPair.psmReserve, amountRa, self.getCurrentDsPrice(assetPair, hook)
        );

        amountRa = TransferHelper.fixedToTokenNativeDecimals(amountRa, assetPair.ra);
        raLeft = TransferHelper.fixedToTokenNativeDecimals(raLeft, assetPair.ra);

        assetPair.psmReserve = assetPair.psmReserve - psmReserveUsed;
        assetPair.lvReserve = assetPair.lvReserve - lvReserveUsed;

        // we first transfer and normalized the amount, we get back the actual normalized amount
        psmProfit = TransferHelper.transferNormalize(assetPair.ra, _moduleCore, psmProfit);
        lvProfit = TransferHelper.transferNormalize(assetPair.ra, _moduleCore, lvProfit);

        assert(psmProfit + lvProfit <= amountRa);

        // then use the profit
        IPSMcore(_moduleCore).psmAcceptFlashSwapProfit(reserveId, psmProfit);
        IVault(_moduleCore).provideLiquidityWithFlashSwapFee(reserveId, lvProfit);

        IERC20(assetPair.ds).safeTransfer(user, dsReceived);

        emit Filled(reserveId, dsId, user, dsReceived, amountRa);

        // increase the slot value with DS that the user got from reserve
        ReturnDataSlotLib.increase(ReturnDataSlotLib.RETURN_SLOT_BUY, dsReceived);
    }

    /**
     * @notice Returns the block number when the rollover sale ends for a given reserve.
     * @param reserveId The identifier of the reserve.
     * @return endInBlockNumber The block number when the rollover sale ends.
     */
    function rolloverSaleEnds(Id reserveId) external view returns (uint256 endInBlockNumber) {
        return reserves[reserveId].rolloverEndInBlockNumber;
    }

    function _fillFromReserveRollover(Id reserveId, uint256 dsId, address user, uint256 amountRa)
        internal
        returns (uint256 raLeft, uint256 dsReceived)
    {
        return _fillFromReserve(reserveId, dsId, user, amountRa);
    }

    function _isRolloverSaleEligible(Id reserveId, uint256 dsId) internal returns (bool) {
        // this means that we ignore and don't do rollover sale when it's first issuance or it's not rollover time, or no hiya(means no trade, unlikely but edge case)
        return !(
            dsId == DsFlashSwaplibrary.FIRST_ISSUANCE || !reserves[reserveId].rolloverSale()
                || reserves[reserveId].hiya == 0
        );
    }

    function _fillFromReserveSpotMarketPrice(
        AssetPair storage assetPair,
        Id reserveId,
        uint256 dsId,
        uint256 amount,
        address user,
        IDsFlashSwapCore.BuyAprroxParams memory approxParams,
        IDsFlashSwapCore.OffchainGuess memory offchainGuess
    ) internal returns (uint256 raLeft, uint256 dsReceived, uint256 borrowOnSold, uint256 pressurePercentage) {
        raLeft = amount;

        /// --- start emulate ---

        // verify borrow and get the correct amount out
        uint256 amountOut;
        (amountOut, borrowOnSold) = _verifyBorrow(assetPair, amount, approxParams, offchainGuess);

        // calculate the amount of DS tokens that will be sold from reserve

        ReserveState storage self = reserves[reserveId];

        (, pressurePercentage) = calculateSellFromReserve(self, amountOut, dsId, amount);
        /// --- end emulate ---

        // noop if we can't sell anything
        if (pressurePercentage == 0) return (raLeft, 0, borrowOnSold, 0);

        // take the actual RA that we actually want to fill
        amount = MathHelper.calculatePercentageFee(pressurePercentage, amount);
        raLeft -= amount;

        (amount,,) = _applyFees(reserveId, assetPair, amount);

        (amount, dsReceived) = _fillFromReserve(reserveId, dsId, user, amount);
        // we add back unused amount to ra left
        raLeft += amount;
    }

    function _verifyBorrow(
        AssetPair storage pair,
        uint256 amount,
        IDsFlashSwapCore.BuyAprroxParams memory approxParams,
        IDsFlashSwapCore.OffchainGuess memory offchainGuess
    ) internal view returns (uint256 amountOut, uint256 borrow) {
        uint256 repayment;

        if (offchainGuess.borrowOnFill != 0) {
            borrow = offchainGuess.borrowOnFill;
            amountOut = borrow + amount;
        } else {
            (amountOut, borrow) = getAmountOutBuyDs(pair, hook, approxParams, amount);
        }

        repayment = hook.getAmountIn(address(pair.ra), address(pair.ct), false, borrow);

        // to make sure user doesn't abuse the mechanism we actually verify that this will normally go through the normal buying flash swap process
        if (repayment > amountOut) revert InvalidPoolStateOrNearExpired();
    }

    function _applyFees(Id reserveId, AssetPair storage pair, uint256 amount)
        internal
        returns (uint256 left, uint256 vaultFee, uint256 treasuryFee)
    {
        MarketSnapshot memory info = hook.getMarketSnapshot(address(pair.ra), address(pair.ct));

        (, uint256 timeDecayFee) = hook.getFee(address(pair.ra), address(pair.ct));
        left = amount;

        ReturnDataSlotLib.increase(ReturnDataSlotLib.DS_FEE_PERCENTAGE, timeDecayFee);

        uint256 fees = MathHelper.calculatePercentageFee(timeDecayFee, amount);
        left -= fees;

        treasuryFee = MathHelper.calculatePercentageFee(info.treasuryFeePercentage, fees);
        vaultFee = fees - treasuryFee;

        assert(treasuryFee + vaultFee == fees);

        ReturnDataSlotLib.increase(ReturnDataSlotLib.DS_FEE_AMOUNT, fees);

        address treasury = config.treasury();

        IERC20(pair.ra).safeTransfer(treasury, treasuryFee);

        IERC20(pair.ra).safeTransfer(_moduleCore, vaultFee);
        IVault(_moduleCore).provideLiquidityWithFlashSwapFee(reserveId, vaultFee);
    }

    function _swapRaforDs(
        AssetPair storage assetPair,
        Id reserveId,
        uint256 dsId,
        uint256 amount,
        address user,
        IDsFlashSwapCore.BuyAprroxParams memory approxParams,
        IDsFlashSwapCore.OffchainGuess memory offchainGuess
    ) internal returns (uint256 borrow) {
        if (offchainGuess.borrowOnBuy == 0) {
            (, borrow) = getAmountOutBuyDs(assetPair, hook, approxParams, amount);
        } else {
            borrow = offchainGuess.borrowOnBuy;
        }

        // trigger flash swaps and send the attributed DS tokens to the user
        __flashSwap(assetPair, borrow, 0, dsId, reserveId, true, user, amount);
    }

    function getAmountOutBuyDs(
        AssetPair storage assetPair,
        ICorkHook hook,
        BuyAprroxParams memory approxParams,
        uint256 amount
    ) internal view returns (uint256 amountOut, uint256 borrowedAmount) {
        try assetPair.getAmountOutBuyDS(amount, hook, approxParams) returns (
            uint256 _amountOut, uint256 _borrowedAmount
        ) {
            amountOut = _amountOut;
            borrowedAmount = _borrowedAmount;
        } catch {
            revert IErrors.InvalidPoolStateOrNearExpired();
        }
    }

    function calculateSellFromReserve(ReserveState storage self, uint256 amountOut, uint256 dsId, uint256 raProvided)
        internal
        view
        returns (uint256 amount, uint256 sellPressure)
    {
        AssetPair storage assetPair = self.ds[dsId];

        sellPressure = self.determineSellPressure(dsId, raProvided, amountOut);

        uint256 amountSellFromReserve = MathHelper.calculatePercentageFee(sellPressure, amountOut);

        uint256 lvReserve = assetPair.lvReserve;
        uint256 totalReserve = lvReserve + assetPair.psmReserve;

        // sell all tokens if the sell amount is higher than the available reserve
        amount = totalReserve < amountSellFromReserve ? totalReserve : amountSellFromReserve;
    }

    /**
     * @notice Executes a swap from RA to DS tokens.
     * @dev This function performs a flash swap, requiring a valid signature and deadline.
     * @param reserveId The ID of the reserve for RA:PA market in modulecore.
     * @param dsId The ID of the DS token to receive.
     * @param amount The amount of RA tokens to swap.
     * @param amountOutMin The minimum amount of DS tokens to receive.
     * @param rawRaPermitSig The raw signature for the RA permit.
     * @param deadline The deadline by which the swap must be completed.
     * @param params Additional parameters for the swap.
     * @param offchainGuess Offchain data used for the swap.
     * @return result The result of the swap, including amounts and other details.
     */
    function swapRaforDs(
        Id reserveId,
        uint256 dsId,
        uint256 amount,
        uint256 amountOutMin,
        bytes calldata rawRaPermitSig,
        uint256 deadline,
        BuyAprroxParams calldata params,
        OffchainGuess calldata offchainGuess
    ) external autoClearReturnData returns (SwapRaForDsReturn memory result) {
        if (rawRaPermitSig.length == 0 || deadline == 0) {
            revert InvalidSignature();
        }
        dsNotExpired(reserveId, dsId);

        ReserveState storage self = reserves[reserveId];
        AssetPair storage assetPair = self.ds[dsId];

        if (!DsFlashSwaplibrary.isRAsupportsPermit(address(assetPair.ra))) {
            revert PermitNotSupported();
        }

        DepegSwapLibrary.permitForRA(
            address(assetPair.ra), rawRaPermitSig, _msgSender(), address(this), amount, deadline
        );

        result = _swapRaForDsTopLevel(reserveId, dsId, amount, amountOutMin, params, offchainGuess);
    }

    function _swapRaForDsTopLevel(
        Id reserveId,
        uint256 dsId,
        uint256 amount,
        uint256 amountOutMin,
        BuyAprroxParams calldata params,
        OffchainGuess calldata offchainGuess
    ) internal returns (SwapRaForDsReturn memory result) {
        ReserveState storage self = reserves[reserveId];
        AssetPair storage assetPair = self.ds[dsId];

        IERC20(assetPair.ra).safeTransferFrom(_msgSender(), address(this), amount);

<<<<<<< HEAD
        // for HIYA calculation, we do it here since later down the line it'll be overidded by various function
        uint256 raInFixed = TransferHelper.tokenNativeDecimalsToFixed(amount, assetPair.ra);

        // TODO  fill from reserve here directly checking if currently the router is on a rollover sale or not
        if (_isRolloverSaleEligible(reserveId, dsId)) {
            // try to swap the RA for DS via rollover, this will noop if the condition for rollover is not met
            (amount,) = _fillFromReserveRollover(reserveId, dsId, msg.sender, amount);
        } else {
            // make we only do the fill when the price of DS is positive to prevent undefined behaviour
            (amount,, result.borrowOnFill, result.reserveSellPressure) = self.getCurrentDsPrice(assetPair, hook) != 0
                ? _fillFromReserveSpotMarketPrice(assetPair, reserveId, dsId, amount, msg.sender, params, offchainGuess)
                : (amount, 0, 0, 0);
        }

        // short circuit if all the swap is filled using the reserve
        result.borrowOnBuy =
            amount != 0 ? _swapRaforDs(assetPair, reserveId, dsId, amount, msg.sender, params, offchainGuess) : 0;
=======
        result.borrow = _swapRaforDs(assetPair, reserveId, dsId, amount, _msgSender(), params, offchainGuess);
>>>>>>> d456f4bc

        result.amountOut = ReturnDataSlotLib.get(ReturnDataSlotLib.RETURN_SLOT_BUY);

        // slippage protection, revert if the amount of DS tokens received is less than the minimum amount
        if (result.amountOut < amountOutMin) {
            revert InsufficientOutputAmountForSwap();
        }

        result.ctRefunded = ReturnDataSlotLib.get(ReturnDataSlotLib.REFUNDED_SLOT);
        result.fee = ReturnDataSlotLib.get(ReturnDataSlotLib.DS_FEE_AMOUNT);

        self.recalculateHIYA(dsId, raInFixed, result.amountOut);

        emit RaSwapped(
            reserveId,
            dsId,
<<<<<<< HEAD
            msg.sender,
            TransferHelper.fixedToTokenNativeDecimals(raInFixed, assetPair.ra),
=======
            _msgSender(),
            amount,
>>>>>>> d456f4bc
            result.amountOut,
            result.ctRefunded,
            result.fee,
            ReturnDataSlotLib.get(ReturnDataSlotLib.DS_FEE_PERCENTAGE),
            result.reserveSellPressure
        );
    }

    /**
     * @notice Executes a swap from RA to DS tokens.
     * @dev This function performs a flash swap, requiring a valid signature and deadline.
     * @param reserveId The ID of the reserve for RA:PA market in modulecore.
     * @param dsId The ID of the DS token to receive.
     * @param amount The amount of RA tokens to swap.
     * @param amountOutMin The minimum amount of DS tokens to receive.
     * @param params Additional parameters for the swap.
     * @param offchainGuess Offchain data used for the swap.
     * @param deadline The deadline for the swap.
     * @return result The result of the swap, including amounts and other details.
     */
    function swapRaforDs(
        Id reserveId,
        uint256 dsId,
        uint256 amount,
        uint256 amountOutMin,
        BuyAprroxParams calldata params,
        OffchainGuess calldata offchainGuess,
        uint256 deadline
    ) external withinDeadline(deadline) autoClearReturnData returns (SwapRaForDsReturn memory result) {
        dsNotExpired(reserveId, dsId);
        result = _swapRaForDsTopLevel(reserveId, dsId, amount, amountOutMin, params, offchainGuess);
    }

    /// @inheritdoc IDsFlashSwapCore
    function isRolloverSale(Id id) external view returns (bool) {
        return reserves[id].rolloverSale();
    }

    /**
     * @notice Swaps specified amount of DS tokens for RA tokens
     * @param reserveId the reserve id same as the id on PSM and LV
     * @param dsId the ds id of the pair, the same as the DS id on PSM and LV
     * @param amount the amount of DS to swap
     * @param amountOutMin the minimum amount of RA to receive, will revert if the actual amount is less than this.
     * @param rawDsPermitSig the permit signature for DS token
     * @param deadline the deadline for the permit signature
     * @return amountOut amount of RA that's received
     * @dev Reverts if the actual amount is less than `amountOutMin`
     */
    function swapDsforRa(
        Id reserveId,
        uint256 dsId,
        uint256 amount,
        uint256 amountOutMin,
        bytes calldata rawDsPermitSig,
        uint256 deadline
    ) external autoClearReturnData returns (uint256 amountOut) {
        if (rawDsPermitSig.length == 0 || deadline == 0) {
            revert InvalidSignature();
        }
        dsNotExpired(reserveId, dsId);
        ReserveState storage self = reserves[reserveId];
        AssetPair storage assetPair = self.ds[dsId];

        DepegSwapLibrary.permit(
            address(assetPair.ds), rawDsPermitSig, _msgSender(), address(this), amount, deadline, "swapDsforRa"
        );

        amountOut = _swapDsforRaTopLevel(reserveId, dsId, amount, amountOutMin);
    }

    function _swapDsforRaTopLevel(Id reserveId, uint256 dsId, uint256 amount, uint256 amountOutMin)
        internal
        returns (uint256 amountOut)
    {
        ReserveState storage self = reserves[reserveId];
        AssetPair storage assetPair = self.ds[dsId];

        assetPair.ds.transferFrom(_msgSender(), address(this), amount);

        (, bool success) = __swapDsforRa(assetPair, reserveId, dsId, amount, amountOutMin, _msgSender());

        if (!success) {
            revert IErrors.InsufficientLiquidityForSwap();
        }

        amountOut = ReturnDataSlotLib.get(ReturnDataSlotLib.RETURN_SLOT_SELL);

        self.recalculateHIYA(dsId, TransferHelper.tokenNativeDecimalsToFixed(amountOut, assetPair.ra), amount);

        emit DsSwapped(reserveId, dsId, _msgSender(), amount, amountOut);
    }

    /**
     * @notice Swaps specified amount of DS tokens for RA tokens
     * @param reserveId the reserve id same as the id on PSM and LV
     * @param dsId the ds id of the pair, the same as the DS id on PSM and LV
     * @param amount the amount of DS to swap
     * @param amountOutMin the minimum amount of RA to receive, will revert if the actual amount is less than this.
     * @param deadline The deadline for the swap.
     * @return amountOut amount of RA that's received
     * @dev Reverts if the actual amount is less than `amountOutMin`
     */
    function swapDsforRa(Id reserveId, uint256 dsId, uint256 amount, uint256 amountOutMin, uint256 deadline)
        external
        autoClearReturnData
        withinDeadline(deadline)
        returns (uint256 amountOut)
    {
        dsNotExpired(reserveId, dsId);
        amountOut = _swapDsforRaTopLevel(reserveId, dsId, amount, amountOutMin);
    }

    function __swapDsforRa(
        AssetPair storage assetPair,
        Id reserveId,
        uint256 dsId,
        uint256 amount,
        uint256 amountOutMin,
        address caller
    ) internal returns (uint256 amountOut, bool success) {
        try assetPair.getAmountOutSellDS(amount, hook) returns (uint256 _amountOut, uint256, bool _success) {
            amountOut = _amountOut;
            success = _success;
        } catch {
            return (0, false);
        }

        if (!success) {
            return (amountOut, success);
        }

        if (amountOut < amountOutMin) {
            revert InsufficientOutputAmountForSwap();
        }

        __flashSwap(assetPair, 0, amount, dsId, reserveId, false, caller, amount);
    }

    function __flashSwap(
        AssetPair storage assetPair,
        uint256 raAmount,
        uint256 ctAmount,
        uint256 dsId,
        Id reserveId,
        bool buyDs,
        address caller,
        // DS or RA amount provided
        uint256 provided
    ) internal {
        uint256 borrowed = buyDs ? raAmount : ctAmount;
        CallbackData memory callbackData = CallbackData(buyDs, caller, borrowed, provided, reserveId, dsId);

        bytes memory data = abi.encode(callbackData);

        hook.swap(address(assetPair.ra), address(assetPair.ct), raAmount, ctAmount, data);
    }

    /**
     * @notice Executes a callback function during a flash swap.
     * @dev This function is called by the pool manager during a flash swap to handle the callback logic.
     * @param sender The address of the entity initiating the flash swap.
     * @param data Encoded data containing callback information.
     * @param paymentAmount The amount of tokens to be paid back to the pool.
     * @param paymentToken The address of the token to be paid back.
     * @param poolManager The address of the pool manager handling the flash swap.
     */
    function CorkCall(
        address sender,
        bytes calldata data,
        uint256 paymentAmount,
        address paymentToken,
        address poolManager
    ) external {
        CallbackData memory callbackData = abi.decode(data, (CallbackData));

        ReserveState storage self = reserves[callbackData.reserveId];

        {
            // make sure only hook and forwarder can call this function
            assert(_msgSender() == address(hook) || _msgSender() == address(hook.getForwarder()));
            assert(sender == address(this));
        }

        if (callbackData.buyDs) {
            assert(paymentToken == address(self.ds[callbackData.dsId].ct));

            __afterFlashswapBuy(
                self,
                callbackData.reserveId,
                callbackData.dsId,
                callbackData.caller,
                callbackData.provided,
                callbackData.borrowed,
                poolManager,
                paymentAmount
            );
        } else {
            assert(paymentToken == address(self.ds[callbackData.dsId].ra));

            // same as borrowed since we're redeeming the same number of DS tokens with CT
            __afterFlashswapSell(
                self,
                callbackData.borrowed,
                callbackData.reserveId,
                callbackData.dsId,
                callbackData.caller,
                poolManager,
                paymentAmount
            );
        }
    }

    function __afterFlashswapBuy(
        ReserveState storage self,
        Id reserveId,
        uint256 dsId,
        address caller,
        uint256 provided,
        uint256 borrowed,
        address poolManager,
        uint256 actualRepaymentAmount
    ) internal {
        AssetPair storage assetPair = self.ds[dsId];

        uint256 deposited = provided + borrowed;

        IERC20(assetPair.ra).safeIncreaseAllowance(_moduleCore, deposited);

        IPSMcore psm = IPSMcore(_moduleCore);
        (uint256 received,) = psm.depositPsm(reserveId, deposited);

        // slither-disable-next-line uninitialized-local
        uint256 repaymentAmount;
        {
            // slither-disable-next-line uninitialized-local
            uint256 refunded;

            // not enough liquidity
            if (actualRepaymentAmount > received) {
                revert IErrors.InsufficientLiquidityForSwap();
            } else {
                refunded = received - actualRepaymentAmount;
                repaymentAmount = actualRepaymentAmount;
            }

            if (refunded > 0) {
                // refund the user with extra ct
                assetPair.ct.transfer(caller, refunded);
            }

            ReturnDataSlotLib.increase(ReturnDataSlotLib.REFUNDED_SLOT, refunded);
        }

        // send caller their DS
        assetPair.ds.transfer(caller, received);
        // repay flash loan
        assetPair.ct.transfer(poolManager, repaymentAmount);

        // set the return data slot
        ReturnDataSlotLib.increase(ReturnDataSlotLib.RETURN_SLOT_BUY, received);
    }

    function __afterFlashswapSell(
        ReserveState storage self,
        uint256 ctAmount,
        Id reserveId,
        uint256 dsId,
        address caller,
        address poolManager,
        uint256 actualRepaymentAmount
    ) internal {
        AssetPair storage assetPair = self.ds[dsId];

        IERC20(address(assetPair.ds)).safeIncreaseAllowance(_moduleCore, ctAmount);
        IERC20(address(assetPair.ct)).safeIncreaseAllowance(_moduleCore, ctAmount);

        IPSMcore psm = IPSMcore(_moduleCore);

        uint256 received = psm.returnRaWithCtDs(reserveId, ctAmount);

        Asset ra = assetPair.ra;

        if (actualRepaymentAmount > received) {
            revert IErrors.InsufficientLiquidityForSwap();
        }

        received = received - actualRepaymentAmount;

        // send caller their RA
        IERC20(ra).safeTransfer(caller, received);
        // repay flash loan
        IERC20(ra).safeTransfer(poolManager, actualRepaymentAmount);

        ReturnDataSlotLib.increase(ReturnDataSlotLib.RETURN_SLOT_SELL, received);
    }

<<<<<<< HEAD
    function sellPressureThreshold(Id id) external view returns (uint256) {
        return reserves[id].reserveSellPressurePercentageThreshold;
=======
    function dsNotExpired(Id reserveId, uint256 dsId) internal {
        if (Asset(reserves[reserveId].ds[dsId].ds).isExpired()) {
            revert Expired();
        }
>>>>>>> d456f4bc
    }
}<|MERGE_RESOLUTION|>--- conflicted
+++ resolved
@@ -20,11 +20,8 @@
 import {TransferHelper} from "./../../libraries/TransferHelper.sol";
 import {ReturnDataSlotLib} from "./../../libraries/ReturnDataSlotLib.sol";
 import {CorkConfig} from "../CorkConfig.sol";
-<<<<<<< HEAD
 import {MarketSnapshot} from "Cork-Hook/lib/MarketSnapshot.sol";
-=======
 import {Asset} from "../assets/Asset.sol";
->>>>>>> d456f4bc
 
 /**
  * @title Router contract for Flashswap
@@ -576,7 +573,6 @@
 
         IERC20(assetPair.ra).safeTransferFrom(_msgSender(), address(this), amount);
 
-<<<<<<< HEAD
         // for HIYA calculation, we do it here since later down the line it'll be overidded by various function
         uint256 raInFixed = TransferHelper.tokenNativeDecimalsToFixed(amount, assetPair.ra);
 
@@ -594,9 +590,6 @@
         // short circuit if all the swap is filled using the reserve
         result.borrowOnBuy =
             amount != 0 ? _swapRaforDs(assetPair, reserveId, dsId, amount, msg.sender, params, offchainGuess) : 0;
-=======
-        result.borrow = _swapRaforDs(assetPair, reserveId, dsId, amount, _msgSender(), params, offchainGuess);
->>>>>>> d456f4bc
 
         result.amountOut = ReturnDataSlotLib.get(ReturnDataSlotLib.RETURN_SLOT_BUY);
 
@@ -613,13 +606,8 @@
         emit RaSwapped(
             reserveId,
             dsId,
-<<<<<<< HEAD
-            msg.sender,
+            _msgSender(),
             TransferHelper.fixedToTokenNativeDecimals(raInFixed, assetPair.ra),
-=======
-            _msgSender(),
-            amount,
->>>>>>> d456f4bc
             result.amountOut,
             result.ctRefunded,
             result.fee,
@@ -917,14 +905,13 @@
         ReturnDataSlotLib.increase(ReturnDataSlotLib.RETURN_SLOT_SELL, received);
     }
 
-<<<<<<< HEAD
     function sellPressureThreshold(Id id) external view returns (uint256) {
         return reserves[id].reserveSellPressurePercentageThreshold;
-=======
+    }
+
     function dsNotExpired(Id reserveId, uint256 dsId) internal {
         if (Asset(reserves[reserveId].ds[dsId].ds).isExpired()) {
             revert Expired();
         }
->>>>>>> d456f4bc
     }
 }