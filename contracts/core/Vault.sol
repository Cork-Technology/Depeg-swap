--- conflicted
+++ resolved
@@ -27,13 +27,9 @@
     function depositLv(Id id, uint256 amount, uint256 raTolerance, uint256 ctTolerance)
         external
         override
-        LVDepositNotPaused(id)
         returns (uint256 received)
     {
-<<<<<<< HEAD
-=======
         LVDepositNotPaused(id);
->>>>>>> 9b13c1ca
         State storage state = states[id];
         received = state.deposit(_msgSender(), amount, getRouterCore(), getAmmRouter(), raTolerance, ctTolerance);
         emit LvDeposited(id, _msgSender(), received);
@@ -49,13 +45,9 @@
         external
         override
         nonReentrant
-        LVWithdrawalNotPaused(redeemParams.id)
         returns (IVault.RedeemEarlyResult memory result)
     {
-<<<<<<< HEAD
-=======
         LVWithdrawalNotPaused(redeemParams.id);
->>>>>>> 9b13c1ca
         if (permitParams.rawLvPermitSig.length == 0 || permitParams.deadline == 0) {
             revert InvalidSignature();
         }
@@ -77,13 +69,9 @@
         external
         override
         nonReentrant
-        LVWithdrawalNotPaused(redeemParams.id)
         returns (IVault.RedeemEarlyResult memory result)
     {
-<<<<<<< HEAD
-=======
         LVWithdrawalNotPaused(redeemParams.id);
->>>>>>> 9b13c1ca
         ProtocolContracts memory routers = ProtocolContracts({
             flashSwapRouter: getRouterCore(),
             ammRouter: getAmmRouter(),
@@ -101,12 +89,8 @@
      * @param amount the amount of RA received from selling DS
      * @dev assumes that `amount` is already transferred to the vault
      */
-<<<<<<< HEAD
-    function provideLiquidityWithFlashSwapFee(Id id, uint256 amount) external onlyFlashSwapRouter {
-=======
     function provideLiquidityWithFlashSwapFee(Id id, uint256 amount) external {
         onlyFlashSwapRouter();
->>>>>>> 9b13c1ca
         State storage state = states[id];
         state.allocateFeesToVault(amount);
         emit ProfitReceived(msg.sender, amount);
@@ -120,22 +104,14 @@
         return states[id].vaultLp(getAmmRouter());
     }
 
-<<<<<<< HEAD
-    function lvAcceptRolloverProfit(Id id, uint256 amount) external onlyFlashSwapRouter {
-=======
     function lvAcceptRolloverProfit(Id id, uint256 amount) external {
         onlyFlashSwapRouter();
->>>>>>> 9b13c1ca
         State storage state = states[id];
         state.allocateFeesToVault(amount);
     }
 
-<<<<<<< HEAD
-    function updateCtHeldPercentage(Id id, uint256 ctHeldPercentage) external onlyConfig {
-=======
     function updateCtHeldPercentage(Id id, uint256 ctHeldPercentage) external {
         onlyConfig();
->>>>>>> 9b13c1ca
         states[id].updateCtHeldPercentage(ctHeldPercentage);
     }
 
@@ -152,12 +128,8 @@
         emit TradeExecutionResultFundsReceived(id, msg.sender, amount);
     }
 
-<<<<<<< HEAD
-    function useTradeExecutionResultFunds(Id id) external override onlyConfig {
-=======
     function useTradeExecutionResultFunds(Id id) external override {
         onlyConfig();
->>>>>>> 9b13c1ca
         State storage state = states[id];
         uint256 used = state.useTradeExecutionResultFunds(getRouterCore(), getAmmRouter());
         emit TradeExecutionResultFundsUsed(id, msg.sender, used);
