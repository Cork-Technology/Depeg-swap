// SPDX-License-Identifier: BUSL-1.1
pragma solidity ^0.8.24;

import {VaultLibrary} from "../libraries/VaultLib.sol";
import {Id, Pair, PairLibrary} from "../libraries/Pair.sol";
import {State} from "../libraries/State.sol";
import {ModuleState} from "./ModuleState.sol";
import {Context} from "@openzeppelin/contracts/utils/Context.sol";
import {IVault} from "../interfaces/IVault.sol";
import {IVaultLiquidation} from "./../interfaces/IVaultLiquidation.sol";
/**
 * @title VaultCore Abstract Contract
 * @author Cork Team
 * @notice Abstract VaultCore contract which provides Vault related logics
 */

abstract contract VaultCore is ModuleState, Context, IVault, IVaultLiquidation {
    using PairLibrary for Pair;
    using VaultLibrary for State;

    /**
     * @notice Deposit a wrapped asset into a given vault
     * @param id The Module id that is used to reference both psm and lv of a given pair
     * @param amount The amount of the redemption asset(ra) deposited
     * @return received The amount of lv received
     */
    function depositLv(Id id, uint256 amount, uint256 raTolerance, uint256 ctTolerance)
        external
        override
        nonReentrant
        returns (uint256 received)
    {
        LVDepositNotPaused(id);
        State storage state = states[id];
        received = state.deposit(_msgSender(), amount, getRouterCore(), getAmmRouter(), raTolerance, ctTolerance);
        emit LvDeposited(id, _msgSender(), received, amount);
    }

    /**
     * @notice Redeem lv before expiry
     * @param redeemParams The object with details like id, reciever, amount, amountOutMin, ammDeadline
     * @param permitParams The object with details for permit like rawLvPermitSig(Raw signature for LV approval permit) and deadline for signature
     */
    function redeemEarlyLv(RedeemEarlyParams calldata redeemParams, PermitParams calldata permitParams)
        external
        override
        nonReentrant
        returns (IVault.RedeemEarlyResult memory result)
    {
        LVWithdrawalNotPaused(redeemParams.id);
        if (permitParams.rawLvPermitSig.length == 0 || permitParams.deadline == 0) {
            revert InvalidSignature();
        }
        ProtocolContracts memory routers = ProtocolContracts({
            flashSwapRouter: getRouterCore(),
            ammRouter: getAmmRouter(),
            withdrawalContract: getWithdrawalContract()
        });

<<<<<<< HEAD
        result = states[redeemParams.id].redeemEarly(msg.sender, redeemParams, routers, permitParams);

=======
        result = states[redeemParams.id].redeemEarly(redeemer, redeemParams, routers, permitParams);
>>>>>>> 179e65b8
        emit LvRedeemEarly(
            redeemParams.id,
            _msgSender(),
            _msgSender(),
            redeemParams.amount,
            result.ctReceivedFromAmm,
            result.ctReceivedFromVault,
            result.dsReceived,
            result.paReceived,
            result.raReceivedFromAmm,
            result.raIdleReceived,
            result.withdrawalId
        );
    }

    /**
     * @notice Redeem lv before expiry
     * @param redeemParams The object with details like id, reciever, amount, amountOutMin, ammDeadline
     */
    function redeemEarlyLv(RedeemEarlyParams calldata redeemParams)
        external
        override
        nonReentrant
        returns (IVault.RedeemEarlyResult memory result)
    {
        LVWithdrawalNotPaused(redeemParams.id);
        ProtocolContracts memory routers = ProtocolContracts({
            flashSwapRouter: getRouterCore(),
            ammRouter: getAmmRouter(),
            withdrawalContract: getWithdrawalContract()
        });
        PermitParams memory permitParams = PermitParams({rawLvPermitSig: bytes(""), deadline: 0});

        result = states[redeemParams.id].redeemEarly(_msgSender(), redeemParams, routers, permitParams);
        emit LvRedeemEarly(
            redeemParams.id,
            _msgSender(),
            _msgSender(),
            redeemParams.amount,
            result.ctReceivedFromAmm,
            result.ctReceivedFromVault,
            result.dsReceived,
            result.paReceived,
            result.raReceivedFromAmm,
            result.raIdleReceived,
            result.withdrawalId
        );
    }

    /**
     * This will accure value for LV holders by providing liquidity to the AMM using the RA received from selling DS when a users buys DS
     * @param id the id of the pair
     * @param amount the amount of RA received from selling DS
     * @dev assumes that `amount` is already transferred to the vault
     */
    function provideLiquidityWithFlashSwapFee(Id id, uint256 amount) external {
        onlyFlashSwapRouter();
        State storage state = states[id];
        state.allocateFeesToVault(amount);
        emit ProfitReceived(msg.sender, amount);
    }

    /**
     * Returns the amount of AMM LP tokens that the vault holds
     * @param id The Module id that is used to reference both psm and lv of a given pair
     */
    function vaultLp(Id id) external view returns (uint256) {
        return states[id].vaultLp(getAmmRouter());
    }

    function lvAcceptRolloverProfit(Id id, uint256 amount) external {
        onlyFlashSwapRouter();
        State storage state = states[id];
        state.allocateFeesToVault(amount);
    }

    function updateCtHeldPercentage(Id id, uint256 ctHeldPercentage) external {
        onlyConfig();
        states[id].updateCtHeldPercentage(ctHeldPercentage);
    }

    function requestLiquidationFunds(Id id, uint256 amount) external override {
        onlyWhiteListedLiquidationContract();
        State storage state = states[id];
        state.requestLiquidationFunds(amount, msg.sender);
        emit LiquidationFundsRequested(id, msg.sender, amount);
    }

    function receiveTradeExecuctionResultFunds(Id id, uint256 amount) external override {
        State storage state = states[id];
        state.receiveTradeExecuctionResultFunds(amount, msg.sender);
        emit TradeExecutionResultFundsReceived(id, msg.sender, amount);
    }

    function useTradeExecutionResultFunds(Id id) external override {
        onlyConfig();
        State storage state = states[id];
        uint256 used = state.useTradeExecutionResultFunds(getRouterCore(), getAmmRouter());
        emit TradeExecutionResultFundsUsed(id, msg.sender, used);
    }

    function liquidationFundsAvailable(Id id) external view returns (uint256) {
        return states[id].liquidationFundsAvailable();
    }

    function tradeExecutionFundsAvailable(Id id) external view returns (uint256) {
        return states[id].tradeExecutionFundsAvailable();
    }

    function lvAsset(Id id) external view override returns (address lv) {
        lv = states[id].vault.lv._address;
    }

    function totalRaAt(Id id, uint256 dsId) external view override returns (uint256) {
        return states[id].vault.totalRaSnapshot[dsId];
    }

    function receiveLeftoverFunds(Id id, uint256 amount) external override {
        states[id].receiveLeftoverFunds(amount, _msgSender());
    }

    function updateVaultNavThreshold(Id id, uint256 newNavThreshold) external override {
        onlyConfig();
        onlyInitialized(id);

        State storage state = states[id];
        VaultLibrary.updateNavThreshold(state, newNavThreshold);
        emit VaultNavThresholdUpdated(id, newNavThreshold);
    }

    function forceUpdateNavCircuitBreakerReferenceValue(Id id) external {
        onlyConfig();
        onlyInitialized(id);

        State storage state = states[id];
        state.forceUpdateNavCircuitBreakerReferenceValue(getRouterCore(), getAmmRouter(), state.globalAssetIdx);
    }
}<|MERGE_RESOLUTION|>--- conflicted
+++ resolved
@@ -57,12 +57,8 @@
             withdrawalContract: getWithdrawalContract()
         });
 
-<<<<<<< HEAD
         result = states[redeemParams.id].redeemEarly(msg.sender, redeemParams, routers, permitParams);
 
-=======
-        result = states[redeemParams.id].redeemEarly(redeemer, redeemParams, routers, permitParams);
->>>>>>> 179e65b8
         emit LvRedeemEarly(
             redeemParams.id,
             _msgSender(),
@@ -97,6 +93,7 @@
         PermitParams memory permitParams = PermitParams({rawLvPermitSig: bytes(""), deadline: 0});
 
         result = states[redeemParams.id].redeemEarly(_msgSender(), redeemParams, routers, permitParams);
+
         emit LvRedeemEarly(
             redeemParams.id,
             _msgSender(),
