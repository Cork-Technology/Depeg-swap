--- conflicted
+++ resolved
@@ -74,7 +74,6 @@
         returns (uint256 received, uint256 fee, uint256 feePrecentage)
     {
         (received, fee, feePrecentage) = states[id].redeemEarly(
-<<<<<<< HEAD
             _msgSender(),
             receiver,
             amount,
@@ -84,9 +83,6 @@
             deadline,
             amountOutMin,
             ammDeadline
-=======
-            redeemer, receiver, amount, getRouterCore(), getAmmRouter(), rawLvPermitSig, deadline, amountOutMin
->>>>>>> 351c5422
         );
 
         emit LvRedeemEarly(id, redeemer, receiver, received, fee, feePrecentage);
