// SPDX-License-Identifier: BUSL-1.1
pragma solidity ^0.8.24;

import {VaultLibrary} from "../libraries/VaultLib.sol";
import {Id, Pair, PairLibrary} from "../libraries/Pair.sol";
import {State} from "../libraries/State.sol";
import {ModuleState} from "./ModuleState.sol";
import {Context} from "@openzeppelin/contracts/utils/Context.sol";
import {IVault} from "../interfaces/IVault.sol";
import {IVaultLiquidation} from "./../interfaces/IVaultLiquidation.sol";
/**
 * @title VaultCore Abstract Contract
 * @author Cork Team
 * @notice Abstract VaultCore contract which provides Vault related logics
 */

abstract contract VaultCore is ModuleState, Context, IVault, IVaultLiquidation {
    using PairLibrary for Pair;
    using VaultLibrary for State;

    /**
     * @notice Deposit a wrapped asset into a given vault
     * @param id The Module id that is used to reference both psm and lv of a given pair
     * @param amount The amount of the redemption asset(ra) deposited
     * @param raTolerance The tolerance for the RA
     * @param ctTolerance The tolerance for the CT
     * @param deadline The deadline for the deposit
     * @return received The amount of lv received
     */
<<<<<<< HEAD
    function depositLv(
        Id id,
        uint256 amount,
        uint256 raTolerance,
        uint256 ctTolerance,
        uint256 minimumLvAmountOut,
        uint256 deadline
    ) external override nonReentrant returns (uint256 received) {
=======
    function depositLv(Id id, uint256 amount, uint256 raTolerance, uint256 ctTolerance, uint256 deadline)
        external
        override
        nonReentrant
        returns (uint256 received)
    {
>>>>>>> bfd0474d
        LVDepositNotPaused(id);
        withinDeadline(deadline);
        State storage state = states[id];
        received =
            state.deposit(_msgSender(), amount, getRouterCore(), getAmmRouter(), raTolerance, ctTolerance, deadline);

        if (received < minimumLvAmountOut) revert InsufficientOutputAmount(minimumLvAmountOut, received);

        emit LvDeposited(id, _msgSender(), received, amount);
    }

    /**
     * @notice Redeem lv before expiry
     * @param redeemParams The object with details like id, reciever, amount, amountOutMin, ammDeadline
     * @param permitParams The object with details for permit like rawLvPermitSig(Raw signature for LV approval permit) and deadline for signature
     */
    function redeemEarlyLv(RedeemEarlyParams calldata redeemParams, PermitParams calldata permitParams)
        external
        override
        nonReentrant
        returns (IVault.RedeemEarlyResult memory result)
    {
        LVWithdrawalNotPaused(redeemParams.id);
        if (permitParams.rawLvPermitSig.length == 0 || permitParams.deadline == 0) {
            revert InvalidSignature();
        }
        ProtocolContracts memory routers = ProtocolContracts({
            flashSwapRouter: getRouterCore(),
            ammRouter: getAmmRouter(),
            withdrawalContract: getWithdrawalContract()
        });

        result = states[redeemParams.id].redeemEarly(_msgSender(), redeemParams, routers, permitParams);

        emit LvRedeemEarly(
            redeemParams.id,
            _msgSender(),
            _msgSender(),
            redeemParams.amount,
            result.ctReceivedFromAmm,
            result.ctReceivedFromVault,
            result.dsReceived,
            result.paReceived,
            result.raReceivedFromAmm,
            result.raIdleReceived,
            result.withdrawalId
        );
    }

    /**
     * @notice Redeem lv before expiry
     * @param redeemParams The object with details like id, reciever, amount, amountOutMin, ammDeadline
     */
    function redeemEarlyLv(RedeemEarlyParams calldata redeemParams)
        external
        override
        nonReentrant
        returns (IVault.RedeemEarlyResult memory result)
    {
        LVWithdrawalNotPaused(redeemParams.id);
        ProtocolContracts memory routers = ProtocolContracts({
            flashSwapRouter: getRouterCore(),
            ammRouter: getAmmRouter(),
            withdrawalContract: getWithdrawalContract()
        });
        PermitParams memory permitParams = PermitParams({rawLvPermitSig: bytes(""), deadline: 0});

        result = states[redeemParams.id].redeemEarly(_msgSender(), redeemParams, routers, permitParams);

        emit LvRedeemEarly(
            redeemParams.id,
            _msgSender(),
            _msgSender(),
            redeemParams.amount,
            result.ctReceivedFromAmm,
            result.ctReceivedFromVault,
            result.dsReceived,
            result.paReceived,
            result.raReceivedFromAmm,
            result.raIdleReceived,
            result.withdrawalId
        );
    }

    /**
     * This will accure value for LV holders by providing liquidity to the AMM using the RA received from selling DS when a users buys DS
     * @param id the id of the pair
     * @param amount the amount of RA received from selling DS
     * @dev assumes that `amount` is already transferred to the vault
     */
    function provideLiquidityWithFlashSwapFee(Id id, uint256 amount) external {
        onlyFlashSwapRouter();
        State storage state = states[id];
        state.allocateFeesToVault(amount);
        emit VaultDsSaleProfitReceived(_msgSender(), id, amount);
    }

    /**
     * Returns the amount of AMM LP tokens that the vault holds
     * @param id The Module id that is used to reference both psm and lv of a given pair
     */
    function vaultLp(Id id) external view returns (uint256) {
        return states[id].vaultLp();
    }

    function lvAcceptRolloverProfit(Id id, uint256 amount) external {
        onlyFlashSwapRouter();
        State storage state = states[id];
        state.allocateFeesToVault(amount);
    }

    function updateCtHeldPercentage(Id id, uint256 ctHeldPercentage) external {
        onlyConfig();
        states[id].updateCtHeldPercentage(ctHeldPercentage);
    }

    function requestLiquidationFunds(Id id, uint256 amount, address executor) external override {
        onlyWhiteListedLiquidationContract();
        /// @dev we set the executor address here.
        /// this will be used to know who is the active liquidator that handle a pool PA liquidation
        /// only this address will be allowed to call receiveTradeExecuctionResultFunds and receiveLeftoverFunds
        /// this is restricted because now we will pause the vault withdrawal. If we allow anyone to call it then it'll have a DoS surface of attack
        activeLiquidator[id] = executor;

        State storage state = states[id];
        state.requestLiquidationFunds(amount, _msgSender());
        emit LiquidationFundsRequested(id, _msgSender(), amount);
    }

    function receiveTradeExecuctionResultFunds(Id id, uint256 amount) external override {
        if (_msgSender() != activeLiquidator[id]) {
            revert OnlyWhiteListed();
        }

        State storage state = states[id];
        state.receiveTradeExecuctionResultFunds(amount, _msgSender());
        emit TradeExecutionResultFundsReceived(id, _msgSender(), amount);
    }

    function useTradeExecutionResultFunds(Id id) external override {
        onlyConfig();
        State storage state = states[id];
<<<<<<< HEAD
        // not ideal but since we can't change the function signature here we have no other option
        uint256 used = state.useTradeExecutionResultFunds(getRouterCore(), getAmmRouter(), block.timestamp);
        emit TradeExecutionResultFundsUsed(id, msg.sender, used);
=======
        uint256 used = state.useTradeExecutionResultFunds(getRouterCore(), getAmmRouter());
        emit TradeExecutionResultFundsUsed(id, _msgSender(), used);
>>>>>>> bfd0474d
    }

    function liquidationFundsAvailable(Id id) external view returns (uint256) {
        return states[id].liquidationFundsAvailable();
    }

    function tradeExecutionFundsAvailable(Id id) external view returns (uint256) {
        return states[id].tradeExecutionFundsAvailable();
    }

    function lvAsset(Id id) external view override returns (address lv) {
        lv = states[id].vault.lv._address;
    }

    function totalRaAt(Id id, uint256 dsId) external view override returns (uint256) {
        return states[id].vault.totalRaSnapshot[dsId];
    }

    function receiveLeftoverFunds(Id id, uint256 amount) external override {
        if (_msgSender() != activeLiquidator[id]) {
            revert OnlyWhiteListed();
        }

        /// @dev we reset liquidator address
        /// the reason we do this here is that the liquidator contract will and must call this function last when finishing order in the liquidator contract
        delete activeLiquidator[id];

        states[id].receiveLeftoverFunds(amount, _msgSender());
    }

    function updateVaultNavThreshold(Id id, uint256 newNavThreshold) external override {
        onlyConfig();
        onlyInitialized(id);

        State storage state = states[id];
        VaultLibrary.updateNavThreshold(state, newNavThreshold);
        emit VaultNavThresholdUpdated(id, newNavThreshold);
    }

    function forceUpdateNavCircuitBreakerReferenceValue(Id id) external {
        onlyConfig();
        onlyInitialized(id);

        State storage state = states[id];
        state.forceUpdateNavCircuitBreakerReferenceValue(getRouterCore(), getAmmRouter(), state.globalAssetIdx);
    }
}<|MERGE_RESOLUTION|>--- conflicted
+++ resolved
@@ -24,10 +24,10 @@
      * @param amount The amount of the redemption asset(ra) deposited
      * @param raTolerance The tolerance for the RA
      * @param ctTolerance The tolerance for the CT
+     * @param minimumLvAmountOut The minimum amount of lv that the user wants to receive
      * @param deadline The deadline for the deposit
      * @return received The amount of lv received
      */
-<<<<<<< HEAD
     function depositLv(
         Id id,
         uint256 amount,
@@ -36,14 +36,6 @@
         uint256 minimumLvAmountOut,
         uint256 deadline
     ) external override nonReentrant returns (uint256 received) {
-=======
-    function depositLv(Id id, uint256 amount, uint256 raTolerance, uint256 ctTolerance, uint256 deadline)
-        external
-        override
-        nonReentrant
-        returns (uint256 received)
-    {
->>>>>>> bfd0474d
         LVDepositNotPaused(id);
         withinDeadline(deadline);
         State storage state = states[id];
@@ -186,14 +178,9 @@
     function useTradeExecutionResultFunds(Id id) external override {
         onlyConfig();
         State storage state = states[id];
-<<<<<<< HEAD
         // not ideal but since we can't change the function signature here we have no other option
         uint256 used = state.useTradeExecutionResultFunds(getRouterCore(), getAmmRouter(), block.timestamp);
-        emit TradeExecutionResultFundsUsed(id, msg.sender, used);
-=======
-        uint256 used = state.useTradeExecutionResultFunds(getRouterCore(), getAmmRouter());
         emit TradeExecutionResultFundsUsed(id, _msgSender(), used);
->>>>>>> bfd0474d
     }
 
     function liquidationFundsAvailable(Id id) external view returns (uint256) {
