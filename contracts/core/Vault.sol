--- conflicted
+++ resolved
@@ -160,14 +160,11 @@
 
     function receiveTradeExecuctionResultFunds(Id id, uint256 amount) external override {
         State storage state = states[id];
-<<<<<<< HEAD
 
         if (_msgSender() != activeLiquidator[id]) {
             revert OnlyWhiteListed();
         }
 
-=======
->>>>>>> e3883770
         state.receiveTradeExecuctionResultFunds(amount, _msgSender());
         emit TradeExecutionResultFundsReceived(id, _msgSender(), amount);
     }
