--- conflicted
+++ resolved
@@ -73,14 +73,7 @@
         LVWithdrawalNotPaused(id)
         returns (uint256 received, uint256 fee, uint256 feePercentage)
     {
-<<<<<<< HEAD
         (received, fee, feePercentage) = states[id].redeemEarly(
-            _msgSender(), receiver, amount, getRouterCore(), getAmmRouter(), rawLvPermitSig, deadline, amountOutMin
-        );
-
-        emit LvRedeemEarly(id, _msgSender(), receiver, received, fee, feePercentage);
-=======
-        (received, fee, feePrecentage) = states[id].redeemEarly(
             _msgSender(),
             receiver,
             amount,
@@ -92,8 +85,7 @@
             ammDeadline
         );
 
-        emit LvRedeemEarly(id, redeemer, receiver, received, fee, feePrecentage);
->>>>>>> a3cdfbd3
+        emit LvRedeemEarly(id, redeemer, receiver, received, fee, feePercentage);
     }
 
     /**
@@ -110,14 +102,8 @@
         LVWithdrawalNotPaused(id)
         returns (uint256 received, uint256 fee, uint256 feePercentage)
     {
-<<<<<<< HEAD
-        State storage state = states[id];
-        (received, fee, feePercentage) = state.redeemEarly(
-            _msgSender(), receiver, amount, getRouterCore(), getAmmRouter(), bytes(""), 0, amountOutMin
-=======
-        (received, fee, feePrecentage) = states[id].redeemEarly(
+        (received, fee, feePercentage) = states[id].redeemEarly(
             _msgSender(), receiver, amount, getRouterCore(), getAmmRouter(), bytes(""), 0, amountOutMin, ammDeadline
->>>>>>> a3cdfbd3
         );
 
         emit LvRedeemEarly(id, _msgSender(), receiver, received, fee, feePercentage);
