--- conflicted
+++ resolved
@@ -28,14 +28,6 @@
      * @param deadline The deadline for the deposit
      * @return received The amount of lv received
      */
-<<<<<<< HEAD
-    function depositLv(Id id, uint256 amount, uint256 raTolerance, uint256 ctTolerance, uint256 minimumLvAmountOut)
-        external
-        override
-        nonReentrant
-        returns (uint256 received)
-    {
-=======
     function depositLv(
         Id id,
         uint256 amount,
@@ -44,16 +36,11 @@
         uint256 minimumLvAmountOut,
         uint256 deadline
     ) external override nonReentrant returns (uint256 received) {
->>>>>>> 5e3fdb18
         LVDepositNotPaused(id);
         withinDeadline(deadline);
         State storage state = states[id];
-<<<<<<< HEAD
-        received = state.deposit(_msgSender(), amount, getRouterCore(), getAmmRouter(), raTolerance, ctTolerance);
-=======
         received =
             state.deposit(_msgSender(), amount, getRouterCore(), getAmmRouter(), raTolerance, ctTolerance, deadline);
->>>>>>> 5e3fdb18
 
         if (received < minimumLvAmountOut) revert InsufficientOutputAmount(minimumLvAmountOut, received);
 
