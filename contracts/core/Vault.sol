// SPDX-License-Identifier: BUSL-1.1
pragma solidity ^0.8.24;

import {VaultLibrary} from "../libraries/VaultLib.sol";
import {Id, Pair, PairLibrary} from "../libraries/Pair.sol";
import {State} from "../libraries/State.sol";
import {ModuleState} from "./ModuleState.sol";
import {Context} from "@openzeppelin/contracts/utils/Context.sol";
import {IVault} from "../interfaces/IVault.sol";
import {IVaultLiquidation} from "./../interfaces/IVaultLiquidation.sol";
/**
 * @title VaultCore Abstract Contract
 * @author Cork Team
 * @notice Abstract VaultCore contract which provides Vault related logics
 */

abstract contract VaultCore is ModuleState, Context, IVault, IVaultLiquidation {
    using PairLibrary for Pair;
    using VaultLibrary for State;

    /**
     * @notice Deposit a wrapped asset into a given vault
     * @param id The Module id that is used to reference both psm and lv of a given pair
     * @param amount The amount of the redemption asset(ra) deposited
     * @return received The amount of lv received
     */
    function depositLv(Id id, uint256 amount, uint256 raTolerance, uint256 ctTolerance)
        external
        override
        returns (uint256 received)
    {
        LVDepositNotPaused(id);
        State storage state = states[id];
        received = state.deposit(_msgSender(), amount, getRouterCore(), getAmmRouter(), raTolerance, ctTolerance);
        emit LvDeposited(id, _msgSender(), received);
    }

    /**
     * @notice Redeem lv before expiry
     * @param redeemParams The object with details like id, reciever, amount, amountOutMin, ammDeadline
     * @param redeemer The address of the redeemer
     * @param permitParams The object with details for permit like rawLvPermitSig(Raw signature for LV approval permit) and deadline for signature
     */
    function redeemEarlyLv(
        RedeemEarlyParams calldata redeemParams,
        address redeemer,
        PermitParams calldata permitParams
    ) external override nonReentrant returns (IVault.RedeemEarlyResult memory result) {
        LVWithdrawalNotPaused(redeemParams.id);
        if (permitParams.rawLvPermitSig.length == 0 || permitParams.deadline == 0) {
            revert InvalidSignature();
        }
        ProtocolContracts memory routers = ProtocolContracts({
            flashSwapRouter: getRouterCore(),
            ammRouter: getAmmRouter(),
            withdrawalContract: getWithdrawalContract()
        });

        result = states[redeemParams.id].redeemEarly(redeemer, redeemParams, routers, permitParams);
<<<<<<< HEAD

        emit LvRedeemEarly(
            redeemParams.id,
            _msgSender(),
            _msgSender(),
            redeemParams.amount,
            result.ctReceivedFromAmm,
            result.ctReceivedFromVault,
            result.dsReceived,
            result.paReceived,
            result.raReceivedFromAmm,
            result.raIdleReceived,
            result.withdrawalId
        );
=======
        emit LvRedeemEarly(redeemParams.id, _msgSender(), _msgSender(), redeemParams.amount, result.ctReceivedFromAmm, result.ctReceivedFromVault, result.dsReceived, result.paReceived, result.raReceivedFromAmm, result.raIdleReceived, result.withdrawalId);
>>>>>>> b75c7611
    }

    /**
     * @notice Redeem lv before expiry
     * @param redeemParams The object with details like id, reciever, amount, amountOutMin, ammDeadline
     */
    function redeemEarlyLv(RedeemEarlyParams calldata redeemParams)
        external
        override
        nonReentrant
        returns (IVault.RedeemEarlyResult memory result)
    {
        LVWithdrawalNotPaused(redeemParams.id);
        ProtocolContracts memory routers = ProtocolContracts({
            flashSwapRouter: getRouterCore(),
            ammRouter: getAmmRouter(),
            withdrawalContract: getWithdrawalContract()
        });
        PermitParams memory permitParams = PermitParams({rawLvPermitSig: bytes(""), deadline: 0});

        result = states[redeemParams.id].redeemEarly(_msgSender(), redeemParams, routers, permitParams);
<<<<<<< HEAD

        emit LvRedeemEarly(
            redeemParams.id,
            _msgSender(),
            _msgSender(),
            redeemParams.amount,
            result.ctReceivedFromAmm,
            result.ctReceivedFromVault,
            result.dsReceived,
            result.paReceived,
            result.raReceivedFromAmm,
            result.raIdleReceived,
            result.withdrawalId
        );
=======
        emit LvRedeemEarly(redeemParams.id, _msgSender(), _msgSender(), redeemParams.amount, result.ctReceivedFromAmm, result.ctReceivedFromVault, result.dsReceived, result.paReceived, result.raReceivedFromAmm, result.raIdleReceived, result.withdrawalId);
>>>>>>> b75c7611
    }

    /**
     * This will accure value for LV holders by providing liquidity to the AMM using the RA received from selling DS when a users buys DS
     * @param id the id of the pair
     * @param amount the amount of RA received from selling DS
     * @dev assumes that `amount` is already transferred to the vault
     */
    function provideLiquidityWithFlashSwapFee(Id id, uint256 amount) external {
        onlyFlashSwapRouter();
        State storage state = states[id];
        state.allocateFeesToVault(amount);
        emit ProfitReceived(msg.sender, amount);
    }

    /**
     * Returns the amount of AMM LP tokens that the vault holds
     * @param id The Module id that is used to reference both psm and lv of a given pair
     */
    function vaultLp(Id id) external view returns (uint256) {
        return states[id].vaultLp(getAmmRouter());
    }

    function lvAcceptRolloverProfit(Id id, uint256 amount) external {
        onlyFlashSwapRouter();
        State storage state = states[id];
        state.allocateFeesToVault(amount);
    }

    function updateCtHeldPercentage(Id id, uint256 ctHeldPercentage) external {
        onlyConfig();
        states[id].updateCtHeldPercentage(ctHeldPercentage);
    }

    function requestLiquidationFunds(Id id, uint256 amount) external override {
        onlyWhiteListedLiquidationContract();
        State storage state = states[id];
        state.requestLiquidationFunds(amount, msg.sender);
        emit LiquidationFundsRequested(id, msg.sender, amount);
    }

    function receiveTradeExecuctionResultFunds(Id id, uint256 amount) external override {
        State storage state = states[id];
        state.receiveTradeExecuctionResultFunds(amount, msg.sender);
        emit TradeExecutionResultFundsReceived(id, msg.sender, amount);
    }

    function useTradeExecutionResultFunds(Id id) external override {
        onlyConfig();
        State storage state = states[id];
        uint256 used = state.useTradeExecutionResultFunds(getRouterCore(), getAmmRouter());
        emit TradeExecutionResultFundsUsed(id, msg.sender, used);
    }

    function liquidationFundsAvailable(Id id) external view returns (uint256) {
        return states[id].liquidationFundsAvailable();
    }

    function tradeExecutionFundsAvailable(Id id) external view returns (uint256) {
        return states[id].tradeExecutionFundsAvailable();
    }

    function lvAsset(Id id) external view override returns (address lv) {
        lv = states[id].vault.lv._address;
    }

    function totalRaAt(Id id, uint256 dsId) external view override returns (uint256) {
        return states[id].vault.totalRaSnapshot[dsId];
    }

    function receiveLeftoverFunds(Id id, uint256 amount) external {
        states[id].receiveLeftoverFunds(amount, _msgSender());
    }
}<|MERGE_RESOLUTION|>--- conflicted
+++ resolved
@@ -57,7 +57,6 @@
         });
 
         result = states[redeemParams.id].redeemEarly(redeemer, redeemParams, routers, permitParams);
-<<<<<<< HEAD
 
         emit LvRedeemEarly(
             redeemParams.id,
@@ -72,9 +71,6 @@
             result.raIdleReceived,
             result.withdrawalId
         );
-=======
-        emit LvRedeemEarly(redeemParams.id, _msgSender(), _msgSender(), redeemParams.amount, result.ctReceivedFromAmm, result.ctReceivedFromVault, result.dsReceived, result.paReceived, result.raReceivedFromAmm, result.raIdleReceived, result.withdrawalId);
->>>>>>> b75c7611
     }
 
     /**
@@ -96,7 +92,6 @@
         PermitParams memory permitParams = PermitParams({rawLvPermitSig: bytes(""), deadline: 0});
 
         result = states[redeemParams.id].redeemEarly(_msgSender(), redeemParams, routers, permitParams);
-<<<<<<< HEAD
 
         emit LvRedeemEarly(
             redeemParams.id,
@@ -111,9 +106,6 @@
             result.raIdleReceived,
             result.withdrawalId
         );
-=======
-        emit LvRedeemEarly(redeemParams.id, _msgSender(), _msgSender(), redeemParams.amount, result.ctReceivedFromAmm, result.ctReceivedFromVault, result.dsReceived, result.paReceived, result.raReceivedFromAmm, result.raIdleReceived, result.withdrawalId);
->>>>>>> b75c7611
     }
 
     /**
