// SPDX-License-Identifier: BUSL-1.1
pragma solidity ^0.8.24;

import {VaultLibrary} from "../libraries/VaultLib.sol";
import {Id, Pair, PairLibrary} from "../libraries/Pair.sol";
import {State} from "../libraries/State.sol";
import {ModuleState} from "./ModuleState.sol";
import {Context} from "@openzeppelin/contracts/utils/Context.sol";
import {IVault} from "../interfaces/IVault.sol";
import {IVaultLiquidation} from "./../interfaces/IVaultLiquidation.sol";
/**
 * @title VaultCore Abstract Contract
 * @author Cork Team
 * @notice Abstract VaultCore contract which provides Vault related logics
 */

abstract contract VaultCore is ModuleState, Context, IVault, IVaultLiquidation {
    using PairLibrary for Pair;
    using VaultLibrary for State;

    /**
     * @notice Deposit a wrapped asset into a given vault
     * @param id The Module id that is used to reference both psm and lv of a given pair
     * @param amount The amount of the redemption asset(ra) deposited
     * @return received The amount of lv received
     */
    function depositLv(Id id, uint256 amount, uint256 raTolerance, uint256 ctTolerance)
        external
        override
        returns (uint256 received)
    {
        LVDepositNotPaused(id);

        State storage state = states[id];
        received = state.deposit(_msgSender(), amount, getRouterCore(), getAmmRouter(), raTolerance, ctTolerance);
        emit LvDeposited(id, _msgSender(), received);
    }

    /**
     * @notice Redeem lv before expiry
     * @param redeemParams The object with details like id, reciever, amount, amountOutMin, ammDeadline
     * @param redeemer The address of the redeemer
     * @param permitParams The object with details for permit like rawLvPermitSig(Raw signature for LV approval permit) and deadline for signature
     */
    function redeemEarlyLv(RedeemEarlyParams memory redeemParams, address redeemer, PermitParams memory permitParams)
        external
        override
        nonReentrant
        returns (IVault.RedeemEarlyResult memory result)
    {
        LVWithdrawalNotPaused(redeemParams.id);

        if (permitParams.rawLvPermitSig.length == 0 || permitParams.deadline == 0) {
            revert InvalidSignature();
        }
        ProtocolContracts memory routers = ProtocolContracts({
            flashSwapRouter: getRouterCore(),
            ammRouter: getAmmRouter(),
            withdrawalContract: getWithdrawalContract()
        });

        result = states[redeemParams.id].redeemEarly(redeemer, redeemParams, routers, permitParams);

        emit LvRedeemEarly(
            redeemParams.id,
            _msgSender(),
            _msgSender(),
            redeemParams.amount,
            result.ctReceivedFromAmm,
            result.ctReceivedFromVault,
            result.dsReceived,
            result.paReceived,
            result.raReceivedFromAmm,
            result.raIdleReceived,
            result.fee,
            result.feePercentage,
            result.withdrawalId
        );
    }

    /**
     * @notice Redeem lv before expiry
     * @param redeemParams The object with details like id, reciever, amount, amountOutMin, ammDeadline
     */
    function redeemEarlyLv(RedeemEarlyParams memory redeemParams)
        external
        override
        nonReentrant
        returns (IVault.RedeemEarlyResult memory result)
    {
        LVWithdrawalNotPaused(redeemParams.id);

        ProtocolContracts memory routers = ProtocolContracts({
            flashSwapRouter: getRouterCore(),
            ammRouter: getAmmRouter(),
            withdrawalContract: getWithdrawalContract()
        });
        PermitParams memory permitParams = PermitParams({rawLvPermitSig: bytes(""), deadline: 0});

        result = states[redeemParams.id].redeemEarly(_msgSender(), redeemParams, routers, permitParams);

        emit LvRedeemEarly(
            redeemParams.id,
            _msgSender(),
            _msgSender(),
            redeemParams.amount,
            result.ctReceivedFromAmm,
            result.ctReceivedFromVault,
            result.dsReceived,
            result.paReceived,
            result.raReceivedFromAmm,
            result.raIdleReceived,
            result.fee,
            result.feePercentage,
            result.withdrawalId
        );
    }

    /**
     * Returns the early redemption fee percentage
     * @param id The Module id that is used to reference both psm and lv of a given pair
     */
    function earlyRedemptionFee(Id id) external view override returns (uint256) {
        State storage state = states[id];
        return state.vault.config.fee;
    }

    /**
     * This will accure value for LV holders by providing liquidity to the AMM using the RA received from selling DS when a users buys DS
     * @param id the id of the pair
     * @param amount the amount of RA received from selling DS
     * @dev assumes that `amount` is already transferred to the vault
     */
    function provideLiquidityWithFlashSwapFee(Id id, uint256 amount) external {
        onlyFlashSwapRouter();

        State storage state = states[id];
<<<<<<< HEAD
        state.provideLiquidityWithFee(amount, getRouterCore(), getAmmRouter());
        emit ProfitReceived(msg.sender, amount);
=======
        state.allocateFeesToVault(amount);
>>>>>>> 7c04299a
    }

    /**
     * Returns the amount of AMM LP tokens that the vault holds
     * @param id The Module id that is used to reference both psm and lv of a given pair
     */
    function vaultLp(Id id) external view returns (uint256) {
        return states[id].vaultLp(getAmmRouter());
    }

    function lvAcceptRolloverProfit(Id id, uint256 amount) external {
        onlyFlashSwapRouter();

        State storage state = states[id];
        state.allocateFeesToVault(amount);
    }

    function updateCtHeldPercentage(Id id, uint256 ctHeldPercentage) external {
        onlyConfig();

        states[id].updateCtHeldPercentage(ctHeldPercentage);
    }

    function requestLiquidationFunds(Id id, uint256 amount) external override {
        onlyWhiteListedLiquidationContract();

        State storage state = states[id];
        state.requestLiquidationFunds(amount, msg.sender);

        emit LiquidationFundsRequested(id, msg.sender, amount);
    }

    function receiveTradeExecuctionResultFunds(Id id, uint256 amount) external override {
        State storage state = states[id];
        state.receiveTradeExecuctionResultFunds(amount, msg.sender);

        emit TradeExecutionResultFundsReceived(id, msg.sender, amount);
    }

    function useTradeExecutionResultFunds(Id id) external override {
        onlyConfig();

        State storage state = states[id];
        uint256 used = state.useTradeExecutionResultFunds(getRouterCore(), getAmmRouter());

        emit TradeExecutionResultFundsUsed(id, msg.sender, used);
    }

    function liquidationFundsAvailable(Id id) external view returns (uint256) {
        return states[id].liquidationFundsAvailable();
    }

    function tradeExecutionFundsAvailable(Id id) external view returns (uint256) {
        return states[id].tradeExecutionFundsAvailable();
    }

    function lvAsset(Id id) external view override returns (address lv) {
        lv = states[id].vault.lv._address;
    }

    function totalRaAt(Id id, uint256 dsId) external view override returns (uint256) {
        return states[id].vault.totalRaSnapshot[dsId];
    }

    function receiveLeftoverFunds(Id id, uint256 amount) external {
        states[id].receiveLeftoverFunds(amount, _msgSender());
    }
}<|MERGE_RESOLUTION|>--- conflicted
+++ resolved
@@ -135,12 +135,8 @@
         onlyFlashSwapRouter();
 
         State storage state = states[id];
-<<<<<<< HEAD
-        state.provideLiquidityWithFee(amount, getRouterCore(), getAmmRouter());
+        state.allocateFeesToVault(amount);
         emit ProfitReceived(msg.sender, amount);
-=======
-        state.allocateFeesToVault(amount);
->>>>>>> 7c04299a
     }
 
     /**
