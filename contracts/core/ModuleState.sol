--- conflicted
+++ resolved
@@ -30,11 +30,6 @@
 
     address internal CONFIG;
 
-<<<<<<< HEAD
-    uint256 internal psmBaseRedemptionFeePercentage;
-
-=======
->>>>>>> a3cdfbd3
     /**
      * @dev checks if caller is config contract or not
      */
@@ -54,26 +49,13 @@
         address _ammFactory,
         address _dsFlashSwapRouter,
         address _ammRouter,
-<<<<<<< HEAD
-        address _config,
-        uint256 _psmBaseRedemptionFeePercentage
-    ) internal {
-        if (psmBaseRedemptionFeePercentage > 5 ether) {
-            revert InvalidFees();
-        }
-=======
         address _config
     ) internal {
->>>>>>> a3cdfbd3
         SWAP_ASSET_FACTORY = _swapAssetFactory;
         AMM_FACTORY = _ammFactory;
         DS_FLASHSWAP_ROUTER = _dsFlashSwapRouter;
         AMM_ROUTER = _ammRouter;
         CONFIG = _config;
-<<<<<<< HEAD
-        psmBaseRedemptionFeePercentage = _psmBaseRedemptionFeePercentage;
-=======
->>>>>>> a3cdfbd3
     }
 
     function getRouterCore() internal view returns (RouterState) {
