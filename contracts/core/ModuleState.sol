--- conflicted
+++ resolved
@@ -36,15 +36,10 @@
     /**
      * @dev checks if caller is config contract or not
      */
-<<<<<<< HEAD
-    modifier onlyConfig() {
-=======
     function onlyConfig() internal view {
->>>>>>> 9b13c1ca
         if (msg.sender != CONFIG) {
             revert OnlyConfigAllowed();
         }
-        _;
     }
 
     function factory() external view returns (address) {
@@ -102,15 +97,10 @@
         }
     }
 
-<<<<<<< HEAD
-    modifier onlyFlashSwapRouter() {
-=======
     function onlyFlashSwapRouter() internal view {
->>>>>>> 9b13c1ca
         if (msg.sender != DS_FLASHSWAP_ROUTER) {
             revert OnlyFlashSwapRouterAllowed();
         }
-        _;
     }
 
     function PSMWithdrawalNotPaused(Id id) internal view {
@@ -125,26 +115,16 @@
         }
     }
 
-<<<<<<< HEAD
-    modifier LVDepositNotPaused(Id id) {
-=======
     function LVDepositNotPaused(Id id) internal view {
->>>>>>> 9b13c1ca
         if (states[id].vault.config.isDepositPaused) {
             revert LVDepositPaused();
         }
-        _;
     }
 
-<<<<<<< HEAD
-    modifier LVWithdrawalNotPaused(Id id) {
-=======
     function LVWithdrawalNotPaused(Id id) internal view {
->>>>>>> 9b13c1ca
         if (states[id].vault.config.isWithdrawalPaused) {
             revert LVWithdrawalPaused();
         }
-        _;
     }
 
     function onlyWhiteListedLiquidationContract() internal view {
