// SPDX-License-Identifier: BUSL-1.1
pragma solidity ^0.8.24;

import {IERC20} from "@openzeppelin/contracts/token/ERC20/IERC20.sol";
import {SafeERC20} from "@openzeppelin/contracts/token/ERC20/utils/SafeERC20.sol";
import {ILiquidator} from "../../../interfaces/ILiquidator.sol";
import {IErrors} from "../../../interfaces/IErrors.sol";
import {IVaultLiquidation} from "./../../../interfaces/IVaultLiquidation.sol";
import {Id} from "./../../../libraries/Pair.sol";
import {CorkConfig} from "./../../CorkConfig.sol";
import {VaultChildLiquidator, ProtectedUnitChildLiquidator} from "./ChildLiquidator.sol";
import {Clones} from "@openzeppelin/contracts/proxy/Clones.sol";
import {ProtectedUnit} from "./../../assets/ProtectedUnit.sol";
import {IProtectedUnitLiquidation} from "./../../../interfaces/IProtectedUnitLiquidation.sol";
import {IDsFlashSwapCore} from "./../../../interfaces/IDsFlashSwapRouter.sol";

interface IGPv2SettlementContract {
    function setPreSignature(bytes calldata orderUid, bool signed) external;
}

contract Liquidator is ILiquidator {
    using SafeERC20 for IERC20;

    struct Details {
        address sellToken;
        uint256 sellAmount;
        address buyToken;
    }

    struct Orders {
        Details details;
        address liquidator;
        // if not present then it's protected unit
        Id vaultId;
        address receiver;
    }

    IGPv2SettlementContract public immutable SETTLEMENT;

    address public immutable CONFIG;
    address public immutable HOOK_TRAMPOLINE;
    address public immutable VAULT_LIQUIDATOR_BASE;
    address public immutable PROTECTED_UNIT_LIQUIDATOR_BASE;
    address public immutable MODULE_CORE;

    mapping(bytes32 => Orders) internal orderCalls;

    modifier onlyTrampoline() {
        if (msg.sender != HOOK_TRAMPOLINE) {
            revert IErrors.OnlyTrampoline();
        }
        _;
    }

    modifier onlyLiquidator() {
        if (!CorkConfig(CONFIG).isTrustedLiquidationExecutor(address(this), msg.sender)) {
            revert IErrors.OnlyLiquidator();
        }
        _;
    }

    constructor(address _config, address _hookTrampoline, address _settlementContract, address _moduleCore) {
<<<<<<< HEAD
        if (
            _config == address(0) || _hookTrampoline == address(0) || _settlementContract == address(0)
                || _moduleCore == address(0)
        ) {
=======
        if(_config == address(0) || _hookTrampoline == address(0) || _settlementContract == address(0) || _moduleCore == address(0)) {
>>>>>>> b75c7611
            revert IErrors.ZeroAddress();
        }
        SETTLEMENT = IGPv2SettlementContract(_settlementContract);
        CONFIG = _config;
        HOOK_TRAMPOLINE = _hookTrampoline;
        VAULT_LIQUIDATOR_BASE = address(new VaultChildLiquidator());
        PROTECTED_UNIT_LIQUIDATOR_BASE = address(new ProtectedUnitChildLiquidator());
        MODULE_CORE = _moduleCore;
    }

    function fetchVaultReceiver(bytes32 refId) external returns (address receiver) {
        receiver = Clones.predictDeterministicAddress(VAULT_LIQUIDATOR_BASE, refId, address(this));
    }

    function fetchProtectedUnitReceiver(bytes32 refId) external returns (address receiver) {
        receiver = Clones.predictDeterministicAddress(PROTECTED_UNIT_LIQUIDATOR_BASE, refId, address(this));
    }

    function _initializeVaultLiquidator(bytes32 refId, Details memory order, bytes memory orderUid)
        internal
        returns (address liquidator)
    {
        liquidator = Clones.cloneDeterministic(VAULT_LIQUIDATOR_BASE, refId);
        VaultChildLiquidator(liquidator).initialize(this, order, orderUid, MODULE_CORE, refId);
    }

    function _initializeProtectedUnitLiquidator(
        bytes32 refId,
        Details memory order,
        bytes memory orderUid,
        address protectedUnit
    ) internal returns (address liquidator) {
        liquidator = Clones.cloneDeterministic(PROTECTED_UNIT_LIQUIDATOR_BASE, refId);
        ProtectedUnitChildLiquidator(liquidator).initialize(this, order, orderUid, protectedUnit, refId);
    }

    function _moveVaultFunds(Details memory details, Id id, address liquidator) internal {
        IVaultLiquidation(MODULE_CORE).requestLiquidationFunds(id, details.sellAmount);

        SafeERC20.safeTransfer(IERC20(details.sellToken), liquidator, details.sellAmount);
    }

    function _moveProtectedUnitFunds(Details memory details, address protectedUnit, address liquidator) internal {
        IProtectedUnitLiquidation(protectedUnit).requestLiquidationFunds(details.sellAmount, details.sellToken);

        SafeERC20.safeTransfer(IERC20(details.sellToken), liquidator, details.sellAmount);
    }

    function createOrderVault(ILiquidator.CreateVaultOrderParams calldata params) external onlyLiquidator {
        Details memory details = Details(params.sellToken, params.sellAmount, params.buyToken);

        address liquidator = _initializeVaultLiquidator(params.internalRefId, details, params.orderUid);

        // record the order details
        orderCalls[params.internalRefId] = Orders(details, liquidator, params.vaultId, address(MODULE_CORE));

        _moveVaultFunds(details, params.vaultId, liquidator);

        // Emit an event with order details for the backend to pick up
        emit OrderSubmitted(
            params.internalRefId,
            address(MODULE_CORE),
            params.orderUid,
            params.sellToken,
            params.sellAmount,
            params.buyToken,
            liquidator
        );
    }

<<<<<<< HEAD
    function createOrderHedgeUnit(ILiquidator.CreateHedgeUnitOrderParams calldata params) external onlyLiquidator {
=======
    function createOrderProtectedUnit(ILiquidator.CreateProtectedUnitOrderParams calldata params) external onlyLiquidator {
>>>>>>> b75c7611
        Details memory details = Details(params.sellToken, params.sellAmount, params.buyToken);

        address liquidator =
            _initializeProtectedUnitLiquidator(params.internalRefId, details, params.orderUid, params.protectedUnit);

        // record the order details
        orderCalls[params.internalRefId] = Orders(details, liquidator, Id.wrap(bytes32("")), params.protectedUnit);

        _moveProtectedUnitFunds(details, params.protectedUnit, liquidator);

        // Emit an event with order details for the backend to pick up
        emit OrderSubmitted(
            params.internalRefId,
            params.protectedUnit,
            params.orderUid,
            params.sellToken,
            params.sellAmount,
            params.buyToken,
            liquidator
        );
    }

    function finishVaultOrder(bytes32 refId) external onlyLiquidator {
        Orders memory order = orderCalls[refId];

        VaultChildLiquidator(order.liquidator).moveFunds(order.vaultId);

        delete orderCalls[refId];
    }

    function finishProtectedUnitOrder(bytes32 refId) external onlyLiquidator {
        Orders memory order = orderCalls[refId];

        ProtectedUnitChildLiquidator(order.liquidator).moveFunds();

        delete orderCalls[refId];
    }

    function finishProtectedUnitOrderAndExecuteTrade(
        bytes32 refId,
        uint256 amountOutMin,
        IDsFlashSwapCore.BuyAprroxParams calldata params,
        IDsFlashSwapCore.OffchainGuess calldata offchainGuess
    ) external onlyLiquidator returns (uint256 amountOut) {
        Orders memory order = orderCalls[refId];

        (uint256 funds,) = ProtectedUnitChildLiquidator(order.liquidator).moveFunds();

        // we don't want to revert if the trade fails
<<<<<<< HEAD
        try HedgeUnit(order.receiver).useFunds(funds, amountOutMin, params, offchainGuess) returns (uint256 _amountOut)
        {
            amountOut = _amountOut;
            // solhint-disable-next-line no-empty-blocks
=======
        try ProtectedUnit(order.receiver).useFunds(funds, amountOutMin, params, offchainGuess) returns (uint256 _amountOut)
        {
            amountOut = _amountOut;
        // solhint-disable-next-line no-empty-blocks
>>>>>>> b75c7611
        } catch {}

        delete orderCalls[refId];
    }
}<|MERGE_RESOLUTION|>--- conflicted
+++ resolved
@@ -60,14 +60,10 @@
     }
 
     constructor(address _config, address _hookTrampoline, address _settlementContract, address _moduleCore) {
-<<<<<<< HEAD
         if (
             _config == address(0) || _hookTrampoline == address(0) || _settlementContract == address(0)
                 || _moduleCore == address(0)
         ) {
-=======
-        if(_config == address(0) || _hookTrampoline == address(0) || _settlementContract == address(0) || _moduleCore == address(0)) {
->>>>>>> b75c7611
             revert IErrors.ZeroAddress();
         }
         SETTLEMENT = IGPv2SettlementContract(_settlementContract);
@@ -138,11 +134,10 @@
         );
     }
 
-<<<<<<< HEAD
-    function createOrderHedgeUnit(ILiquidator.CreateHedgeUnitOrderParams calldata params) external onlyLiquidator {
-=======
-    function createOrderProtectedUnit(ILiquidator.CreateProtectedUnitOrderParams calldata params) external onlyLiquidator {
->>>>>>> b75c7611
+    function createOrderProtectedUnit(ILiquidator.CreateProtectedUnitOrderParams calldata params)
+        external
+        onlyLiquidator
+    {
         Details memory details = Details(params.sellToken, params.sellAmount, params.buyToken);
 
         address liquidator =
@@ -192,17 +187,11 @@
         (uint256 funds,) = ProtectedUnitChildLiquidator(order.liquidator).moveFunds();
 
         // we don't want to revert if the trade fails
-<<<<<<< HEAD
-        try HedgeUnit(order.receiver).useFunds(funds, amountOutMin, params, offchainGuess) returns (uint256 _amountOut)
-        {
+        try ProtectedUnit(order.receiver).useFunds(funds, amountOutMin, params, offchainGuess) returns (
+            uint256 _amountOut
+        ) {
             amountOut = _amountOut;
             // solhint-disable-next-line no-empty-blocks
-=======
-        try ProtectedUnit(order.receiver).useFunds(funds, amountOutMin, params, offchainGuess) returns (uint256 _amountOut)
-        {
-            amountOut = _amountOut;
-        // solhint-disable-next-line no-empty-blocks
->>>>>>> b75c7611
         } catch {}
 
         delete orderCalls[refId];
