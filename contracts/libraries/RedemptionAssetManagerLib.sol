--- conflicted
+++ resolved
@@ -46,17 +46,6 @@
         return self.free;
     }
 
-<<<<<<< HEAD
-    function tryConvertAllToFree(RedemptionAssetManager storage self) internal view returns (uint256) {
-        if (self.locked == 0) {
-            return self.free;
-        }
-
-        return self.free + self.locked;
-    }
-
-=======
->>>>>>> 7264d8e6
     function decLocked(RedemptionAssetManager storage self, uint256 amount) internal {
         self.locked = self.locked - amount;
     }
