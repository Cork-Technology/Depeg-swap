// SPDX-License-Identifier: BUSL-1.1
pragma solidity ^0.8.24;

import {VaultPool, VaultWithdrawalPool, VaultAmmLiquidityPool} from "./State.sol";
import {MathHelper} from "./MathHelper.sol";

/**
 * @title VaultPool Library Contract
 * @author Cork Team
 * @notice VaultPool Library implements features related to LV Pools(liquidity Vault Pools)
 */
library VaultPoolLibrary {
    function reserve(VaultPool storage self, uint256 totalLvIssued, uint256 addedRa, uint256 addedPa) internal {
        uint256 totalLvWithdrawn = self.withdrawalPool.atrributedLv;

        // RA
        uint256 totalRa = self.withdrawalPool.raBalance + addedRa;
        (uint256 attributedToWithdraw, uint256 attributedToAmm, uint256 ratePerLv) =
            MathHelper.separateLiquidity(totalRa, totalLvIssued, totalLvWithdrawn);

        self.withdrawalPool.raBalance = attributedToWithdraw;
        self.ammLiquidityPool.balance = attributedToAmm;
        self.withdrawalPool.raExchangeRate = ratePerLv;

        // PA
        uint256 totalPa = self.withdrawalPool.paBalance + addedPa;
        (attributedToWithdraw, attributedToAmm, ratePerLv) =
            MathHelper.separateLiquidity(totalPa, totalLvIssued, totalLvWithdrawn);

        self.withdrawalPool.paBalance = attributedToAmm; 
        self.withdrawalPool.stagnatedPaBalance = attributedToWithdraw;
        self.withdrawalPool.paExchangeRate = ratePerLv;

        assert(totalRa == self.withdrawalPool.raBalance + self.ammLiquidityPool.balance);
<<<<<<< HEAD
=======
        assert(totalPa == self.withdrawalPool.paBalance + self.withdrawalPool.stagnatedPaBalance);
>>>>>>> 3a4517c8
    }

    function rationedToAmm(VaultPool storage self, uint256 ratio) internal view returns (uint256 ra, uint256 ct, uint256 originalBalance) {
        originalBalance = self.ammLiquidityPool.balance;

        (ra, ct) = MathHelper.calculateProvideLiquidityAmountBasedOnCtPrice(originalBalance, ratio);
        
    }

    function resetAmmPool(VaultPool storage self) internal {
        self.ammLiquidityPool.balance = 0;
    }
}<|MERGE_RESOLUTION|>--- conflicted
+++ resolved
@@ -32,10 +32,7 @@
         self.withdrawalPool.paExchangeRate = ratePerLv;
 
         assert(totalRa == self.withdrawalPool.raBalance + self.ammLiquidityPool.balance);
-<<<<<<< HEAD
-=======
         assert(totalPa == self.withdrawalPool.paBalance + self.withdrawalPool.stagnatedPaBalance);
->>>>>>> 3a4517c8
     }
 
     function rationedToAmm(VaultPool storage self, uint256 ratio) internal view returns (uint256 ra, uint256 ct, uint256 originalBalance) {
