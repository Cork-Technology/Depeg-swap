// SPDX-License-Identifier: BUSL-1.1
pragma solidity ^0.8.24;

import {VaultPool, VaultWithdrawalPool, VaultAmmLiquidityPool} from "./State.sol";
import {MathHelper} from "./MathHelper.sol";

/**
 * @title VaultPool Library Contract
 * @author Cork Team
 * @notice VaultPool Library implements features related to LV Pools(liquidity Vault Pools)
 */
library VaultPoolLibrary {
    function reserve(VaultPool storage self, uint256 totalLvIssued, uint256 addedRa, uint256 addedPa) internal {
        // new protocol amendement, no need to reserve for lv
        uint256 totalLvWithdrawn = 0;

        // RA
        uint256 totalRa = self.withdrawalPool.raBalance + addedRa;
        (, uint256 attributedToAmm, uint256 ratePerLv) =
            MathHelper.separateLiquidity(totalRa, totalLvIssued, totalLvWithdrawn);

        self.ammLiquidityPool.balance = attributedToAmm;
        self.withdrawalPool.raExchangeRate = ratePerLv;

        // PA
        uint256 totalPa = self.withdrawalPool.paBalance + addedPa;
<<<<<<< HEAD
        (, attributedToAmm, ratePerLv) =
            MathHelper.separateLiquidity(totalPa, totalLvIssued, 0);
=======
        (, attributedToAmm, ratePerLv) = MathHelper.separateLiquidity(totalPa, totalLvIssued, 0);
>>>>>>> b08590cc

        self.withdrawalPool.paBalance = attributedToAmm;
        self.withdrawalPool.paExchangeRate = ratePerLv;

        assert(totalRa == self.withdrawalPool.raBalance + self.ammLiquidityPool.balance);
    }

    function rationedToAmm(VaultPool storage self, uint256 ratio)
        internal
        view
        returns (uint256 ra, uint256 ct, uint256 originalBalance)
    {
        originalBalance = self.ammLiquidityPool.balance;

        (ra, ct) = MathHelper.calculateProvideLiquidityAmountBasedOnCtPrice(originalBalance, ratio);
    }

    function resetAmmPool(VaultPool storage self) internal {
        self.ammLiquidityPool.balance = 0;
    }
}<|MERGE_RESOLUTION|>--- conflicted
+++ resolved
@@ -24,12 +24,7 @@
 
         // PA
         uint256 totalPa = self.withdrawalPool.paBalance + addedPa;
-<<<<<<< HEAD
-        (, attributedToAmm, ratePerLv) =
-            MathHelper.separateLiquidity(totalPa, totalLvIssued, 0);
-=======
         (, attributedToAmm, ratePerLv) = MathHelper.separateLiquidity(totalPa, totalLvIssued, 0);
->>>>>>> b08590cc
 
         self.withdrawalPool.paBalance = attributedToAmm;
         self.withdrawalPool.paExchangeRate = ratePerLv;
