--- conflicted
+++ resolved
@@ -12,10 +12,6 @@
 import {BitMaps} from "@openzeppelin/contracts/utils/structs/BitMaps.sol";
 import {VaultPool, VaultPoolLibrary} from "./VaultPoolLib.sol";
 import {IDsFlashSwapCore} from "../interfaces/IDsFlashSwapRouter.sol";
-<<<<<<< HEAD
-import {IUniswapV2Pair} from "../interfaces/uniswap-v2/pair.sol";
-=======
->>>>>>> 7264d8e6
 import {DepegSwap, DepegSwapLibrary} from "./DepegSwapLib.sol";
 import {Asset, ERC20, ERC20Burnable} from "../core/assets/Asset.sol";
 import {ICommon} from "../interfaces/ICommon.sol";
@@ -24,10 +20,6 @@
 import {ICorkHook} from "./../interfaces/UniV4/IMinimalHook.sol";
 import {LiquidityToken} from "Cork-Hook/LiquidityToken.sol";
 import {MarketSnapshot} from "Cork-Hook/lib/MarketSnapshot.sol";
-<<<<<<< HEAD
-import {Withdrawal} from "./../core/Withdrawal.sol";
-=======
->>>>>>> 7264d8e6
 import {IWithdrawalRouter} from "./../interfaces/IWithdrawalRouter.sol";
 import {TransferHelper} from "./TransferHelper.sol";
 
@@ -53,13 +45,8 @@
         uint256 ct;
     }
 
-<<<<<<< HEAD
     function initialize(VaultState storage self, address lv, address ra, uint256 initialArp) external {
         self.config = VaultConfigLibrary.initialize();
-=======
-    function initialize(VaultState storage self, address lv, uint256 fee, address ra, uint256 initialArp) external {
-        self.config = VaultConfigLibrary.initialize(fee);
->>>>>>> 7264d8e6
 
         self.lv = LvAssetLibrary.initialize(lv);
         self.balances.ra = RedemptionAssetManagerLibrary.initialize(ra);
@@ -146,11 +133,7 @@
         }
 
         if (!self.vault.lpLiquidated.get(dsId)) {
-<<<<<<< HEAD
-            _liquidatedLp(self, dsId, ammRouter, flashSwapRouter, deadline);
-=======
             _liquidatedLp(self, dsId, ammRouter, deadline);
->>>>>>> 7264d8e6
             _redeemCtStrategy(self, dsId);
             _takeRaSnapshot(self, dsId);
             _pauseDepositIfPaIsPresent(self);
@@ -225,17 +208,12 @@
         address ctAddress,
         ICorkHook ammRouter
     ) internal returns (uint256 ra, uint256 ct, uint256 dust) {
-<<<<<<< HEAD
         (uint256 raTolerance, uint256 ctTolerance) =
             MathHelper.calculateWithTolerance(ra, ct, MathHelper.UNI_STATIC_TOLERANCE);
 
         (ra, ct, dust) = __provideLiquidityWithRatioGetDust(
             self, amount, flashSwapRouter, ctAddress, ammRouter, Tolerance(raTolerance, ctTolerance)
         );
-=======
-        (ra, ct, dust) =
-            __provideLiquidityWithRatioGetDust(self, amount, flashSwapRouter, ctAddress, ammRouter, Tolerance(0, 0));
->>>>>>> 7264d8e6
     }
 
     function __getAmmCtPriceRatio(State storage self, IDsFlashSwapCore flashSwapRouter, uint256 dsId)
@@ -308,11 +286,7 @@
             PsmLibrary.unsafeIssueToLv(self, MathHelper.calculateProvideLiquidityAmount(amountRaOriginal, raAmount));
 
         (lp, dust) = __addLiquidityToAmmUnchecked(
-<<<<<<< HEAD
-            self, raAmount, ctAmount, self.info.redemptionAsset(), ctAddress, ammRouter, tolerance.ra, tolerance.ct
-=======
             raAmount, ctAmount, self.info.redemptionAsset(), ctAddress, ammRouter, tolerance.ra, tolerance.ct
->>>>>>> 7264d8e6
         );
         _addFlashSwapReserveLv(self, flashSwapRouter, self.ds[dsId], ctAmount);
     }
@@ -435,7 +409,6 @@
         returns (uint256 amountLeft, uint256 splitted)
     {
         splitted = _splitCt(self, amount);
-<<<<<<< HEAD
 
         amountLeft = amount - splitted;
 
@@ -445,17 +418,6 @@
         // increase the ct balance in the vault
         self.vault.balances.ctBalance += ctDsReceivedNormalized;
 
-=======
-
-        amountLeft = amount - splitted;
-
-        // actually mint ct & ds to vault and used the normalized value
-        uint256 ctDsReceivedNormalized = PsmLibrary.unsafeIssueToLv(self, splitted);
-
-        // increase the ct balance in the vault
-        self.vault.balances.ctBalance += ctDsReceivedNormalized;
-
->>>>>>> 7264d8e6
         // add ds to flash swap reserve
         _addFlashSwapReserveLv(self, flashSwapRouter, self.ds[self.globalAssetIdx], ctDsReceivedNormalized);
     }
@@ -478,10 +440,6 @@
     }
 
     function __liquidateUnchecked(
-<<<<<<< HEAD
-        State storage self,
-=======
->>>>>>> 7264d8e6
         address raAddress,
         address ctAddress,
         ICorkHook ammRouter,
@@ -498,10 +456,6 @@
         State storage self,
         uint256 dsId,
         ICorkHook ammRouter,
-<<<<<<< HEAD
-        IDsFlashSwapCore flashSwapRouter,
-=======
->>>>>>> 7264d8e6
         uint256 deadline
     ) internal {
         DepegSwap storage ds = self.ds[dsId];
@@ -524,17 +478,10 @@
         // 4. End state: Only RA + redeemed PA remains
         self.vault.lpLiquidated.set(dsId);
 
-<<<<<<< HEAD
-        (uint256 raAmm, uint256 ctAmm) = __liquidateUnchecked(self, self.info.ra, ds.ct, ammRouter, lpBalance, deadline);
-
-        // avoid stack too deep error
-        _redeemCtVault(self, flashSwapRouter, dsId, ctAmm, raAmm);
-=======
         (uint256 raAmm, uint256 ctAmm) = __liquidateUnchecked(self.info.ra, ds.ct, ammRouter, lpBalance, deadline);
 
         // avoid stack too deep error
         _redeemCtVault(self, dsId, ctAmm, raAmm);
->>>>>>> 7264d8e6
     }
 
     function _redeemCtVault(
@@ -555,7 +502,6 @@
 
     // duplicate function to avoid stack too deep error
     function __calculateTotalRaAndCtBalance(State storage self, ICorkHook ammRouter, uint256 dsId)
-<<<<<<< HEAD
         internal
         view
         returns (uint256 totalRa, uint256 ammCtBalance)
@@ -574,35 +520,6 @@
         }
 
         (,,,, totalRa, ammCtBalance) =
-            __calculateTotalRaAndCtBalanceWithReserve(self, raReserve, ctReserve, lpTotal, lpBalance);
-    }
-
-    // duplicate function to avoid stack too deep error
-    function __calculateCtBalanceWithRate(State storage self, ICorkHook ammRouter, uint256 dsId)
-=======
->>>>>>> 7264d8e6
-        internal
-        view
-        returns (uint256 totalRa, uint256 ammCtBalance)
-    {
-        address ra = self.info.ra;
-        address ct = self.ds[dsId].ct;
-
-        (uint256 raReserve, uint256 ctReserve) = ammRouter.getReserves(ra, ct);
-
-        uint256 lpTotal;
-        uint256 lpBalance;
-        {
-            LiquidityToken lp = LiquidityToken(ammRouter.getLiquidityToken(ra, ct));
-            lpBalance = lp.balanceOf(address(this));
-            lpTotal = lp.totalSupply();
-        }
-
-<<<<<<< HEAD
-        (,, raPerLv, ctPerLv, raPerLp, ctPerLp) =
-=======
-        (,,,, totalRa, ammCtBalance) =
->>>>>>> 7264d8e6
             __calculateTotalRaAndCtBalanceWithReserve(self, raReserve, ctReserve, lpTotal, lpBalance);
     }
 
@@ -628,22 +545,7 @@
             lpSupply, lpBalance, raReserve, ctReserve, Asset(self.vault.lv._address).totalSupply()
         );
     }
-<<<<<<< HEAD
-
-    function _getRaCtReserveSorted(State storage self, ICorkHook ammRouter, uint256 dsId)
-        internal
-        view
-        returns (uint256 raReserve, uint256 ctReserve)
-    {
-        address ra = self.info.ra;
-        address ct = self.ds[dsId].ct;
-
-        (raReserve, ctReserve) = ammRouter.getReserves(ra, ct);
-    }
-
-=======
-
->>>>>>> 7264d8e6
+
     // IMPORTANT : only psm, flash swap router and early redeem LV can call this function
     function allocateFeesToVault(State storage self, uint256 amount) public {
         self.vault.balances.ra.incLocked(amount);
@@ -668,24 +570,12 @@
                 "redeemEarlyLv"
             );
         }
-        result.feePercentage = self.vault.config.fee;
-        result.fee = MathHelper.calculatePercentageFee(result.feePercentage, redeemParams.amount);
-
-        redeemParams.amount -= result.fee;
 
         result.id = redeemParams.id;
         result.receiver = owner;
 
         uint256 dsId = self.globalAssetIdx;
 
-<<<<<<< HEAD
-        result.id = redeemParams.id;
-        result.receiver = owner;
-
-        uint256 dsId = self.globalAssetIdx;
-
-=======
->>>>>>> 7264d8e6
         Pair storage pair = self.info;
         DepegSwap storage ds = self.ds[dsId];
 
@@ -719,16 +609,11 @@
 
         {
             (uint256 raFromAmm, uint256 ctFromAmm) = __liquidateUnchecked(
-<<<<<<< HEAD
-                self, pair.ra, ds.ct, contracts.ammRouter, redeemAmount.lpLiquidated, redeemParams.ammDeadline
-=======
                 pair.ra, ds.ct, contracts.ammRouter, redeemAmount.lpLiquidated, redeemParams.ammDeadline
->>>>>>> 7264d8e6
             );
 
             result.raReceivedFromAmm = raFromAmm;
             result.ctReceivedFromAmm = ctFromAmm;
-<<<<<<< HEAD
         }
 
         if (result.raReceivedFromAmm < redeemParams.amountOutMin) {
@@ -745,24 +630,6 @@
         {
             IWithdrawalRouter.Tokens[] memory tokens = new IWithdrawalRouter.Tokens[](4);
 
-=======
-        }
-
-        if (result.raReceivedFromAmm < redeemParams.amountOutMin) {
-            revert IVault.InsufficientOutputAmount(redeemParams.amountOutMin, result.raReceivedFromAmm);
-        }
-
-        // burn lv amount + fee
-        ERC20Burnable(self.vault.lv._address).burnFrom(owner, redeemParams.amount + result.fee);
-
-        // fetch ds from flash swap router
-        contracts.flashSwapRouter.emptyReservePartialLv(redeemParams.id, dsId, result.dsReceived);
-
-        uint256 raReceived = result.raReceivedFromAmm + result.raIdleReceived;
-        {
-            IWithdrawalRouter.Tokens[] memory tokens = new IWithdrawalRouter.Tokens[](4);
-
->>>>>>> 7264d8e6
             tokens[0] = IWithdrawalRouter.Tokens(pair.ra, raReceived);
             tokens[1] = IWithdrawalRouter.Tokens(ds.ct, result.ctReceivedFromVault + result.ctReceivedFromAmm);
             tokens[2] = IWithdrawalRouter.Tokens(ds._address, result.dsReceived);
