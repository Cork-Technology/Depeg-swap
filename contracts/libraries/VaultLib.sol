// SPDX-License-Identifier: BUSL-1.1
pragma solidity ^0.8.24;

import {State, VaultState, VaultConfig, NavCircuitBreaker} from "./State.sol";
import {Pair, PairLibrary, Id} from "./Pair.sol";
import {LvAsset, LvAssetLibrary} from "./LvAssetLib.sol";
import {PsmLibrary} from "./PsmLib.sol";
import {RedemptionAssetManager, RedemptionAssetManagerLibrary} from "./RedemptionAssetManagerLib.sol";
import {MathHelper} from "./MathHelper.sol";
import {Guard} from "./Guard.sol";
import {BitMaps} from "@openzeppelin/contracts/utils/structs/BitMaps.sol";
import {VaultPool, VaultPoolLibrary} from "./VaultPoolLib.sol";
import {IDsFlashSwapCore} from "../interfaces/IDsFlashSwapRouter.sol";
import {DepegSwap, DepegSwapLibrary} from "./DepegSwapLib.sol";
import {Asset, ERC20Burnable} from "../core/assets/Asset.sol";
import {IErrors} from "../interfaces/IErrors.sol";
import {SafeERC20, IERC20} from "@openzeppelin/contracts/token/ERC20/utils/SafeERC20.sol";
import {IVault} from "../interfaces/IVault.sol";
import {ICorkHook} from "./../interfaces/UniV4/IMinimalHook.sol";
import {LiquidityToken} from "Cork-Hook/LiquidityToken.sol";
import {MarketSnapshot} from "Cork-Hook/lib/MarketSnapshot.sol";
import {IWithdrawalRouter} from "./../interfaces/IWithdrawalRouter.sol";
import {TransferHelper} from "./TransferHelper.sol";
<<<<<<< HEAD
=======
import {NavCircuitBreakerLibrary} from "./NavCircuitBreaker.sol";
>>>>>>> 179e65b8
import {VaultBalanceLibrary} from "./VaultBalancesLib.sol";

/**
 * @title Vault Library Contract
 * @author Cork Team
 * @notice Vault Library implements features for  LVCore(liquidity Vault Core)
 */
library VaultLibrary {
    using PairLibrary for Pair;
    using LvAssetLibrary for LvAsset;
    using PsmLibrary for State;
    using RedemptionAssetManagerLibrary for RedemptionAssetManager;
    using BitMaps for BitMaps.BitMap;
    using DepegSwapLibrary for DepegSwap;
    using VaultPoolLibrary for VaultPool;
    using SafeERC20 for IERC20;
    using VaultBalanceLibrary for State;
<<<<<<< HEAD
=======
    using NavCircuitBreakerLibrary for NavCircuitBreaker;
>>>>>>> 179e65b8

    // for avoiding stack too deep errors
    struct Tolerance {
        uint256 ra;
        uint256 ct;
    }

    function initialize(VaultState storage self, address lv, address ra, uint256 initialArp) external {
        self.lv = LvAssetLibrary.initialize(lv);
        self.balances.ra = RedemptionAssetManagerLibrary.initialize(ra);
    }

    function __addLiquidityToAmmUnchecked(
        uint256 raAmount,
        uint256 ctAmount,
        address raAddress,
        address ctAddress,
        ICorkHook ammRouter,
        uint256 raTolerance,
        uint256 ctTolerance
    ) internal returns (uint256 lp, uint256 dust) {
        IERC20(raAddress).safeIncreaseAllowance(address(ammRouter), raAmount);
        IERC20(ctAddress).safeIncreaseAllowance(address(ammRouter), ctAmount);

        uint256 raAdded;
        uint256 ctAdded;

        (raAdded, ctAdded, lp) =
            ammRouter.addLiquidity(raAddress, ctAddress, raAmount, ctAmount, raTolerance, ctTolerance, block.timestamp);

        uint256 dustCt = ctAmount - ctAdded;

        if (dustCt > 0) {
            SafeERC20.safeTransfer(IERC20(ctAddress), msg.sender, dustCt);
        }

        uint256 dustRa = raAmount - raAdded;

        if (dustRa > 0) {
            SafeERC20.safeTransfer(IERC20(raAddress), msg.sender, dustRa);
        }
        dust = dustRa + dustCt;
    }

    function _addFlashSwapReserveLv(
        State storage self,
        IDsFlashSwapCore flashSwapRouter,
        DepegSwap storage ds,
        uint256 amount
    ) internal {
        IERC20(ds._address).safeIncreaseAllowance(address(flashSwapRouter), amount);
        flashSwapRouter.addReserveLv(self.info.toId(), self.globalAssetIdx, amount);
    }

    // MUST be called on every new DS issuance
    function onNewIssuance(
        State storage self,
        uint256 prevDsId,
        IDsFlashSwapCore flashSwapRouter,
        ICorkHook ammRouter,
        uint256 deadline
    ) external {
        // do nothing at first issuance
        if (prevDsId == 0) {
            return;
        }

        // do nothing if there's no LV token minted(no liquidity to act anything)
        if (self.vault.lv.totalIssued() == 0) {
            return;
        }

        _liquidateIfExpired(self, prevDsId, ammRouter, deadline);
        __provideAmmLiquidityFromPool(self, flashSwapRouter, self.ds[self.globalAssetIdx].ct, ammRouter);
    }

    function _liquidateIfExpired(State storage self, uint256 dsId, ICorkHook ammRouter, uint256 deadline) internal {
        DepegSwap storage ds = self.ds[dsId];
        // we don't want to revert here for easier control flow, expiry check should happen at contract level not library level
        if (!ds.isExpired()) {
            return;
        }
        if (!self.vault.lpLiquidated.get(dsId)) {
            _liquidatedLp(self, dsId, ammRouter, deadline);
            _redeemCtStrategy(self, dsId);
            _takeRaSnapshot(self, dsId);
            _pauseDepositIfPaIsPresent(self);
        }
    }

    function _takeRaSnapshot(State storage self, uint256 dsId) internal {
        self.vault.totalRaSnapshot[dsId] = self.vault.pool.ammLiquidityPool.balance;
    }

    function _pauseDepositIfPaIsPresent(State storage self) internal {
        if (self.vault.pool.withdrawalPool.paBalance > 0) {
            self.vault.config.isDepositPaused = true;
        }
    }

    function safeBeforeExpired(State storage self) internal view {
        uint256 dsId = self.globalAssetIdx;
        DepegSwap storage ds = self.ds[dsId];

        Guard.safeBeforeExpired(ds);
    }

    function safeAfterExpired(State storage self) external view {
        uint256 dsId = self.globalAssetIdx;
        DepegSwap storage ds = self.ds[dsId];
        Guard.safeAfterExpired(ds);
    }

    function __provideLiquidityWithRatioGetLP(
        State storage self,
        uint256 amount,
        IDsFlashSwapCore flashSwapRouter,
        address ctAddress,
        ICorkHook ammRouter,
        Tolerance memory tolerance
    ) internal returns (uint256 ra, uint256 ct, uint256 lp) {
        (ra, ct) = __calculateProvideLiquidityAmount(self, amount, flashSwapRouter);
        // we don't sync here since we wanna sync after the calculation has been done
        (lp,) = __provideLiquidityNoSync(self, ra, ct, flashSwapRouter, ctAddress, ammRouter, tolerance, amount);
    }

    // Duplicate function of __provideLiquidityWithRatioGetLP to avoid stack too deep error
    function __provideLiquidityWithRatioGetDust(
        State storage self,
        uint256 amount,
        IDsFlashSwapCore flashSwapRouter,
        address ctAddress,
        ICorkHook ammRouter
    ) internal returns (uint256 ra, uint256 ct, uint256 dust) {
        Tolerance memory tolerance;

        (ra, ct) = __calculateProvideLiquidityAmount(self, amount, flashSwapRouter);

        (tolerance.ra, tolerance.ct) = MathHelper.calculateWithTolerance(ra, ct, MathHelper.UNI_STATIC_TOLERANCE);

        (, dust) = __provideLiquidity(self, ra, ct, flashSwapRouter, ctAddress, ammRouter, tolerance, amount);
    }

    function __calculateProvideLiquidityAmount(State storage self, uint256 amount, IDsFlashSwapCore flashSwapRouter)
        internal
        view
        returns (uint256 ra, uint256 ct)
    {
        uint256 dsId = self.globalAssetIdx;
        uint256 ctRatio = __getAmmCtPriceRatio(self, flashSwapRouter, dsId);

        (ra, ct) = MathHelper.calculateProvideLiquidityAmountBasedOnCtPrice(amount, ctRatio);
    }

    function __provideLiquidityWithRatio(
        State storage self,
        uint256 amount,
        IDsFlashSwapCore flashSwapRouter,
        address ctAddress,
        ICorkHook ammRouter
    ) internal returns (uint256 ra, uint256 ct, uint256 dust) {
        (ra, ct, dust) = __provideLiquidityWithRatioGetDust(self, amount, flashSwapRouter, ctAddress, ammRouter);
    }

    function __getAmmCtPriceRatio(State storage self, IDsFlashSwapCore flashSwapRouter, uint256 dsId)
        internal
        view
        returns (uint256 ratio)
    {
        Id id = self.info.toId();
        uint256 hpa = flashSwapRouter.getCurrentEffectiveHIYA(id);
        bool isRollover = flashSwapRouter.isRolloverSale(id);

        // slither-disable-next-line uninitialized-local
        uint256 marketRatio;

        try flashSwapRouter.getCurrentPriceRatio(id, dsId) returns (uint256, uint256 _marketRatio) {
            marketRatio = _marketRatio;
        } catch {
            marketRatio = 0;
        }

        ratio = _determineRatio(hpa, marketRatio, self.info.initialArp, isRollover, dsId);
    }

    function _determineRatio(uint256 hiya, uint256 marketRatio, uint256 initialArp, bool isRollover, uint256 dsId)
        internal
        pure
        returns (uint256 ratio)
    {
        // fallback to initial ds price ratio if hpa is 0, and market ratio is 0
        // usually happens when there's no trade on the router AND is not the first issuance
        // OR it's the first issuance
        if (hiya == 0 && marketRatio == 0) {
            ratio = MathHelper.calculateInitialCtRatio(initialArp);
            return ratio;
        }

        // this will return the hiya as hpa as ratio when it's basically not the first issuance, and there's actually an hiya to rely on
        // we must specifically check for market ratio since, we want to trigger this only when there's no market ratio(i.e freshly after a rollover)
        if (dsId != 1 && isRollover && hiya != 0 && marketRatio == 0) {
            // we add 2 zerom since the function will normalize it to 0-1 from 1-100
            ratio = MathHelper.calculateInitialCtRatio(hiya * 100);
            return ratio;
        }

        // this will be the default ratio to use
        if (marketRatio != 0) {
            ratio = marketRatio;
            return ratio;
        }
    }

    function __provideLiquidity(
        State storage self,
        uint256 raAmount,
        uint256 ctAmount,
        IDsFlashSwapCore flashSwapRouter,
        address ctAddress,
        ICorkHook ammRouter,
        Tolerance memory tolerance,
        uint256 amountRaOriginal
    ) internal returns (uint256 lp, uint256 dust) {
        (lp, dust) = __provideLiquidityNoSync(
            self, raAmount, ctAmount, flashSwapRouter, ctAddress, ammRouter, tolerance, amountRaOriginal
        );

        self.syncLpBalance(ammRouter, self.globalAssetIdx);
    }

    function __provideLiquidityNoSync(
        State storage self,
        uint256 raAmount,
        uint256 ctAmount,
        IDsFlashSwapCore flashSwapRouter,
        address ctAddress,
        ICorkHook ammRouter,
        Tolerance memory tolerance,
        uint256 amountRaOriginal
    ) internal returns (uint256 lp, uint256 dust) {
        uint256 dsId = self.globalAssetIdx;

        address ra = self.info.ra;
        // no need to provide liquidity if the amount is 0
        if (raAmount == 0 || ctAmount == 0) {
            if (raAmount != 0) {
                SafeERC20.safeTransfer(IERC20(ra), msg.sender, raAmount);
            }

            if (ctAmount != 0) {
                SafeERC20.safeTransfer(IERC20(ctAddress), msg.sender, ctAmount);
            }

            return (0, 0);
        }

        // we use the returned value here since the amount is already normalized
        ctAmount =
            PsmLibrary.unsafeIssueToLv(self, MathHelper.calculateProvideLiquidityAmount(amountRaOriginal, raAmount));

        (lp, dust) =
            __addLiquidityToAmmUnchecked(raAmount, ctAmount, ra, ctAddress, ammRouter, tolerance.ra, tolerance.ct);
        _addFlashSwapReserveLv(self, flashSwapRouter, self.ds[dsId], ctAmount);

        self.addLpBalance(lp);
    }

    function __provideAmmLiquidityFromPool(
        State storage self,
        IDsFlashSwapCore flashSwapRouter,
        address ctAddress,
        ICorkHook ammRouter
    ) internal returns (uint256 dust) {
        uint256 dsId = self.globalAssetIdx;

        uint256 ctRatio = __getAmmCtPriceRatio(self, flashSwapRouter, dsId);

        (uint256 ra, uint256 ct, uint256 originalBalance) = self.vault.pool.rationedToAmm(ctRatio);

        // this doesn't really matter tbh, since the amm is fresh and we're the first one to add liquidity to it
        (uint256 raTolerance, uint256 ctTolerance) =
            MathHelper.calculateWithTolerance(ra, ct, MathHelper.UNI_STATIC_TOLERANCE);

        (, dust) = __provideLiquidity(
            self, ra, ct, flashSwapRouter, ctAddress, ammRouter, Tolerance(raTolerance, ctTolerance), originalBalance
        );

        self.vault.pool.resetAmmPool();
    }

    function deposit(
        State storage self,
        address from,
        uint256 amount,
        IDsFlashSwapCore flashSwapRouter,
        ICorkHook ammRouter,
        uint256 raTolerance,
        uint256 ctTolerance
    ) external returns (uint256 received) {
        if (amount == 0) {
            revert IErrors.ZeroDeposit();
        }
        safeBeforeExpired(self);

        self.vault.balances.ra.lockUnchecked(amount, from);

        // split the RA first according to the lv strategy
        (uint256 remaining, uint256 splitted) = _splitCtWithStrategy(self, flashSwapRouter, amount);

        uint256 dsId = self.globalAssetIdx;

<<<<<<< HEAD
        uint256 lp;

        // we mint 1:1 if it's the first deposit, else we mint based on current vault NAV
        if (!self.vault.initialized) {
=======
        address ct = self.ds[dsId].ct;

        // we mint 1:1 if it's the first deposit, else we mint based on current vault NAV
        if (!self.vault.initialized) {
            // we don't allow depositing less than 1e10 normalized to ensure good initialization
            if (amount < TransferHelper.fixedToTokenNativeDecimals(1e10, self.info.ra)) {
                revert IErrors.InvalidAmount();
            }

>>>>>>> 179e65b8
            // we use the initial amount as the received amount on first issuance
            // this is important to normalize to 18 decimals since without it
            // the lv share pricing will ehave as though the lv decimals is the same as the ra
            received = TransferHelper.tokenNativeDecimalsToFixed(amount, self.info.ra);
            self.vault.initialized = true;
<<<<<<< HEAD
        } else {
            // we used the initial deposit amount to accurately calculate the NAV per share
            received = _calculateReceivedDeposit(
                self,
                ammRouter,
                CalculateReceivedDepositParams({
                    ctSplitted: splitted,
                    dsId: dsId,
                    amount: amount,
                    flashSwapRouter: flashSwapRouter
                })
            );
        }

        {
            address ct = self.ds[dsId].ct;

            (,, lp) = __provideLiquidityWithRatioGetLP(
                self, remaining, flashSwapRouter, ct, ammRouter, Tolerance(raTolerance, ctTolerance)
            );
=======

            __provideLiquidityWithRatioGetLP(
                self, remaining, flashSwapRouter, ct, ammRouter, Tolerance(raTolerance, ctTolerance)
            );
            self.vault.lv.issue(from, received);

            _updateNavCircuitBreakerOnFirstDeposit(self, flashSwapRouter, ammRouter, dsId);

            return received;
>>>>>>> 179e65b8
        }

        // we used the initial deposit amount to accurately calculate the NAV per share
        received = _calculateReceivedDeposit(
            self,
            ammRouter,
            CalculateReceivedDepositParams({
                ctSplitted: splitted,
                dsId: dsId,
                amount: amount,
                flashSwapRouter: flashSwapRouter
            })
        );

        __provideLiquidityWithRatioGetLP(
            self, remaining, flashSwapRouter, ct, ammRouter, Tolerance(raTolerance, ctTolerance)
        );

        self.vault.lv.issue(from, received);
        self.syncLpBalance(ammRouter, dsId);
    }

    struct CalculateReceivedDepositParams {
        uint256 ctSplitted;
        uint256 dsId;
        uint256 amount;
        IDsFlashSwapCore flashSwapRouter;
    }

    struct CalculateReceivedDepositParams {
        uint256 ctSplitted;
        uint256 dsId;
        uint256 amount;
        IDsFlashSwapCore flashSwapRouter;
    }

    function _calculateReceivedDeposit(
        State storage self,
        ICorkHook ammRouter,
        CalculateReceivedDepositParams memory params
    ) internal returns (uint256 received) {
        Id id = self.info.toId();
        address ct = self.ds[params.dsId].ct;

        MarketSnapshot memory snapshot = ammRouter.getMarketSnapshot(self.info.ra, ct);
        uint256 lpSupply = IERC20(snapshot.liquidityToken).totalSupply();
        uint256 vaultLp = self.lpBalance();

        // we convert ra reserve to 18 decimals to get accurate results
        snapshot.reserveRa = TransferHelper.tokenNativeDecimalsToFixed(snapshot.reserveRa, self.info.ra);
        params.amount = TransferHelper.tokenNativeDecimalsToFixed(params.amount, self.info.ra);

<<<<<<< HEAD
        MathHelper.DepositParams memory params = MathHelper.DepositParams({
            depositAmount: params.amount,
=======
        MathHelper.NavParams memory navParams = MathHelper.NavParams({
>>>>>>> 179e65b8
            reserveRa: snapshot.reserveRa,
            reserveCt: snapshot.reserveCt,
            oneMinusT: snapshot.oneMinusT,
            lpSupply: lpSupply,
            lvSupply: Asset(self.vault.lv._address).totalSupply(),
            // we already split the CT so we need to subtract it first here
            vaultCt: self.vault.balances.ctBalance - params.ctSplitted,
<<<<<<< HEAD
            vaultDs: params.flashSwapRouter.getLvReserve(id, params.dsId),
=======
            // subtract the added DS in the flash swap router
            vaultDs: params.flashSwapRouter.getLvReserve(id, params.dsId) - params.ctSplitted,
>>>>>>> 179e65b8
            vaultLp: vaultLp,
            vaultIdleRa: TransferHelper.tokenNativeDecimalsToFixed(self.vault.balances.ra.locked, self.info.ra)
        });

        uint256 nav = MathHelper.calculateNav(navParams);

        uint256 lvSupply = Asset(self.vault.lv._address).totalSupply();
        received = MathHelper.calculateDepositLv(nav, params.amount, lvSupply);

        // update nav reference for the circuit breaker
        self.vault.config.navCircuitBreaker.validateAndUpdateDeposit(nav);
    }

    function updateCtHeldPercentage(State storage self, uint256 ctHeldPercentage) external {
        // must be between 0% and 100%
        if (ctHeldPercentage >= 100 ether) {
            revert IErrors.InvalidParams();
        }

        self.vault.ctHeldPercetage = ctHeldPercentage;
    }

    function _splitCt(State storage self, uint256 amount) internal view returns (uint256 splitted) {
        uint256 ctHeldPercentage = self.vault.ctHeldPercetage;
        splitted = MathHelper.calculatePercentageFee(ctHeldPercentage, amount);
    }

    // return the amount left and the CT splitted(in 18 decimals)
    function _splitCtWithStrategy(State storage self, IDsFlashSwapCore flashSwapRouter, uint256 amount)
        internal
        returns (uint256 amountLeft, uint256 splitted)
    {
        splitted = _splitCt(self, amount);

        amountLeft = amount - splitted;

        // actually mint ct & ds to vault and used the normalized value
        splitted = PsmLibrary.unsafeIssueToLv(self, splitted);

        // increase the ct balance in the vault
        self.vault.balances.ctBalance += splitted;

        // add ds to flash swap reserve
        _addFlashSwapReserveLv(self, flashSwapRouter, self.ds[self.globalAssetIdx], splitted);
    }

    // redeem CT that's been held in the pool, must only be called after liquidating LP on new issuance
    function _redeemCtStrategy(State storage self, uint256 dsId) internal {
        uint256 attributedCt = self.vault.balances.ctBalance;

        // reset the ct balance
        self.vault.balances.ctBalance = 0;

        // redeem the ct to the PSM
        (uint256 accruedPa, uint256 accruedRa) = PsmLibrary.lvRedeemRaPaWithCt(self, attributedCt, dsId);

        // add the accrued RA to the amm pool
        self.vault.pool.ammLiquidityPool.balance += accruedRa;

        // add the accrued PA to the withdrawal pool
        self.vault.pool.withdrawalPool.paBalance += accruedPa;
    }

    function __liquidateUnchecked(
        State storage self,
        address raAddress,
        address ctAddress,
        ICorkHook ammRouter,
        uint256 lp,
        uint256 deadline
    ) internal returns (uint256 raReceived, uint256 ctReceived) {
        IERC20(ammRouter.getLiquidityToken(raAddress, ctAddress)).approve(address(ammRouter), lp);

        // amountAMin & amountBMin = 0 for 100% tolerence
        (raReceived, ctReceived) = ammRouter.removeLiquidity(raAddress, ctAddress, lp, 0, 0, deadline);

<<<<<<< HEAD
        self.syncLpBalance(ammRouter, ctAddress);
=======
        self.subtractLpBalance(lp);
>>>>>>> 179e65b8
    }

    function _liquidatedLp(State storage self, uint256 dsId, ICorkHook ammRouter, uint256 deadline) internal {
        DepegSwap storage ds = self.ds[dsId];
        uint256 lpBalance = self.lpBalance();

        // if there's no LP, then there's nothing to liquidate
        if (lpBalance == 0) {
            self.vault.lpLiquidated.set(dsId);
            return;
        }

        // the following things should happen here(taken directly from the whitepaper) :
        // 1. The AMM LP is redeemed to receive CT + RA
        // 2. Any excess DS in the LV is paired with CT to redeem RA
        // 3. The excess CT is used to claim RA + PA in the PSM
        // 4. End state: Only RA + redeemed PA remains
        self.vault.lpLiquidated.set(dsId);

        (uint256 raAmm, uint256 ctAmm) = __liquidateUnchecked(self, self.info.ra, ds.ct, ammRouter, lpBalance, deadline);

        // avoid stack too deep error
        _redeemCtVault(self, dsId, ctAmm, raAmm);
    }

    function _redeemCtVault(State storage self, uint256 dsId, uint256 ctAmm, uint256 raAmm) internal {
        uint256 psmPa;
        uint256 psmRa;

        (psmPa, psmRa) = PsmLibrary.lvRedeemRaPaWithCt(self, ctAmm, dsId);

        psmRa += raAmm;

        self.vault.pool.reserve(self.vault.lv.totalIssued(), psmRa, psmPa);
    }

    function __calculateTotalRaAndCtBalanceWithReserve(
        State storage self,
        uint256 raReserve,
        uint256 ctReserve,
        uint256 lpSupply,
        uint256 lpBalance
    )
        internal
        view
        returns (
            uint256 totalRa,
            uint256 ammCtBalance,
            uint256 raPerLv,
            uint256 ctPerLv,
            uint256 raPerLp,
            uint256 ctPerLp
        )
    {
        (raPerLv, ctPerLv, raPerLp, ctPerLp, totalRa, ammCtBalance) = MathHelper.calculateLvValueFromUniLp(
            lpSupply, lpBalance, raReserve, ctReserve, Asset(self.vault.lv._address).totalSupply()
        );
    }

    // IMPORTANT : only psm, flash swap router can call this function
    function allocateFeesToVault(State storage self, uint256 amount) public {
        self.vault.balances.ra.incLocked(amount);
    }

    function _calculateSpotNav(State storage self, IDsFlashSwapCore flashSwapRouter, ICorkHook ammRouter, uint256 dsId)
        internal
        returns (uint256 nav)
    {
        Id id = self.info.toId();
        address ct = self.ds[dsId].ct;

        MarketSnapshot memory snapshot = ammRouter.getMarketSnapshot(self.info.ra, ct);
        uint256 lpSupply = IERC20(snapshot.liquidityToken).totalSupply();
        uint256 vaultLp = self.lpBalance();

        // we convert ra reserve to 18 decimals to get accurate results
        snapshot.reserveRa = TransferHelper.tokenNativeDecimalsToFixed(snapshot.reserveRa, self.info.ra);

        MathHelper.NavParams memory navParams = MathHelper.NavParams({
            reserveRa: snapshot.reserveRa,
            reserveCt: snapshot.reserveCt,
            oneMinusT: snapshot.oneMinusT,
            lpSupply: lpSupply,
            lvSupply: Asset(self.vault.lv._address).totalSupply(),
            vaultCt: self.vault.balances.ctBalance,
            vaultDs: flashSwapRouter.getLvReserve(id, dsId),
            vaultLp: vaultLp,
            vaultIdleRa: TransferHelper.tokenNativeDecimalsToFixed(self.vault.balances.ra.locked, self.info.ra)
        });

        nav = MathHelper.calculateNav(navParams);
    }

    function _updateNavCircuitBreakerOnWithdrawal(
        State storage self,
        IDsFlashSwapCore flashSwapRouter,
        ICorkHook ammRouter,
        uint256 dsId
    ) internal {
        uint256 nav = _calculateSpotNav(self, flashSwapRouter, ammRouter, dsId);
        self.vault.config.navCircuitBreaker.updateOnWithdrawal(nav);
    }

    function _updateNavCircuitBreakerOnFirstDeposit(
        State storage self,
        IDsFlashSwapCore flashSwapRouter,
        ICorkHook ammRouter,
        uint256 dsId
    ) internal {
        forceUpdateNavCircuitBreakerReferenceValue(self, flashSwapRouter, ammRouter, dsId);
    }

    function forceUpdateNavCircuitBreakerReferenceValue(
        State storage self,
        IDsFlashSwapCore flashSwapRouter,
        ICorkHook ammRouter,
        uint256 dsId
    ) internal {
        uint256 nav = _calculateSpotNav(self, flashSwapRouter, ammRouter, dsId);
        self.vault.config.navCircuitBreaker.forceUpdateSnapshot(nav);
    }

    // this will give user their respective balance in mixed form of CT, DS, RA, PA
    function redeemEarly(
        State storage self,
        address owner,
        IVault.RedeemEarlyParams calldata redeemParams,
        IVault.ProtocolContracts memory contracts,
        IVault.PermitParams calldata permitParams
    ) external returns (IVault.RedeemEarlyResult memory result) {
        if (permitParams.deadline != 0) {
            DepegSwapLibrary.permit(
                self.vault.lv._address,
                permitParams.rawLvPermitSig,
                owner,
                address(this),
                redeemParams.amount,
                permitParams.deadline,
                "redeemEarlyLv"
            );
        }

        result.id = redeemParams.id;
        result.receiver = owner;

        uint256 dsId = self.globalAssetIdx;

        Pair storage pair = self.info;
        DepegSwap storage ds = self.ds[dsId];

        MathHelper.RedeemResult memory redeemAmount;

        _updateNavCircuitBreakerOnWithdrawal(self, contracts.flashSwapRouter, contracts.ammRouter, dsId);

        {
            uint256 lpBalance = self.lpBalance();

            MathHelper.RedeemParams memory params = MathHelper.RedeemParams({
                amountLvClaimed: redeemParams.amount,
                totalLvIssued: Asset(self.vault.lv._address).totalSupply(),
                totalVaultLp: lpBalance,
                totalVaultCt: self.vault.balances.ctBalance,
                totalVaultDs: contracts.flashSwapRouter.getLvReserve(redeemParams.id, dsId),
                totalVaultPA: self.vault.pool.withdrawalPool.paBalance,
                totalVaultIdleRa: self.vault.balances.ra.locked
            });

            redeemAmount = MathHelper.calculateRedeemLv(params);
            result.ctReceivedFromVault = redeemAmount.ctReceived;

            result.dsReceived = redeemAmount.dsReceived;
            result.raIdleReceived = redeemAmount.idleRaReceived;
            result.paReceived = redeemAmount.paReceived;
        }

        {
            (uint256 raFromAmm, uint256 ctFromAmm) = __liquidateUnchecked(
                self, pair.ra, ds.ct, contracts.ammRouter, redeemAmount.lpLiquidated, redeemParams.ammDeadline
            );

            result.raReceivedFromAmm = raFromAmm;
            result.ctReceivedFromAmm = ctFromAmm;
        }

        _decreaseInternalBalanceAfterRedeem(self, result);

        if (result.raReceivedFromAmm < redeemParams.amountOutMin) {
            revert IErrors.InsufficientOutputAmount(redeemParams.amountOutMin, result.raReceivedFromAmm);
        }

        if (result.ctReceivedFromAmm + result.ctReceivedFromVault < redeemParams.ctAmountOutMin) {
            revert IErrors.InsufficientOutputAmount(
                redeemParams.ctAmountOutMin, result.ctReceivedFromAmm + result.ctReceivedFromVault
            );
        }

        if (result.dsReceived < redeemParams.dsAmountOutMin) {
            revert IErrors.InsufficientOutputAmount(redeemParams.dsAmountOutMin, result.dsReceived);
        }

        if (result.paReceived < redeemParams.paAmountOutMin) {
            revert IErrors.InsufficientOutputAmount(redeemParams.paAmountOutMin, result.paReceived);
        }

        ERC20Burnable(self.vault.lv._address).burnFrom(owner, redeemParams.amount);

        // fetch ds from flash swap router
        contracts.flashSwapRouter.emptyReservePartialLv(redeemParams.id, dsId, result.dsReceived);

        uint256 raReceived = result.raReceivedFromAmm + result.raIdleReceived;
        {
            IWithdrawalRouter.Tokens[] memory tokens = new IWithdrawalRouter.Tokens[](4);

            tokens[0] = IWithdrawalRouter.Tokens(pair.ra, raReceived);
            tokens[1] = IWithdrawalRouter.Tokens(ds.ct, result.ctReceivedFromVault + result.ctReceivedFromAmm);
            tokens[2] = IWithdrawalRouter.Tokens(ds._address, result.dsReceived);
            tokens[3] = IWithdrawalRouter.Tokens(pair.pa, result.paReceived);

            bytes32 withdrawalId = contracts.withdrawalContract.add(owner, tokens);

            result.withdrawalId = withdrawalId;
        }

        // send RA amm to user
        self.vault.balances.ra.unlockToUnchecked(raReceived, address(contracts.withdrawalContract));

        // send CT received from AMM and held in vault to user
        SafeERC20.safeTransfer(
            IERC20(ds.ct), address(contracts.withdrawalContract), result.ctReceivedFromVault + result.ctReceivedFromAmm
        );

        // send DS to user
        SafeERC20.safeTransfer(IERC20(ds._address), address(contracts.withdrawalContract), result.dsReceived);

        // send PA to user
        SafeERC20.safeTransfer(IERC20(pair.pa), address(contracts.withdrawalContract), result.paReceived);
    }

    function _decreaseInternalBalanceAfterRedeem(State storage self, IVault.RedeemEarlyResult memory result) internal {
        self.vault.balances.ra.decLocked(result.raIdleReceived);
        self.vault.balances.ctBalance -= result.ctReceivedFromVault;
        self.vault.pool.withdrawalPool.paBalance -= result.paReceived;
    }

    function vaultLp(State storage self, ICorkHook ammRotuer) internal view returns (uint256) {
        return self.lpBalance();
    }

    function requestLiquidationFunds(State storage self, uint256 amount, address to) internal {
        if (amount > self.vault.pool.withdrawalPool.paBalance) {
            revert IErrors.InsufficientFunds();
        }

        self.vault.pool.withdrawalPool.paBalance -= amount;
        SafeERC20.safeTransfer(IERC20(self.info.pa), to, amount);
    }

    function receiveTradeExecuctionResultFunds(State storage self, uint256 amount, address from) internal {
        self.vault.balances.ra.lockFrom(amount, from);
    }

    function useTradeExecutionResultFunds(State storage self, IDsFlashSwapCore flashSwapRouter, ICorkHook ammRouter)
        internal
        returns (uint256 raFunds)
    {
        // convert to free and reset ra balance
        raFunds = self.vault.balances.ra.convertAllToFree();
        self.vault.balances.ra.reset();

        __provideLiquidityWithRatio(self, raFunds, flashSwapRouter, self.ds[self.globalAssetIdx].ct, ammRouter);
    }

    function liquidationFundsAvailable(State storage self) internal view returns (uint256) {
        return self.vault.pool.withdrawalPool.paBalance;
    }

    function tradeExecutionFundsAvailable(State storage self) internal view returns (uint256) {
        return self.vault.balances.ra.locked;
    }

    function receiveLeftoverFunds(State storage self, uint256 amount, address from) internal {
        // transfer PA to the vault
        SafeERC20.safeTransferFrom(IERC20(self.info.pa), from, address(this), amount);
        self.vault.pool.withdrawalPool.paBalance += amount;
    }

    function updateLvDepositsStatus(State storage self, bool isLVDepositPaused) external {
        self.vault.config.isDepositPaused = isLVDepositPaused;
    }

    function updateLvWithdrawalsStatus(State storage self, bool isLVWithdrawalPaused) external {
        self.vault.config.isWithdrawalPaused = isLVWithdrawalPaused;
    }

    function updateNavThreshold(State storage self, uint256 navThreshold) external {
        self.vault.config.navCircuitBreaker.navThreshold = navThreshold;
    }
}<|MERGE_RESOLUTION|>--- conflicted
+++ resolved
@@ -21,10 +21,7 @@
 import {MarketSnapshot} from "Cork-Hook/lib/MarketSnapshot.sol";
 import {IWithdrawalRouter} from "./../interfaces/IWithdrawalRouter.sol";
 import {TransferHelper} from "./TransferHelper.sol";
-<<<<<<< HEAD
-=======
 import {NavCircuitBreakerLibrary} from "./NavCircuitBreaker.sol";
->>>>>>> 179e65b8
 import {VaultBalanceLibrary} from "./VaultBalancesLib.sol";
 
 /**
@@ -42,10 +39,7 @@
     using VaultPoolLibrary for VaultPool;
     using SafeERC20 for IERC20;
     using VaultBalanceLibrary for State;
-<<<<<<< HEAD
-=======
     using NavCircuitBreakerLibrary for NavCircuitBreaker;
->>>>>>> 179e65b8
 
     // for avoiding stack too deep errors
     struct Tolerance {
@@ -119,6 +113,7 @@
         }
 
         _liquidateIfExpired(self, prevDsId, ammRouter, deadline);
+
         __provideAmmLiquidityFromPool(self, flashSwapRouter, self.ds[self.globalAssetIdx].ct, ammRouter);
     }
 
@@ -168,8 +163,7 @@
         Tolerance memory tolerance
     ) internal returns (uint256 ra, uint256 ct, uint256 lp) {
         (ra, ct) = __calculateProvideLiquidityAmount(self, amount, flashSwapRouter);
-        // we don't sync here since we wanna sync after the calculation has been done
-        (lp,) = __provideLiquidityNoSync(self, ra, ct, flashSwapRouter, ctAddress, ammRouter, tolerance, amount);
+        (lp,) = __provideLiquidity(self, ra, ct, flashSwapRouter, ctAddress, ammRouter, tolerance, amount);
     }
 
     // Duplicate function of __provideLiquidityWithRatioGetLP to avoid stack too deep error
@@ -269,23 +263,6 @@
         Tolerance memory tolerance,
         uint256 amountRaOriginal
     ) internal returns (uint256 lp, uint256 dust) {
-        (lp, dust) = __provideLiquidityNoSync(
-            self, raAmount, ctAmount, flashSwapRouter, ctAddress, ammRouter, tolerance, amountRaOriginal
-        );
-
-        self.syncLpBalance(ammRouter, self.globalAssetIdx);
-    }
-
-    function __provideLiquidityNoSync(
-        State storage self,
-        uint256 raAmount,
-        uint256 ctAmount,
-        IDsFlashSwapCore flashSwapRouter,
-        address ctAddress,
-        ICorkHook ammRouter,
-        Tolerance memory tolerance,
-        uint256 amountRaOriginal
-    ) internal returns (uint256 lp, uint256 dust) {
         uint256 dsId = self.globalAssetIdx;
 
         address ra = self.info.ra;
@@ -357,12 +334,6 @@
 
         uint256 dsId = self.globalAssetIdx;
 
-<<<<<<< HEAD
-        uint256 lp;
-
-        // we mint 1:1 if it's the first deposit, else we mint based on current vault NAV
-        if (!self.vault.initialized) {
-=======
         address ct = self.ds[dsId].ct;
 
         // we mint 1:1 if it's the first deposit, else we mint based on current vault NAV
@@ -372,34 +343,11 @@
                 revert IErrors.InvalidAmount();
             }
 
->>>>>>> 179e65b8
             // we use the initial amount as the received amount on first issuance
             // this is important to normalize to 18 decimals since without it
             // the lv share pricing will ehave as though the lv decimals is the same as the ra
             received = TransferHelper.tokenNativeDecimalsToFixed(amount, self.info.ra);
             self.vault.initialized = true;
-<<<<<<< HEAD
-        } else {
-            // we used the initial deposit amount to accurately calculate the NAV per share
-            received = _calculateReceivedDeposit(
-                self,
-                ammRouter,
-                CalculateReceivedDepositParams({
-                    ctSplitted: splitted,
-                    dsId: dsId,
-                    amount: amount,
-                    flashSwapRouter: flashSwapRouter
-                })
-            );
-        }
-
-        {
-            address ct = self.ds[dsId].ct;
-
-            (,, lp) = __provideLiquidityWithRatioGetLP(
-                self, remaining, flashSwapRouter, ct, ammRouter, Tolerance(raTolerance, ctTolerance)
-            );
-=======
 
             __provideLiquidityWithRatioGetLP(
                 self, remaining, flashSwapRouter, ct, ammRouter, Tolerance(raTolerance, ctTolerance)
@@ -409,7 +357,6 @@
             _updateNavCircuitBreakerOnFirstDeposit(self, flashSwapRouter, ammRouter, dsId);
 
             return received;
->>>>>>> 179e65b8
         }
 
         // we used the initial deposit amount to accurately calculate the NAV per share
@@ -429,7 +376,6 @@
         );
 
         self.vault.lv.issue(from, received);
-        self.syncLpBalance(ammRouter, dsId);
     }
 
     struct CalculateReceivedDepositParams {
@@ -439,13 +385,6 @@
         IDsFlashSwapCore flashSwapRouter;
     }
 
-    struct CalculateReceivedDepositParams {
-        uint256 ctSplitted;
-        uint256 dsId;
-        uint256 amount;
-        IDsFlashSwapCore flashSwapRouter;
-    }
-
     function _calculateReceivedDeposit(
         State storage self,
         ICorkHook ammRouter,
@@ -462,12 +401,7 @@
         snapshot.reserveRa = TransferHelper.tokenNativeDecimalsToFixed(snapshot.reserveRa, self.info.ra);
         params.amount = TransferHelper.tokenNativeDecimalsToFixed(params.amount, self.info.ra);
 
-<<<<<<< HEAD
-        MathHelper.DepositParams memory params = MathHelper.DepositParams({
-            depositAmount: params.amount,
-=======
         MathHelper.NavParams memory navParams = MathHelper.NavParams({
->>>>>>> 179e65b8
             reserveRa: snapshot.reserveRa,
             reserveCt: snapshot.reserveCt,
             oneMinusT: snapshot.oneMinusT,
@@ -475,12 +409,8 @@
             lvSupply: Asset(self.vault.lv._address).totalSupply(),
             // we already split the CT so we need to subtract it first here
             vaultCt: self.vault.balances.ctBalance - params.ctSplitted,
-<<<<<<< HEAD
-            vaultDs: params.flashSwapRouter.getLvReserve(id, params.dsId),
-=======
             // subtract the added DS in the flash swap router
             vaultDs: params.flashSwapRouter.getLvReserve(id, params.dsId) - params.ctSplitted,
->>>>>>> 179e65b8
             vaultLp: vaultLp,
             vaultIdleRa: TransferHelper.tokenNativeDecimalsToFixed(self.vault.balances.ra.locked, self.info.ra)
         });
@@ -557,11 +487,7 @@
         // amountAMin & amountBMin = 0 for 100% tolerence
         (raReceived, ctReceived) = ammRouter.removeLiquidity(raAddress, ctAddress, lp, 0, 0, deadline);
 
-<<<<<<< HEAD
-        self.syncLpBalance(ammRouter, ctAddress);
-=======
         self.subtractLpBalance(lp);
->>>>>>> 179e65b8
     }
 
     function _liquidatedLp(State storage self, uint256 dsId, ICorkHook ammRouter, uint256 deadline) internal {
