// SPDX-License-Identifier: BUSL-1.1
pragma solidity ^0.8.24;

import {State, VaultState, VaultConfig, VaultWithdrawalPool, VaultAmmLiquidityPool} from "./State.sol";
import {VaultConfigLibrary} from "./VaultConfig.sol";
import {Pair, PairLibrary, Id} from "./Pair.sol";
import {LvAsset, LvAssetLibrary} from "./LvAssetLib.sol";
import {PsmLibrary} from "./PsmLib.sol";
import {RedemptionAssetManager, RedemptionAssetManagerLibrary} from "./RedemptionAssetManagerLib.sol";
import {MathHelper} from "./MathHelper.sol";
import {Guard} from "./Guard.sol";
import {BitMaps} from "@openzeppelin/contracts/utils/structs/BitMaps.sol";
import {VaultPool, VaultPoolLibrary} from "./VaultPoolLib.sol";
import {MinimalUniswapV2Library} from "./uni-v2/UniswapV2Library.sol";
import {IDsFlashSwapCore} from "../interfaces/IDsFlashSwapRouter.sol";
import {IUniswapV2Pair} from "../interfaces/uniswap-v2/pair.sol";
import {DepegSwap, DepegSwapLibrary} from "./DepegSwapLib.sol";
import {Asset, ERC20, ERC20Burnable} from "../core/assets/Asset.sol";
import {ICommon} from "../interfaces/ICommon.sol";
import {SafeERC20, IERC20} from "@openzeppelin/contracts/token/ERC20/utils/SafeERC20.sol";
import {IVault} from "../interfaces/IVault.sol";
import {ICorkHook} from "./../interfaces/UniV4/IMinimalHook.sol";
import {LiquidityToken} from "Cork-Hook/LiquidityToken.sol";
import {MarketSnapshot} from "Cork-Hook/lib/MarketSnapshot.sol";
import "forge-std/console.sol";

/**
 * @title Vault Library Contract
 * @author Cork Team
 * @notice Vault Library implements features for  LVCore(liquidity Vault Core)
 */
library VaultLibrary {
    using VaultConfigLibrary for VaultConfig;
    using PairLibrary for Pair;
    using LvAssetLibrary for LvAsset;
    using PsmLibrary for State;
    using RedemptionAssetManagerLibrary for RedemptionAssetManager;
    using BitMaps for BitMaps.BitMap;
    using DepegSwapLibrary for DepegSwap;
    using VaultPoolLibrary for VaultPool;
    using SafeERC20 for IERC20;

    // for avoiding stack too deep errors
    struct Tolerance {
        uint256 ra;
        uint256 ct;
    }

    function initialize(VaultState storage self, address lv, uint256 fee, address ra, uint256 initialArp) external {
        self.config = VaultConfigLibrary.initialize(fee);

        self.lv = LvAssetLibrary.initialize(lv);
        self.balances.ra = RedemptionAssetManagerLibrary.initialize(ra);
        self.initialArp = initialArp;
    }

    function __addLiquidityToAmmUnchecked(
        State storage self,
        uint256 raAmount,
        uint256 ctAmount,
        address raAddress,
        address ctAddress,
        ICorkHook ammRouter,
        uint256 raTolerance,
        uint256 ctTolerance
    ) internal returns (uint256 lp, uint256 dust) {
        IERC20(raAddress).safeIncreaseAllowance(address(ammRouter), raAmount);
        IERC20(ctAddress).safeIncreaseAllowance(address(ammRouter), ctAmount);

        uint256 raAdded;
        uint256 ctAdded;

        (raAdded, ctAdded, lp) =
            ammRouter.addLiquidity(raAddress, ctAddress, raAmount, ctAmount, raTolerance, ctTolerance, block.timestamp);

        uint256 dustCt = ctAmount - ctAdded;

        if (dustCt > 0) {
            SafeERC20.safeTransfer(IERC20(ctAddress), msg.sender, dustCt);
        }

        uint256 dustRa = raAmount - raAdded;

        if (dustRa > 0) {
            SafeERC20.safeTransfer(IERC20(raAddress), msg.sender, dustRa);
        }
<<<<<<< HEAD
=======

        self.vault.config.lpBalance += lp;
        dust = dustRa + dustCt;
>>>>>>> e19076f1
    }

    function _addFlashSwapReserveLv(
        State storage self,
        IDsFlashSwapCore flashSwapRouter,
        DepegSwap storage ds,
        uint256 amount
    ) internal {
        IERC20(ds._address).safeIncreaseAllowance(address(flashSwapRouter), amount);
        flashSwapRouter.addReserveLv(self.info.toId(), self.globalAssetIdx, amount);
    }

    // MUST be called on every new DS issuance
    function onNewIssuance(
        State storage self,
        uint256 prevDsId,
        IDsFlashSwapCore flashSwapRouter,
        ICorkHook ammRouter,
        uint256 deadline
    ) external {
        // do nothing at first issuance
        if (prevDsId == 0) {
            return;
        }

        if (!self.vault.lpLiquidated.get(prevDsId)) {
            _liquidatedLp(self, prevDsId, ammRouter, flashSwapRouter, deadline);
            _redeemCtStrategy(self, prevDsId);
        }

        __provideAmmLiquidityFromPool(self, flashSwapRouter, self.ds[self.globalAssetIdx].ct, ammRouter);
    }

    function safeBeforeExpired(State storage self) internal view {
        uint256 dsId = self.globalAssetIdx;
        DepegSwap storage ds = self.ds[dsId];

        Guard.safeBeforeExpired(ds);
    }

    function safeAfterExpired(State storage self) external view {
        uint256 dsId = self.globalAssetIdx;
        DepegSwap storage ds = self.ds[dsId];
        Guard.safeAfterExpired(ds);
    }

    function __provideLiquidityWithRatioGetLP(
        State storage self,
        uint256 amount,
        IDsFlashSwapCore flashSwapRouter,
        address ctAddress,
        ICorkHook ammRouter,
        Tolerance memory tolerance
    ) internal returns (uint256 ra, uint256 ct, uint256 lp) {
        (ra, ct) = __calculateProvideLiquidityAmount(self, amount, flashSwapRouter);

        (lp,) = __provideLiquidity(self, ra, ct, flashSwapRouter, ctAddress, ammRouter, tolerance, amount);
    }

    // Duplicate function of __provideLiquidityWithRatioGetLP to avoid stack too deep error
    function __provideLiquidityWithRatioGetDust(
        State storage self,
        uint256 amount,
        IDsFlashSwapCore flashSwapRouter,
        address ctAddress,
        ICorkHook ammRouter,
        Tolerance memory tolerance
    ) internal returns (uint256 ra, uint256 ct, uint256 dust) {
        (ra, ct) = __calculateProvideLiquidityAmount(self, amount, flashSwapRouter);

        (, dust) = __provideLiquidity(self, ra, ct, flashSwapRouter, ctAddress, ammRouter, tolerance, amount);
    }

    function __calculateProvideLiquidityAmount(State storage self, uint256 amount, IDsFlashSwapCore flashSwapRouter)
        internal
        view
        returns (uint256 ra, uint256 ct)
    {
        uint256 dsId = self.globalAssetIdx;
        uint256 ctRatio = __getAmmCtPriceRatio(self, flashSwapRouter, dsId);

        (ra, ct) = MathHelper.calculateProvideLiquidityAmountBasedOnCtPrice(amount, ctRatio);
    }

    function __provideLiquidityWithRatio(
        State storage self,
        uint256 amount,
        IDsFlashSwapCore flashSwapRouter,
        address ctAddress,
        ICorkHook ammRouter
    ) internal returns (uint256 ra, uint256 ct, uint256 dust) {
        (uint256 raTolerance, uint256 ctTolerance) =
            MathHelper.calculateWithTolerance(ra, ct, MathHelper.UNI_STATIC_TOLERANCE);

        (ra, ct, dust) = __provideLiquidityWithRatioGetDust(
            self, amount, flashSwapRouter, ctAddress, ammRouter, Tolerance(raTolerance, ctTolerance)
        );
    }

    function __getAmmCtPriceRatio(State storage self, IDsFlashSwapCore flashSwapRouter, uint256 dsId)
        internal
        view
        returns (uint256 ratio)
    {
        Id id = self.info.toId();
        // TODO : adjust rate initialization
        uint256 hpa = flashSwapRouter.getCurrentEffectiveHIYA(id);
        bool isRollover = flashSwapRouter.isRolloverSale(id, dsId);

        uint256 marketRatio;

        try flashSwapRouter.getCurrentPriceRatio(id, dsId) returns (uint256, uint256 _marketRatio) {
            marketRatio = _marketRatio;
        } catch {
            marketRatio = 0;
        }

        ratio = _determineRatio(hpa, marketRatio, self.vault.initialArp, isRollover, dsId);
    }

    function _determineRatio(uint256 hpa, uint256 marketRatio, uint256 initialArp, bool isRollover, uint256 dsId)
        internal
        pure
        returns (uint256 ratio)
    {
        // fallback to initial ds price ratio if hpa is 0, and market ratio is 0
        // usually happens when there's no trade on the router AND is not the first issuance
        // OR it's the first issuance
        if (hpa == 0 && marketRatio == 0) {
            // TODO : test vault initialization works
            ratio = MathHelper.calculateInitialCtRatio(initialArp);
            return ratio;
        }

        // this will return the hpa as ratio when it's basically not the first issuance, and there's actually an hpa to rely on
        // we must specifically check for market ratio since, we want to trigger this only when there's no market ratio(i.e freshly after a rollover)
        if (dsId != 1 && isRollover && hpa != 0 && marketRatio == 0) {
            ratio = hpa;
            return ratio;
        }

        // this will be the default ratio to use
        if (marketRatio != 0) {
            ratio = marketRatio;
            return ratio;
        }
    }

    function __provideLiquidity(
        State storage self,
        uint256 raAmount,
        uint256 ctAmount,
        IDsFlashSwapCore flashSwapRouter,
        address ctAddress,
        ICorkHook ammRouter,
        Tolerance memory tolerance,
        uint256 amountRaOriginal
    ) internal returns (uint256 lp, uint256 dust) {
        uint256 dsId = self.globalAssetIdx;

        // no need to provide liquidity if the amount is 0
        if (raAmount == 0 || ctAmount == 0) {
            return(0, 0);
        }

        PsmLibrary.unsafeIssueToLv(self, MathHelper.calculateProvideLiquidityAmount(amountRaOriginal, raAmount));

        (lp, dust) = __addLiquidityToAmmUnchecked(
            self, raAmount, ctAmount, self.info.redemptionAsset(), ctAddress, ammRouter, tolerance.ra, tolerance.ct
        );
        _addFlashSwapReserveLv(self, flashSwapRouter, self.ds[dsId], ctAmount);
    }

    function __provideAmmLiquidityFromPool(
        State storage self,
        IDsFlashSwapCore flashSwapRouter,
        address ctAddress,
        ICorkHook ammRouter
    ) internal returns (uint256 dust) {
        uint256 dsId = self.globalAssetIdx;

        uint256 ctRatio = __getAmmCtPriceRatio(self, flashSwapRouter, dsId);

        (uint256 ra, uint256 ct, uint256 originalBalance) = self.vault.pool.rationedToAmm(ctRatio);

        // this doesn't really matter tbh, since the amm is fresh and we're the first one to add liquidity to it
        (uint256 raTolerance, uint256 ctTolerance) =
            MathHelper.calculateWithTolerance(ra, ct, MathHelper.UNI_STATIC_TOLERANCE);

        (, dust) = __provideLiquidity(
            self, ra, ct, flashSwapRouter, ctAddress, ammRouter, Tolerance(raTolerance, ctTolerance), originalBalance
        );

        self.vault.pool.resetAmmPool();
    }

    function deposit(
        State storage self,
        address from,
        uint256 amount,
        IDsFlashSwapCore flashSwapRouter,
        ICorkHook ammRouter,
        uint256 raTolerance,
        uint256 ctTolerance
    ) external returns (uint256 received) {
        if (amount == 0) {
            revert ICommon.ZeroDeposit();
        }
        safeBeforeExpired(self);

        self.vault.balances.ra.lockUnchecked(amount, from);

        uint256 splitted;
        // split the RA first according to the lv strategy
        (amount, splitted) = _splitCtWithStrategy(self, flashSwapRouter, amount);

        uint256 dsId = self.globalAssetIdx;

        uint256 lp;
        {
            address ct = self.ds[dsId].ct;

            (,, lp) = __provideLiquidityWithRatioGetLP(
                self, amount, flashSwapRouter, ct, ammRouter, Tolerance(raTolerance, ctTolerance)
            );
        }

        // we mint 1:1 if it's the first deposit, else we mint based on current vault NAV
        if (!self.vault.initialized) {
            received = amount;
            self.vault.initialized = true;
        } else {
            received = _calculateReceivedDeposit(self, ammRouter, splitted, lp, dsId, amount, flashSwapRouter);
        }

        self.vault.lv.issue(from, received);
    }

    function _calculateReceivedDeposit(
        State storage self,
        ICorkHook ammRouter,
        uint256 ctSplitted,
        uint256 lpGenerated,
        uint256 dsId,
        uint256 amount,
        IDsFlashSwapCore flashSwapRouter
    ) internal returns (uint256 received) {
        Id id = self.info.toId();
        address ct = self.ds[dsId].ct;
        MarketSnapshot memory snapshot = ammRouter.getMarketSnapshot(self.info.ra, ct);
        uint256 lpSupply = IERC20(snapshot.liquidityToken).totalSupply() - lpGenerated;

        MathHelper.DepositParams memory params = MathHelper.DepositParams({
            depositAmount: amount,
            reserveRa: snapshot.reserveRa,
            reserveCt: snapshot.reserveCt,
            oneMinusT: snapshot.oneMinusT,
            lpSupply: lpSupply,
            lvSupply: Asset(self.vault.lv._address).totalSupply(),
            // the provide liquidity automatically adds the lp, so we need to subtract it first here
            vaultCt: self.vault.balances.ctBalance - ctSplitted,
            vaultDs: flashSwapRouter.getLvReserve(id, dsId) - ctSplitted,
            vaultLp: IERC20(snapshot.liquidityToken).balanceOf(address(this))
        });

        received = MathHelper.calculateDepositLv(params);
    }

    function updateCtHeldPercentage(State storage self, uint256 ctHeldPercentage) external {
        // must be between 0.001% and 100%
        if (ctHeldPercentage > 100 ether || ctHeldPercentage < 0.001 ether) {
            revert IVault.InvalidParams();
        }

        self.vault.ctHeldPercetage = ctHeldPercentage;
    }

    function _splitCt(State storage self, uint256 amount) internal view returns (uint256 splitted) {
        uint256 ctHeldPercentage = self.vault.ctHeldPercetage;
        splitted = MathHelper.calculatePercentageFee(ctHeldPercentage, amount);
    }
    // TODO : test

    function _splitCtWithStrategy(State storage self, IDsFlashSwapCore flashSwapRouter, uint256 amount)
        internal
        returns (uint256 amountLeft, uint256 splitted)
    {
        splitted = _splitCt(self, amount);

        // increase the ct balance in the vault
        self.vault.balances.ctBalance += splitted;

        amountLeft = amount - splitted;

        // actually mint ct & ds to vault
        PsmLibrary.unsafeIssueToLv(self, splitted);

        // add ds to flash swap reserve
        _addFlashSwapReserveLv(self, flashSwapRouter, self.ds[self.globalAssetIdx], splitted);
    }

    // redeem CT that's been held in the pool, must only be called after liquidating LP on new issuance
    function _redeemCtStrategy(State storage self, uint256 dsId) internal {
        uint256 attributedCt = self.vault.balances.ctBalance;

        // reset the ct balance
        self.vault.balances.ctBalance = 0;

        // redeem the ct to the PSM
        (uint256 accruedPa, uint256 accruedRa) = PsmLibrary.lvRedeemRaPaWithCt(self, attributedCt, dsId);

        // add the accrued RA to the amm pool
        self.vault.pool.ammLiquidityPool.balance += accruedRa;

        // add the accrued PA to the withdrawal pool
        self.vault.pool.withdrawalPool.paBalance += accruedPa;
    }

    // Calculates PA amount as per price of PA with LV total supply, PA balance and given LV amount
    // lv price = paReserve / lvTotalSupply
    // PA amount = lvAmount * (PA reserve in contract / total supply of LV)
    function _calculatePaPriceForLv(State storage self, uint256 lvAmt) internal view returns (uint256 paAmount) {
        return lvAmt * self.vault.pool.withdrawalPool.paBalance / ERC20(self.vault.lv._address).totalSupply();
    }

    function __liquidateUnchecked(
        State storage self,
        address raAddress,
        address ctAddress,
        ICorkHook ammRouter,
        uint256 lp,
        uint256 deadline
    ) internal returns (uint256 raReceived, uint256 ctReceived) {
        IERC20(ammRouter.getLiquidityToken(raAddress, ctAddress)).approve(address(ammRouter), lp);

        // amountAMin & amountBMin = 0 for 100% tolerence
        (raReceived, ctReceived) = ammRouter.removeLiquidity(raAddress, ctAddress, lp, 0, 0, deadline);
    }

    function _liquidatedLp(
        State storage self,
        uint256 dsId,
        ICorkHook ammRouter,
        IDsFlashSwapCore flashSwapRouter,
        uint256 deadline
    ) internal {
        DepegSwap storage ds = self.ds[dsId];
        uint256 lpBalance;
        {
            IERC20 lpToken = IERC20(ammRouter.getLiquidityToken(self.info.ra, ds.ct));
            lpBalance = lpToken.balanceOf(address(this));
        }

        // if there's no LP, then there's nothing to liquidate
        if (lpBalance == 0) {
            self.vault.lpLiquidated.set(dsId);
            return;
        }

        // the following things should happen here(taken directly from the whitepaper) :
        // 1. The AMM LP is redeemed to receive CT + RA
        // 2. Any excess DS in the LV is paired with CT to redeem RA
        // 3. The excess CT is used to claim RA + PA in the PSM
        // 4. End state: Only RA + redeemed PA remains
        self.vault.lpLiquidated.set(dsId);

        (uint256 raAmm, uint256 ctAmm) = __liquidateUnchecked(self, self.info.ra, ds.ct, ammRouter, lpBalance, deadline);

        // avoid stack too deep error
        _pairAndRedeemCtDs(self, flashSwapRouter, dsId, ctAmm, raAmm);
    }

    function _pairAndRedeemCtDs(
        State storage self,
        IDsFlashSwapCore flashSwapRouter,
        uint256 dsId,
        uint256 ctAmm,
        uint256 raAmm
    ) internal returns (uint256 redeemAmount, uint256 ctAttributedToPa) {
        uint256 reservedDs = flashSwapRouter.emptyReserveLv(self.info.toId(), dsId);

        redeemAmount = reservedDs >= ctAmm ? ctAmm : reservedDs;
        redeemAmount = PsmLibrary.lvRedeemRaWithCtDs(self, redeemAmount, dsId);

        // if the reserved DS is more than the CT that's available from liquidating the AMM LP
        // then there's no CT we can use to effectively redeem RA + PA from the PSM
        ctAttributedToPa = reservedDs >= ctAmm ? 0 : ctAmm - reservedDs;

        uint256 psmPa;
        uint256 psmRa;

        if (ctAttributedToPa != 0) {
            (psmPa, psmRa) = PsmLibrary.lvRedeemRaPaWithCt(self, ctAttributedToPa, dsId);
        }

        psmRa += redeemAmount + raAmm;

        self.vault.pool.reserve(self.vault.lv.totalIssued(), psmRa, psmPa);
    }

    // duplicate function to avoid stack too deep error
<<<<<<< HEAD
    function __calculateTotalRaAndCtBalance(State storage self, ICorkHook ammRouter, uint256 dsId)
        internal
        view
        returns (uint256 totalRa, uint256 ammCtBalance)
    {
        address ra = self.info.ra;
        address ct = self.ds[dsId].ct;

        (uint256 raReserve, uint256 ctReserve) = ammRouter.getReserves(ra, ct);

        uint256 lpTotal;
        uint256 lpBalance;
        {
            LiquidityToken lp = LiquidityToken(ammRouter.getLiquidityToken(ra, ct));
            lpBalance = lp.balanceOf(address(this));
            lpTotal = lp.totalSupply();
        }

        (,,,, totalRa, ammCtBalance) =
            __calculateTotalRaAndCtBalanceWithReserve(self, raReserve, ctReserve, lpTotal, lpBalance);
    }

    // duplicate function to avoid stack too deep error
=======
>>>>>>> e19076f1
    function __calculateCtBalanceWithRate(State storage self, ICorkHook ammRouter, uint256 dsId)
        internal
        view
        returns (uint256 raPerLv, uint256 ctPerLv, uint256 raPerLp, uint256 ctPerLp)
    {
        address ra = self.info.ra;
        address ct = self.ds[dsId].ct;

        (uint256 raReserve, uint256 ctReserve) = ammRouter.getReserves(ra, ct);

        uint256 lpTotal;
        uint256 lpBalance;
        {
            LiquidityToken lp = LiquidityToken(ammRouter.getLiquidityToken(ra, ct));
            lpBalance = lp.balanceOf(address(this));
            lpTotal = lp.totalSupply();
        }

        (,, raPerLv, ctPerLv, raPerLp, ctPerLp) =
            __calculateTotalRaAndCtBalanceWithReserve(self, raReserve, ctReserve, lpTotal, lpBalance);
    }

    function __calculateTotalRaAndCtBalanceWithReserve(
        State storage self,
        uint256 raReserve,
        uint256 ctReserve,
        uint256 lpSupply,
        uint256 lpBalance
    )
        internal
        view
        returns (
            uint256 totalRa,
            uint256 ammCtBalance,
            uint256 raPerLv,
            uint256 ctPerLv,
            uint256 raPerLp,
            uint256 ctPerLp
        )
    {
        (raPerLv, ctPerLv, raPerLp, ctPerLp, totalRa, ammCtBalance) = MathHelper.calculateLvValueFromUniLp(
            lpSupply, lpBalance, raReserve, ctReserve, Asset(self.vault.lv._address).totalSupply()
        );
    }

    function _getRaCtReserveSorted(State storage self, ICorkHook ammRouter, uint256 dsId)
        internal
        view
        returns (uint256 raReserve, uint256 ctReserve)
    {
        address ra = self.info.ra;
        address ct = self.ds[dsId].ct;

        (raReserve, ctReserve) = ammRouter.getReserves(ra, ct);
    }

    // IMPORTANT : only psm, flash swap router and early redeem LV can call this function
    function provideLiquidityWithFee(
        State storage self,
        uint256 amount,
        IDsFlashSwapCore flashSwapRouter,
        ICorkHook ammRouter
    ) public {
        __provideLiquidityWithRatio(self, amount, flashSwapRouter, self.ds[self.globalAssetIdx].ct, ammRouter);
    }

    // this will give user their respective balance in mixed form of CT, DS, RA, PA
    // TODO : test
    function redeemEarly(
        State storage self,
        address owner,
        IVault.RedeemEarlyParams memory redeemParams,
        IVault.Routers memory routers,
        IVault.PermitParams memory permitParams
    ) external returns (IVault.RedeemEarlyResult memory result) {
        safeBeforeExpired(self);
        if (permitParams.deadline != 0) {
            DepegSwapLibrary.permit(
                self.vault.lv._address,
                permitParams.rawLvPermitSig,
                owner,
                address(this),
                redeemParams.amount,
                permitParams.deadline,
                "redeemEarlyLv"
            );
        }
        result.feePercentage = self.vault.config.fee;
        result.fee = MathHelper.calculatePercentageFee(result.feePercentage, redeemParams.amount);

        redeemParams.amount -= result.fee;

        result.id = redeemParams.id;
        result.receiver = owner;

        uint256 lpLiquidated;
        uint256 dsId = self.globalAssetIdx;

        Pair storage pair = self.info;
        DepegSwap storage ds = self.ds[dsId];

        {
            uint256 lpBalance;
            {
                IERC20 lpToken = IERC20(routers.ammRouter.getLiquidityToken(pair.ra, ds.ct));
                lpBalance = lpToken.balanceOf(address(this));
            }

            MathHelper.RedeemParams memory params = MathHelper.RedeemParams({
                amountLvClaimed: redeemParams.amount,
                totalLvIssued: Asset(self.vault.lv._address).totalSupply(),
                totalVaultLp: lpBalance,
                totalVaultCt: self.vault.balances.ctBalance,
                totalVaultDs: routers.flashSwapRouter.getLvReserve(redeemParams.id, dsId)
            });

            uint256 ctReceived;
            uint256 dsReceived;

            (ctReceived, dsReceived, lpLiquidated) = MathHelper.calculateRedeemLv(params);
            result.ctReceivedFromVault = ctReceived;
            // decrease the ct balance in the vault
            self.vault.balances.ctBalance -= result.ctReceivedFromVault;

            result.dsReceived = dsReceived;
        }

        {
            (uint256 raFromAmm, uint256 ctFromAmm) =
                __liquidateUnchecked(self, pair.ra, ds.ct, routers.ammRouter, lpLiquidated, redeemParams.ammDeadline);

            result.raReceivedFromAmm = raFromAmm;
            result.ctReceivedFromAmm = ctFromAmm;
        }

        if (result.raReceivedFromAmm < redeemParams.amountOutMin) {
            revert IVault.InsufficientOutputAmount(redeemParams.amountOutMin, result.raReceivedFromAmm);
        }

        // burn lv amount + fee
        ERC20Burnable(self.vault.lv._address).burnFrom(owner, redeemParams.amount + result.fee);

        // send RA amm to user
        self.vault.balances.ra.unlockToUnchecked(result.raReceivedFromAmm, owner);

        // send CT received from AMM and held in vault to user
<<<<<<< HEAD
        SafeERC20.safeTransfer(
            IERC20(ds.ct), redeemParams.receiver, result.ctReceivedFromVault + result.ctReceivedFromAmm
        );
=======
        SafeERC20.safeTransfer(IERC20(ds.ct), owner, result.ctReceivedFromVault + result.ctReceivedFromAmm);
>>>>>>> e19076f1

        // empty the DS reserve in router and send it to user
        routers.flashSwapRouter.emptyReservePartialLv(redeemParams.id, dsId, result.dsReceived);
        SafeERC20.safeTransfer(IERC20(ds._address), owner, result.dsReceived);
    }

    function vaultLp(State storage self, ICorkHook ammRotuer) internal view returns (uint256) {
        uint256 lpBalance;

        IERC20 lpToken = IERC20(ammRotuer.getLiquidityToken(self.info.ra, self.ds[self.globalAssetIdx].ct));
        lpBalance = lpToken.balanceOf(address(this));

        return lpBalance;
    }

    function requestLiquidationFunds(State storage self, uint256 amount, address to) internal {
        if (amount > self.vault.pool.withdrawalPool.paBalance) {
            revert IVault.InsufficientFunds();
        }

        self.vault.pool.withdrawalPool.paBalance -= amount;
        SafeERC20.safeTransfer(IERC20(self.info.pa), to, amount);
    }

    function receiveTradeExecuctionResultFunds(State storage self, uint256 amount, address from) internal {
        self.vault.balances.ra.lockFrom(amount, from);
    }

    function useTradeExecutionResultFunds(State storage self, IDsFlashSwapCore flashSwapRouter, ICorkHook ammRouter)
        internal
        returns (uint256 raFunds)
    {
        // convert to free and reset ra balance
        raFunds = self.vault.balances.ra.convertAllToFree();
        self.vault.balances.ra.reset();

        __provideLiquidityWithRatio(self, raFunds, flashSwapRouter, self.ds[self.globalAssetIdx].ct, ammRouter);
    }

    function liquidationFundsAvailable(State storage self) internal view returns (uint256) {
        return self.vault.pool.withdrawalPool.paBalance;
    }

    function tradeExecutionFundsAvailable(State storage self) internal view returns (uint256) {
        return self.vault.balances.ra.locked;
    }
}<|MERGE_RESOLUTION|>--- conflicted
+++ resolved
@@ -84,12 +84,7 @@
         if (dustRa > 0) {
             SafeERC20.safeTransfer(IERC20(raAddress), msg.sender, dustRa);
         }
-<<<<<<< HEAD
-=======
-
-        self.vault.config.lpBalance += lp;
         dust = dustRa + dustCt;
->>>>>>> e19076f1
     }
 
     function _addFlashSwapReserveLv(
@@ -491,7 +486,6 @@
     }
 
     // duplicate function to avoid stack too deep error
-<<<<<<< HEAD
     function __calculateTotalRaAndCtBalance(State storage self, ICorkHook ammRouter, uint256 dsId)
         internal
         view
@@ -515,8 +509,6 @@
     }
 
     // duplicate function to avoid stack too deep error
-=======
->>>>>>> e19076f1
     function __calculateCtBalanceWithRate(State storage self, ICorkHook ammRouter, uint256 dsId)
         internal
         view
@@ -663,13 +655,7 @@
         self.vault.balances.ra.unlockToUnchecked(result.raReceivedFromAmm, owner);
 
         // send CT received from AMM and held in vault to user
-<<<<<<< HEAD
-        SafeERC20.safeTransfer(
-            IERC20(ds.ct), redeemParams.receiver, result.ctReceivedFromVault + result.ctReceivedFromAmm
-        );
-=======
         SafeERC20.safeTransfer(IERC20(ds.ct), owner, result.ctReceivedFromVault + result.ctReceivedFromAmm);
->>>>>>> e19076f1
 
         // empty the DS reserve in router and send it to user
         routers.flashSwapRouter.emptyReservePartialLv(redeemParams.id, dsId, result.dsReceived);
