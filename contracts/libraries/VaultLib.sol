--- conflicted
+++ resolved
@@ -84,11 +84,7 @@
         uint256 amount
     ) internal {
         safeBeforeExpired(self);
-<<<<<<< HEAD
-        self.vault.balances.wa.lockFrom(amount, from);
-=======
         self.vault.balances.wa.lockUnchecked(amount, from);
->>>>>>> a224ffda
 
         uint256 ratio = MathHelper.calculatePriceRatio(
             self.vault.getSqrtPriceX96(),
@@ -193,11 +189,16 @@
             amount
         );
 
-        self.vault.balances.raBalance -= attributedRa;
-        self.vault.balances.paBalance -= attributedPa;
-
         IERC20 ra = IERC20(self.info.pair1);
         IERC20 pa = IERC20(self.info.pair0);
+        ERC20Burnable lv = ERC20Burnable(self.vault.lv._address);
+
+        uint256 accruedRa = ra.balanceOf(address(this));
+        uint256 accruedPa = pa.balanceOf(address(this));
+        uint256 totalLv = lv.balanceOf(address(this));
+
+        (uint256 attributedRa, uint256 attributedPa) = MathHelper
+            .calculateBaseWithdrawal(totalLv, accruedRa, accruedPa, amount);
 
         self.vault.balances.raBalance -= attributedRa;
         self.vault.balances.paBalance -= attributedPa;
@@ -313,9 +314,6 @@
         self.vault.config.lpWaBalance -= received;
 
         ERC20Burnable(self.vault.lv._address).burnFrom(owner, amount);
-<<<<<<< HEAD
-        self.vault.balances.wa.unlockTo(received, receiver);
-=======
         self.vault.balances.wa.unlockToUnchecked(received, receiver);
         returnLpFunds(self);
     }
@@ -352,7 +350,6 @@
     function returnLpFunds(State storage self) internal {
         self.vault.lpLiquidated = false;
         // TODO : placeholder
->>>>>>> a224ffda
     }
 
     function sellExcessCt(State storage self) internal {
