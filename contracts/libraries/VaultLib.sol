// SPDX-License-Identifier: BUSL-1.1
pragma solidity ^0.8.24;

import {State, VaultState, VaultConfig, VaultWithdrawalPool, VaultAmmLiquidityPool} from "./State.sol";
import {VaultConfigLibrary} from "./VaultConfig.sol";
import {Pair, PairLibrary, Id} from "./Pair.sol";
import {LvAsset, LvAssetLibrary} from "./LvAssetLib.sol";
import {PsmLibrary} from "./PsmLib.sol";
import {PsmRedemptionAssetManager, RedemptionAssetManagerLibrary} from "./RedemptionAssetManagerLib.sol";
import {MathHelper} from "./MathHelper.sol";
import {Guard} from "./Guard.sol";
import {BitMaps} from "@openzeppelin/contracts/utils/structs/BitMaps.sol";
import {VaultPool, VaultPoolLibrary} from "./VaultPoolLib.sol";
import {MinimalUniswapV2Library} from "./uni-v2/UniswapV2Library.sol";
import {IDsFlashSwapCore} from "../interfaces/IDsFlashSwapRouter.sol";
import {IUniswapV2Pair} from "../interfaces/uniswap-v2/pair.sol";
import {DepegSwap, DepegSwapLibrary} from "./DepegSwapLib.sol";
import {Asset, ERC20, ERC20Burnable} from "../core/assets/Asset.sol";
import {ICommon} from "../interfaces/ICommon.sol";
import {SafeERC20, IERC20} from "@openzeppelin/contracts/token/ERC20/utils/SafeERC20.sol";
import {IVault} from "../interfaces/IVault.sol";
import {ICorkHook} from "./../interfaces/UniV4/IMinimalHook.sol";
import {LiquidityToken} from "Cork-Hook/LiquidityToken.sol";
import {MarketSnapshot} from "Cork-Hook/lib/MarketSnapshot.sol";

/**
 * @title Vault Library Contract
 * @author Cork Team
 * @notice Vault Library implements features for  LVCore(liquidity Vault Core)
 */
library VaultLibrary {
    using VaultConfigLibrary for VaultConfig;
    using PairLibrary for Pair;
    using LvAssetLibrary for LvAsset;
    using PsmLibrary for State;
    using RedemptionAssetManagerLibrary for PsmRedemptionAssetManager;
    using BitMaps for BitMaps.BitMap;
    using DepegSwapLibrary for DepegSwap;
    using VaultPoolLibrary for VaultPool;
    using SafeERC20 for IERC20;

    // for avoiding stack too deep errors
    struct Tolerance {
        uint256 ra;
        uint256 ct;
    }

    function initialize(VaultState storage self, address lv, uint256 fee, address ra, uint256 initialArp) external {
        self.config = VaultConfigLibrary.initialize(fee);

        self.lv = LvAssetLibrary.initialize(lv);
        self.balances.ra = RedemptionAssetManagerLibrary.initialize(ra);
        self.initialArp = initialArp;
    }

    function __addLiquidityToAmmUnchecked(
        State storage self,
        uint256 raAmount,
        uint256 ctAmount,
        address raAddress,
        address ctAddress,
        ICorkHook ammRouter,
        uint256 raTolerance,
        uint256 ctTolerance
    ) internal returns (uint256 lp, uint256 dust) {
        IERC20(raAddress).safeIncreaseAllowance(address(ammRouter), raAmount);
        IERC20(ctAddress).safeIncreaseAllowance(address(ammRouter), ctAmount);

        uint256 raAdded;
        uint256 ctAdded;

        (raAdded, ctAdded, lp) =
            ammRouter.addLiquidity(raAddress, ctAddress, raAmount, ctAmount, raTolerance, ctTolerance, block.timestamp);

        uint256 dustCt = ctAmount - ctAdded;

        if (dustCt > 0) {
            SafeERC20.safeTransfer(IERC20(ctAddress), msg.sender, dustCt);
        }

        uint256 dustRa = raAmount - raAdded;

        if (dustRa > 0) {
            SafeERC20.safeTransfer(IERC20(raAddress), msg.sender, dustRa);
        }

        self.vault.config.lpBalance += lp;
        dust = dustRa + dustCt;
    }

    function _addFlashSwapReserveLv(
        State storage self,
        IDsFlashSwapCore flashSwapRouter,
        DepegSwap storage ds,
        uint256 amount
    ) internal {
        IERC20(ds._address).safeIncreaseAllowance(address(flashSwapRouter), amount);
        flashSwapRouter.addReserveLv(self.info.toId(), self.globalAssetIdx, amount);
    }

    // MUST be called on every new DS issuance
    function onNewIssuance(
        State storage self,
        uint256 prevDsId,
        IDsFlashSwapCore flashSwapRouter,
        ICorkHook ammRouter,
        uint256 deadline
    ) external {
        // do nothing at first issuance
        if (prevDsId == 0) {
            return;
        }

        if (!self.vault.lpLiquidated.get(prevDsId)) {
            _liquidatedLp(self, prevDsId, ammRouter, flashSwapRouter, deadline);
            _redeemCtStrategy(self, prevDsId);
        }

        __provideAmmLiquidityFromPool(self, flashSwapRouter, self.ds[self.globalAssetIdx].ct, ammRouter);
    }

    function safeBeforeExpired(State storage self) internal view {
        uint256 dsId = self.globalAssetIdx;
        DepegSwap storage ds = self.ds[dsId];

        Guard.safeBeforeExpired(ds);
    }

    function safeAfterExpired(State storage self) external view {
        uint256 dsId = self.globalAssetIdx;
        DepegSwap storage ds = self.ds[dsId];
        Guard.safeAfterExpired(ds);
    }

    function __provideLiquidityWithRatioGetLP(
        State storage self,
        uint256 amount,
        IDsFlashSwapCore flashSwapRouter,
        address ctAddress,
        ICorkHook ammRouter,
        Tolerance memory tolerance
    ) internal returns (uint256 ra, uint256 ct, uint256 lp) {
        (ra, ct) = __calculateProvideLiquidityAmount(self, amount, flashSwapRouter);

        (lp,) = __provideLiquidity(self, ra, ct, flashSwapRouter, ctAddress, ammRouter, tolerance, amount);
    }

    // Duplicate function of __provideLiquidityWithRatioGetLP to avoid stack too deep error
    function __provideLiquidityWithRatioGetDust(
        State storage self,
        uint256 amount,
        IDsFlashSwapCore flashSwapRouter,
        address ctAddress,
        ICorkHook ammRouter,
        Tolerance memory tolerance
    ) internal returns (uint256 ra, uint256 ct, uint256 dust) {
        (ra, ct) = __calculateProvideLiquidityAmount(self, amount, flashSwapRouter);

        (, dust) = __provideLiquidity(self, ra, ct, flashSwapRouter, ctAddress, ammRouter, tolerance, amount);
    }

    function __calculateProvideLiquidityAmount(State storage self, uint256 amount, IDsFlashSwapCore flashSwapRouter)
        internal
        view
        returns (uint256 ra, uint256 ct)
    {
        uint256 dsId = self.globalAssetIdx;
        uint256 ctRatio = __getAmmCtPriceRatio(self, flashSwapRouter, dsId);

        (ra, ct) = MathHelper.calculateProvideLiquidityAmountBasedOnCtPrice(amount, ctRatio);
    }

    function __provideLiquidityWithRatio(
        State storage self,
        uint256 amount,
        IDsFlashSwapCore flashSwapRouter,
        address ctAddress,
        ICorkHook ammRouter
    ) internal returns (uint256 ra, uint256 ct, uint256 dust) {
<<<<<<< HEAD
        (uint256 raTolerance, uint256 ctTolerance) =
            MathHelper.calculateWithTolerance(ra, ct, MathHelper.UNI_STATIC_TOLERANCE);

        (ra, ct, dust) = __provideLiquidityWithRatioGetDust(
            self, amount, flashSwapRouter, ctAddress, ammRouter, Tolerance(raTolerance, ctTolerance)
=======
        (ra, ct, dust) = __provideLiquidityWithRatio(
            self, amount, flashSwapRouter, ctAddress, ammRouter, Tolerance(0, 0)
>>>>>>> e3ee01cb
        );
    }

    function __getAmmCtPriceRatio(State storage self, IDsFlashSwapCore flashSwapRouter, uint256 dsId)
        internal
        view
        returns (uint256 ratio)
    {
        Id id = self.info.toId();
        // TODO : adjust rate initialization
        uint256 hpa = flashSwapRouter.getCurrentEffectiveHIYA(id);
        bool isRollover = flashSwapRouter.isRolloverSale(id, dsId);

        uint256 marketRatio;

        try flashSwapRouter.getCurrentPriceRatio(id, dsId) returns (uint256, uint256 _marketRatio) {
            marketRatio = _marketRatio;
        } catch {
            marketRatio = 0;
        }

        ratio = _determineRatio(hpa, marketRatio, self.vault.initialArp, isRollover, dsId);
    }

    function _determineRatio(uint256 hpa, uint256 marketRatio, uint256 initialArp, bool isRollover, uint256 dsId)
        internal
        pure
        returns (uint256 ratio)
    {
        // fallback to initial ds price ratio if hpa is 0, and market ratio is 0
        // usually happens when there's no trade on the router AND is not the first issuance
        // OR it's the first issuance
        if (hpa == 0 && marketRatio == 0) {
            // TODO : test vault initialization works
            ratio = MathHelper.calculateInitialCtRatio(initialArp);
            return ratio;
        }

        // this will return the hpa as ratio when it's basically not the first issuance, and there's actually an hpa to rely on
        // we must specifically check for market ratio since, we want to trigger this only when there's no market ratio(i.e freshly after a rollover)
        if (dsId != 1 && isRollover && hpa != 0 && marketRatio == 0) {
            ratio = hpa;
            return ratio;
        }
    
        // this will be the default ratio to use
        if (marketRatio != 0) {
            ratio = marketRatio;
            return ratio;
        }
    }

    function __provideLiquidity(
        State storage self,
        uint256 raAmount,
        uint256 ctAmount,
        IDsFlashSwapCore flashSwapRouter,
        address ctAddress,
        ICorkHook ammRouter,
        Tolerance memory tolerance,
        uint256 amountRaOriginal
    ) internal returns (uint256 lp, uint256 dust) {
        uint256 dsId = self.globalAssetIdx;

        // no need to provide liquidity if the amount is 0
        if (raAmount == 0 || ctAmount == 0) {
            return(0, 0);
        }

        PsmLibrary.unsafeIssueToLv(self, MathHelper.calculateProvideLiquidityAmount(amountRaOriginal, raAmount));

        (lp, dust) = __addLiquidityToAmmUnchecked(
            self, raAmount, ctAmount, self.info.redemptionAsset(), ctAddress, ammRouter, tolerance.ra, tolerance.ct
        );
        _addFlashSwapReserveLv(self, flashSwapRouter, self.ds[dsId], ctAmount);
    }

    function __provideAmmLiquidityFromPool(
        State storage self,
        IDsFlashSwapCore flashSwapRouter,
        address ctAddress,
        ICorkHook ammRouter
    ) internal returns (uint256 dust) {
        uint256 dsId = self.globalAssetIdx;

        uint256 ctRatio = __getAmmCtPriceRatio(self, flashSwapRouter, dsId);

        (uint256 ra, uint256 ct, uint256 originalBalance) = self.vault.pool.rationedToAmm(ctRatio);

        // this doesn't really matter tbh, since the amm is fresh and we're the first one to add liquidity to it
        (uint256 raTolerance, uint256 ctTolerance) =
            MathHelper.calculateWithTolerance(ra, ct, MathHelper.UNI_STATIC_TOLERANCE);

        (, dust) = __provideLiquidity(
            self, ra, ct, flashSwapRouter, ctAddress, ammRouter, Tolerance(raTolerance, ctTolerance), originalBalance
        );

        self.vault.pool.resetAmmPool();
    }

    function deposit(
        State storage self,
        address from,
        uint256 amount,
        IDsFlashSwapCore flashSwapRouter,
        ICorkHook ammRouter,
        uint256 raTolerance,
        uint256 ctTolerance
    ) external returns (uint256 received) {
        if (amount == 0) {
            revert ICommon.ZeroDeposit();
        }
        safeBeforeExpired(self);

        self.vault.balances.ra.lockUnchecked(amount, from);

        uint256 splitted;
        // split the RA first according to the lv strategy
        (amount, splitted) = _splitCtWithStrategy(self, flashSwapRouter, amount);

        uint256 dsId = self.globalAssetIdx;

        uint256 lp;
        {
            address ct = self.ds[dsId].ct;

            (,, lp) = __provideLiquidityWithRatioGetLP(
                self, amount, flashSwapRouter, ct, ammRouter, Tolerance(raTolerance, ctTolerance)
            );
        }

        // we mint 1:1 if it's the first deposit, else we mint based on current vault NAV
        if (!self.vault.initialized) {
            received = amount;
            self.vault.initialized = true;
        } else {
            received = _calculateReceivedDeposit(self, ammRouter, splitted, lp, dsId, amount, flashSwapRouter);
        }

        self.vault.lv.issue(from, received);

        self.vault.userLvBalance[from].balance += received;
    }

    function _calculateReceivedDeposit(
        State storage self,
        ICorkHook ammRouter,
        uint256 ctSplitted,
        uint256 lpGenerated,
        uint256 dsId,
        uint256 amount,
        IDsFlashSwapCore flashSwapRouter
    ) internal returns (uint256 received) {
        Id id = self.info.toId();
        address ct = self.ds[dsId].ct;
        MarketSnapshot memory snapshot = ammRouter.getMarketSnapshot(self.info.ra, ct);
        uint256 lpSupply = IERC20(snapshot.liquidityToken).totalSupply() - lpGenerated;

        MathHelper.DepositParams memory params = MathHelper.DepositParams({
            depositAmount: amount,
            reserveRa: snapshot.reserveRa,
            reserveCt: snapshot.reserveCt,
            oneMinusT: snapshot.oneMinusT,
            lpSupply: lpSupply,
            lvSupply: Asset(self.vault.lv._address).totalSupply(),
            // the provide liquidity automatically adds the lp, so we need to subtract it first here
            vaultCt: self.vault.balances.ctBalance - ctSplitted,
            vaultDs: flashSwapRouter.getLvReserve(id, dsId) - ctSplitted,
            vaultLp: self.vault.config.lpBalance - lpGenerated
        });

        received = MathHelper.calculateDepositLv(params);
    }

    function updateCtHeldPercentage(State storage self, uint256 ctHeldPercentage) external {
        // must be between 0.001% and 100%
        if (ctHeldPercentage > 100 ether || ctHeldPercentage < 0.001 ether) {
            revert IVault.InvalidParams();
        }

        self.vault.ctHeldPercetage = ctHeldPercentage;
    }

    function _splitCt(State storage self, uint256 amount) internal view returns (uint256 splitted) {
        uint256 ctHeldPercentage = self.vault.ctHeldPercetage;
        splitted = MathHelper.calculatePercentageFee(ctHeldPercentage, amount);
    }
    // TODO : test

    function _splitCtWithStrategy(State storage self, IDsFlashSwapCore flashSwapRouter, uint256 amount)
        internal
        returns (uint256 amountLeft, uint256 splitted)
    {
        splitted = _splitCt(self, amount);

        // increase the ct balance in the vault
        self.vault.balances.ctBalance += splitted;

        amountLeft = amount - splitted;

        // actually mint ct & ds to vault
        PsmLibrary.unsafeIssueToLv(self, splitted);

        // add ds to flash swap reserve
        _addFlashSwapReserveLv(self, flashSwapRouter, self.ds[self.globalAssetIdx], splitted);
    }

    // TODO : test
    // redeem CT that's been held in the pool, must only be called after liquidating LP on new issuance
    function _redeemCtStrategy(State storage self, uint256 dsId) internal {
        uint256 attributedCt = self.vault.balances.ctBalance;

        // reset the ct balance
        self.vault.balances.ctBalance = 0;

        // redeem the ct to the PSM
        (uint256 accruedPa, uint256 accruedRa) = PsmLibrary.lvRedeemRaPaWithCt(self, attributedCt, dsId);

        // add the accrued RA to the amm pool
        self.vault.pool.ammLiquidityPool.balance += accruedRa;

        // add the accrued PA to the withdrawal pool
        self.vault.pool.withdrawalPool.paBalance += accruedPa;
    }

    // Calculates PA amount as per price of PA with LV total supply, PA balance and given LV amount
    // lv price = paReserve / lvTotalSupply
    // PA amount = lvAmount * (PA reserve in contract / total supply of LV)
    function _calculatePaPriceForLv(State storage self, uint256 lvAmt) internal view returns (uint256 paAmount) {
        return lvAmt * self.vault.pool.withdrawalPool.paBalance / ERC20(self.vault.lv._address).totalSupply();
    }

    function __liquidateUnchecked(
        State storage self,
        address raAddress,
        address ctAddress,
        ICorkHook ammRouter,
        uint256 lp,
        uint256 deadline
    ) internal returns (uint256 raReceived, uint256 ctReceived) {
        IERC20(ammRouter.getLiquidityToken(raAddress, ctAddress)).approve(address(ammRouter), lp);

        // amountAMin & amountBMin = 0 for 100% tolerence
        (raReceived, ctReceived) = ammRouter.removeLiquidity(raAddress, ctAddress, lp, 0, 0, deadline);

        self.vault.config.lpBalance -= lp;
    }

    function _liquidatedLp(
        State storage self,
        uint256 dsId,
        ICorkHook ammRouter,
        IDsFlashSwapCore flashSwapRouter,
        uint256 deadline
    ) internal {
        DepegSwap storage ds = self.ds[dsId];
        uint256 lpBalance = self.vault.config.lpBalance;

        // if there's no LP, then there's nothing to liquidate
        if (lpBalance == 0) {
            self.vault.lpLiquidated.set(dsId);
            return;
        }

        // the following things should happen here(taken directly from the whitepaper) :
        // 1. The AMM LP is redeemed to receive CT + RA
        // 2. Any excess DS in the LV is paired with CT to redeem RA
        // 3. The excess CT is used to claim RA + PA in the PSM
        // 4. End state: Only RA + redeemed PA remains
        self.vault.lpLiquidated.set(dsId);

        (uint256 raAmm, uint256 ctAmm) = __liquidateUnchecked(self, self.info.ra, ds.ct, ammRouter, lpBalance, deadline);

        // avoid stack too deep error
        _pairAndRedeemCtDs(self, flashSwapRouter, dsId, ctAmm, raAmm);
    }

    function _pairAndRedeemCtDs(
        State storage self,
        IDsFlashSwapCore flashSwapRouter,
        uint256 dsId,
        uint256 ctAmm,
        uint256 raAmm
    ) internal returns (uint256 redeemAmount, uint256 ctAttributedToPa) {
        uint256 reservedDs = flashSwapRouter.emptyReserveLv(self.info.toId(), dsId);

        redeemAmount = reservedDs >= ctAmm ? ctAmm : reservedDs;
        redeemAmount = PsmLibrary.lvRedeemRaWithCtDs(self, redeemAmount, dsId);

        // if the reserved DS is more than the CT that's available from liquidating the AMM LP
        // then there's no CT we can use to effectively redeem RA + PA from the PSM
        ctAttributedToPa = reservedDs >= ctAmm ? 0 : ctAmm - reservedDs;

        uint256 psmPa;
        uint256 psmRa;

        if (ctAttributedToPa != 0) {
            (psmPa, psmRa) = PsmLibrary.lvRedeemRaPaWithCt(self, ctAttributedToPa, dsId);
        }

        psmRa += redeemAmount + raAmm;

        self.vault.pool.reserve(self.vault.lv.totalIssued(), psmRa, psmPa);
    }

    // duplicate function to avoid stack too deep error
    function __calculateCtBalanceWithRate(State storage self, ICorkHook ammRouter, uint256 dsId)
        internal
        view
        returns (uint256 raPerLv, uint256 ctPerLv, uint256 raPerLp, uint256 ctPerLp)
    {
        address ra = self.info.ra;
        address ct = self.ds[dsId].ct;

        (uint256 raReserve, uint256 ctReserve) = ammRouter.getReserves(ra, ct);

        uint256 lpTotal = LiquidityToken(ammRouter.getLiquidityToken(ra, ct)).totalSupply();

        (,, raPerLv, ctPerLv, raPerLp, ctPerLp) =
            __calculateTotalRaAndCtBalanceWithReserve(self, raReserve, ctReserve, lpTotal);
    }

    function __calculateTotalRaAndCtBalanceWithReserve(
        State storage self,
        uint256 raReserve,
        uint256 ctReserve,
        uint256 lpSupply
    )
        internal
        view
        returns (
            uint256 totalRa,
            uint256 ammCtBalance,
            uint256 raPerLv,
            uint256 ctPerLv,
            uint256 raPerLp,
            uint256 ctPerLp
        )
    {
        (raPerLv, ctPerLv, raPerLp, ctPerLp, totalRa, ammCtBalance) = MathHelper.calculateLvValueFromUniLp(
            lpSupply, self.vault.config.lpBalance, raReserve, ctReserve, Asset(self.vault.lv._address).totalSupply()
        );
    }

    function _getRaCtReserveSorted(State storage self, ICorkHook ammRouter, uint256 dsId)
        internal
        view
        returns (uint256 raReserve, uint256 ctReserve)
    {
        address ra = self.info.ra;
        address ct = self.ds[dsId].ct;

        (raReserve, ctReserve) = ammRouter.getReserves(ra, ct);
    }

    // IMPORTANT : only psm, flash swap router and early redeem LV can call this function
    function provideLiquidityWithFee(
        State storage self,
        uint256 amount,
        IDsFlashSwapCore flashSwapRouter,
        ICorkHook ammRouter
    ) public {
        __provideLiquidityWithRatio(self, amount, flashSwapRouter, self.ds[self.globalAssetIdx].ct, ammRouter);
    }

    // this will give user their respective balance in mixed form of CT, DS, RA, PA
    // TODO : test
    function redeemEarly(
        State storage self,
        address owner,
        IVault.RedeemEarlyParams memory redeemParams,
        IVault.Routers memory routers,
        IVault.PermitParams memory permitParams
    ) external returns (IVault.RedeemEarlyResult memory result) {
        safeBeforeExpired(self);
        if (permitParams.deadline != 0) {
            DepegSwapLibrary.permit(
                self.vault.lv._address,
                permitParams.rawLvPermitSig,
                owner,
                address(this),
                redeemParams.amount,
                permitParams.deadline,
                "redeemEarlyLv"
            );
        }
        result.feePercentage = self.vault.config.fee;
        result.fee = MathHelper.calculatePercentageFee(result.feePercentage, redeemParams.amount);

        redeemParams.amount -= result.fee;
        
        result.id = redeemParams.id;
        result.receiver = owner;

        result.paReceived = _redeemPa(self, redeemParams, owner);

        uint256 lpLiquidated;
        uint256 dsId = self.globalAssetIdx;

        Pair storage pair = self.info;
        DepegSwap storage ds = self.ds[dsId];

        {
            MathHelper.RedeemParams memory params = MathHelper.RedeemParams({
                amountLvClaimed: redeemParams.amount,
                totalLvIssued: Asset(self.vault.lv._address).totalSupply(),
                totalVaultLp: self.vault.config.lpBalance,
                totalVaultCt: self.vault.balances.ctBalance,
                totalVaultDs: routers.flashSwapRouter.getLvReserve(redeemParams.id, dsId)
            });

            uint256 ctReceived;
            uint256 dsReceived;

            (ctReceived, dsReceived, lpLiquidated) = MathHelper.calculateRedeemLv(params);
            result.ctReceivedFromVault = ctReceived;
            // decrease the ct balance in the vault
            self.vault.balances.ctBalance -= result.ctReceivedFromVault;

            result.dsReceived = dsReceived;
        }

        {
            (uint256 raFromAmm, uint256 ctFromAmm) =
                __liquidateUnchecked(self, pair.ra, ds.ct, routers.ammRouter, lpLiquidated, redeemParams.ammDeadline);

            result.raReceivedFromAmm = raFromAmm;
            result.ctReceivedFromAmm = ctFromAmm;
        }

        if (result.raReceivedFromAmm < redeemParams.amountOutMin) {
            revert IVault.InsufficientOutputAmount(redeemParams.amountOutMin, result.raReceivedFromAmm);
        }

        // burn lv amount + fee
        ERC20Burnable(self.vault.lv._address).burnFrom(owner, redeemParams.amount + result.fee);

        // send RA amm to user
        self.vault.balances.ra.unlockToUnchecked(result.raReceivedFromAmm, owner);

        // send CT received from AMM and held in vault to user
        SafeERC20.safeTransfer(IERC20(ds.ct), owner, result.ctReceivedFromVault + result.ctReceivedFromAmm);

        // empty the DS reserve in router and send it to user
        routers.flashSwapRouter.emptyReservePartialLv(redeemParams.id, dsId, result.dsReceived);
        SafeERC20.safeTransfer(IERC20(ds._address), owner, result.dsReceived);
    }

    function _redeemPa(State storage self, IVault.RedeemEarlyParams memory redeemParams, address owner)
        internal
        returns (uint256 paAmount)
    {
        uint256 paRedeemAmount = redeemParams.amount;

        if (redeemParams.amount > self.vault.userLvBalance[owner].balance) {
            paRedeemAmount = self.vault.userLvBalance[owner].balance;
        }

        self.vault.userLvBalance[owner].balance -= paRedeemAmount;

        paAmount = _calculatePaPriceForLv(self, redeemParams.amount);
        self.vault.pool.withdrawalPool.paBalance -= paAmount;
        ERC20(self.info.pa).transfer(owner, paAmount);
    }

    function updateLvDepositsStatus(State storage self, bool isLVDepositPaused) external {
        self.vault.config.isDepositPaused = isLVDepositPaused;
    }

    function updateLvWithdrawalsStatus(State storage self, bool isLVWithdrawalPaused) external {
        self.vault.config.isWithdrawalPaused = isLVWithdrawalPaused;
    }
}<|MERGE_RESOLUTION|>--- conflicted
+++ resolved
@@ -177,16 +177,8 @@
         address ctAddress,
         ICorkHook ammRouter
     ) internal returns (uint256 ra, uint256 ct, uint256 dust) {
-<<<<<<< HEAD
-        (uint256 raTolerance, uint256 ctTolerance) =
-            MathHelper.calculateWithTolerance(ra, ct, MathHelper.UNI_STATIC_TOLERANCE);
-
         (ra, ct, dust) = __provideLiquidityWithRatioGetDust(
-            self, amount, flashSwapRouter, ctAddress, ammRouter, Tolerance(raTolerance, ctTolerance)
-=======
-        (ra, ct, dust) = __provideLiquidityWithRatio(
             self, amount, flashSwapRouter, ctAddress, ammRouter, Tolerance(0, 0)
->>>>>>> e3ee01cb
         );
     }
 
