pragma solidity ^0.8.24;

import {State, VaultState, VaultConfig, VaultWithdrawalPool, VaultAmmLiquidityPool} from "./State.sol";
import {VaultConfigLibrary} from "./VaultConfig.sol";
import {Pair, PairLibrary, Id} from "./Pair.sol";
import {LvAsset, LvAssetLibrary} from "./LvAssetLib.sol";
import {PsmLibrary} from "./PsmLib.sol";
import {PsmRedemptionAssetManager, RedemptionAssetManagerLibrary} from "./RedemptionAssetManagerLib.sol";
import {MathHelper} from "./MathHelper.sol";
import {Guard} from "./Guard.sol";
import {BitMaps} from "@openzeppelin/contracts/utils/structs/BitMaps.sol";
import {VaultPool, VaultPoolLibrary} from "./VaultPoolLib.sol";
import {MinimalUniswapV2Library} from "./uni-v2/UniswapV2Library.sol";
import {IDsFlashSwapCore} from "../interfaces/IDsFlashSwapRouter.sol";
import {IUniswapV2Router02} from "../interfaces/uniswap-v2/RouterV2.sol";
import {IUniswapV2Pair} from "../interfaces/uniswap-v2/pair.sol";
import {DepegSwap, DepegSwapLibrary} from "./DepegSwapLib.sol";
import {Asset, ERC20, ERC20Burnable} from "../core/assets/Asset.sol";
import {ICommon} from "../interfaces/ICommon.sol";
import {SafeERC20, IERC20} from "@openzeppelin/contracts/token/ERC20/utils/SafeERC20.sol";

/**
 * @title Vault Library Contract
 * @author Cork Team
 * @notice Vault Library implements features for  LVCore(liquidity Vault Core)
 */
library VaultLibrary {
    using VaultConfigLibrary for VaultConfig;
    using PairLibrary for Pair;
    using LvAssetLibrary for LvAsset;
    using PsmLibrary for State;
    using RedemptionAssetManagerLibrary for PsmRedemptionAssetManager;
    using BitMaps for BitMaps.BitMap;
    using DepegSwapLibrary for DepegSwap;
    using VaultPoolLibrary for VaultPool;
    using SafeERC20 for IERC20;

    /// @notice caller is not authorized to perform the action, e.g transfering
    /// redemption rights to another address while not having the rights
    error Unauthorized(address caller);

    /// @notice inssuficient balance to perform expiry redeem(e.g requesting 5 LV to redeem but trying to redeem 10)
    error InsufficientBalance(address caller, uint256 requested, uint256 balance);

    /// @notice insufficient output amount, e.g trying to redeem 100 LV whcih you expect 100 RA but only received 50 RA
    error InsufficientOutputAmount(uint256 amountOutMin, uint256 received);

    function initialize(VaultState storage self, address lv, uint256 fee, address ra, uint256 initialDsPrice)
        external
    {
        self.config = VaultConfigLibrary.initialize(fee);

        self.lv = LvAssetLibrary.initialize(lv);
        self.balances.ra = RedemptionAssetManagerLibrary.initialize(ra);
        self.initialDsPrice = initialDsPrice;
    }

    function __addLiquidityToAmmUnchecked(
        State storage self,
        uint256 raAmount,
        uint256 ctAmount,
        address raAddress,
        address ctAddress,
        IUniswapV2Router02 ammRouter,
        uint256 raTolerance,
        uint256 ctTolerance
    ) internal {
        IERC20(raAddress).safeIncreaseAllowance(address(ammRouter), raAmount);
        IERC20(ctAddress).safeIncreaseAllowance(address(ammRouter), ctAmount);

        (uint256 raAdded, uint256 ctAdded, uint256 lp) = ammRouter.addLiquidity(
            raAddress, ctAddress, raAmount, ctAmount, raTolerance, ctTolerance, address(this), block.timestamp
        );

        uint256 dustCt = ctAmount - ctAdded;

        if (dustCt > 0) {
            SafeERC20.safeTransfer(IERC20(ctAddress), msg.sender, dustCt);
        }

        uint256 dustRa = raAmount - raAdded;

        if (dustRa > 0) {
            SafeERC20.safeTransfer(IERC20(raAddress), msg.sender, dustCt);
        }
        self.vault.config.lpBalance += lp;
    }

    function _addFlashSwapReserveLv(
        State storage self,
        IDsFlashSwapCore flashSwapRouter,
        DepegSwap storage ds,
        uint256 amount
    ) internal {
        IERC20(ds._address).safeIncreaseAllowance(address(flashSwapRouter), amount);
        flashSwapRouter.addReserveLv(self.info.toId(), self.globalAssetIdx, amount);
    }

    // MUST be called on every new DS issuance
    function onNewIssuance(
        State storage self,
        uint256 prevDsId,
        IDsFlashSwapCore flashSwapRouter,
        IUniswapV2Router02 ammRouter,
        uint256 deadline
    ) external {
        // do nothing at first issuance
        if (prevDsId == 0) {
            return;
        }

        if (!self.vault.lpLiquidated.get(prevDsId)) {
            _liquidatedLp(self, prevDsId, ammRouter, flashSwapRouter, deadline);
        }

        __provideAmmLiquidityFromPool(self, flashSwapRouter, self.ds[self.globalAssetIdx].ct, ammRouter);
    }

    function safeBeforeExpired(State storage self) internal view {
        uint256 dsId = self.globalAssetIdx;
        DepegSwap storage ds = self.ds[dsId];

        Guard.safeBeforeExpired(ds);
    }

    function safeAfterExpired(State storage self) external view {
        uint256 dsId = self.globalAssetIdx;
        DepegSwap storage ds = self.ds[dsId];
        Guard.safeAfterExpired(ds);
    }

    function __provideLiquidityWithRatio(
        State storage self,
        uint256 amount,
        IDsFlashSwapCore flashSwapRouter,
        address ctAddress,
        IUniswapV2Router02 ammRouter,
        uint256 raTolerance,
        uint256 ctTolerance
    ) internal returns (uint256 ra, uint256 ct) {
        uint256 dsId = self.globalAssetIdx;

        uint256 ctRatio = __getAmmCtPriceRatio(self, flashSwapRouter, dsId);

        (ra, ct) = MathHelper.calculateProvideLiquidityAmountBasedOnCtPrice(amount, ctRatio);

        __provideLiquidity(self, ra, ct, flashSwapRouter, ctAddress, ammRouter, dsId, raTolerance, ctTolerance);
    }

    function __provideLiquidityWithRatio(
        State storage self,
        uint256 amount,
        IDsFlashSwapCore flashSwapRouter,
        address ctAddress,
        IUniswapV2Router02 ammRouter
    ) internal returns (uint256 ra, uint256 ct) {
        uint256 dsId = self.globalAssetIdx;

        uint256 ctRatio = __getAmmCtPriceRatio(self, flashSwapRouter, dsId);

        (ra, ct) = MathHelper.calculateProvideLiquidityAmountBasedOnCtPrice(amount, ctRatio);

        (uint256 raTolerance, uint256 ctTolerance) =
            MathHelper.calculateWithTolerance(ra, ct, MathHelper.UNIV2_STATIC_TOLERANCE);

        __provideLiquidity(self, ra, ct, flashSwapRouter, ctAddress, ammRouter, dsId, raTolerance, ctTolerance);
    }

    function __getAmmCtPriceRatio(State storage self, IDsFlashSwapCore flashSwapRouter, uint256 dsId)
        internal
        view
        returns (uint256 ratio)
    {
        Id id = self.info.toId();
        uint256 exchangeRate = self.ds[dsId].exchangeRate();
        uint256 hpa = flashSwapRouter.getCurrentEffectiveHPA(id);
        bool isRollover = flashSwapRouter.isRolloverSale(id, dsId);

        uint256 marketRatio;

        try flashSwapRouter.getCurrentPriceRatio(id, dsId) returns (uint256, uint256 _marketRatio) {
            marketRatio = _marketRatio;
        } catch {
            marketRatio = 0;
        }

        ratio = _determineRatio(hpa, marketRatio, self.vault.initialDsPrice, exchangeRate, isRollover, dsId);
    }

    function _determineRatio(
        uint256 hpa,
        uint256 marketRatio,
        uint256 initialDsPrice,
        uint256 exchangeRate,
        bool isRollover,
        uint256 dsId
    ) internal pure returns (uint256 ratio) {
        // fallback to initial ds price ratio if hpa is 0, and market ratio is 0
        // usually happens when there's no trade on the router AND is not the first issuance
        // OR it's the first issuance
        if (hpa == 0 && marketRatio == 0) {
            ratio = exchangeRate - initialDsPrice;
            return ratio;
        }

        // this will return the hpa as ratio when it's basically not the first issuance, and there's actually an hpa to rely on
        // we must specifically check for market ratio since, we want to trigger this only when there's no market ratio(i.e freshly after a rollover)
        if (dsId != 1 && isRollover && hpa != 0 && marketRatio == 0) {
            ratio = exchangeRate - hpa;
            return ratio;
        }

        // this will be the default ratio to use
        if (marketRatio != 0) {
            ratio = marketRatio;
            return ratio;
        }
    }

    function __provideLiquidity(
        State storage self,
        uint256 raAmount,
        uint256 ctAmount,
        IDsFlashSwapCore flashSwapRouter,
        address ctAddress,
        IUniswapV2Router02 ammRouter,
        uint256 dsId,
        uint256 raTolerance,
        uint256 ctTolerance
    ) internal {
        // no need to provide liquidity if the amount is 0
        if (raAmount == 0 && ctAmount == 0) {
            return;
        }

        PsmLibrary.unsafeIssueToLv(self, ctAmount);

        __addLiquidityToAmmUnchecked(
            self, raAmount, ctAmount, self.info.redemptionAsset(), ctAddress, ammRouter, raTolerance, ctTolerance
        );

        _addFlashSwapReserveLv(self, flashSwapRouter, self.ds[dsId], ctAmount);
    }

    function __provideAmmLiquidityFromPool(
        State storage self,
        IDsFlashSwapCore flashSwapRouter,
        address ctAddress,
        IUniswapV2Router02 ammRouter
    ) internal {
        uint256 dsId = self.globalAssetIdx;

        uint256 ctRatio = __getAmmCtPriceRatio(self, flashSwapRouter, dsId);

        (uint256 ra, uint256 ct) = self.vault.pool.rationedToAmm(ctRatio);

        // this doesn't really matter tbh, since the amm is fresh and we're the first one to add liquidity to it
        (uint256 raTolerance, uint256 ctTolerance) =
            MathHelper.calculateWithTolerance(ra, ct, MathHelper.UNIV2_STATIC_TOLERANCE);

        __provideLiquidity(self, ra, ct, flashSwapRouter, ctAddress, ammRouter, dsId, raTolerance, ctTolerance);

        self.vault.pool.resetAmmPool();
    }

    function deposit(
        State storage self,
        address from,
        uint256 amount,
        IDsFlashSwapCore flashSwapRouter,
        IUniswapV2Router02 ammRouter,
        uint256 raTolerance,
        uint256 ctTolerance
    ) external returns (uint256 received) {
        if (amount == 0) {
            revert ICommon.ZeroDeposit();
        }
        safeBeforeExpired(self);

        uint256 exchangeRate;

        // we mint 1:1 if it's the first deposit
        if (!self.vault.initialized) {
            exchangeRate = 1 ether;
            self.vault.initialized = true;
        } else {
            // else we get the current exchange rate of LV
            (exchangeRate,,) = previewRedeemEarly(self, 1 ether, flashSwapRouter);
        }

        self.vault.balances.ra.lockUnchecked(amount, from);
        __provideLiquidityWithRatio(
            self, amount, flashSwapRouter, self.ds[self.globalAssetIdx].ct, ammRouter, raTolerance, ctTolerance
        );

        // then we calculate how much LV we will get for the amount of RA we deposited with the exchange rate
        // this is to seprate the yield vs the actual deposit amount. so when a user withdraws their LV, they get their accrued yield properly
        amount = MathHelper.calculateDepositAmountWithExchangeRate(amount, exchangeRate);

        self.vault.lv.issue(from, amount);

        received = amount;
    }

    // preview a deposit action with current exchange rate,
    // returns the amount of shares(share pool token) that user will receive
    function previewDeposit(State storage self, IDsFlashSwapCore flashSwapRouter, uint256 amount)
        external
        view
        returns (uint256 lvReceived, uint256 raAddedAsLiquidity, uint256 ctAddedAsLiquidity)
    {
        uint256 exchangeRate;

        // we mint 1:1 if it's the first deposit
        if (!self.vault.initialized) {
            exchangeRate = 1 ether;
        } else {
            // else we get the current exchange rate of LV
            (exchangeRate,,) = previewRedeemEarly(self, 1 ether, flashSwapRouter);
        }

        // then we calculate how much LV we will get for the amount of RA we deposited with the exchange rate
        // this is to seprate the yield vs the actual deposit amount. so when a user withdraws their LV, they get their accrued yield properly
        amount = MathHelper.calculateDepositAmountWithExchangeRate(amount, exchangeRate);

        (raAddedAsLiquidity, ctAddedAsLiquidity) = MathHelper.calculateProvideLiquidityAmountBasedOnCtPrice(
            amount, __getAmmCtPriceRatio(self, flashSwapRouter, self.globalAssetIdx)
        );

        lvReceived = amount;
    }

    function __liquidateUnchecked(
        State storage self,
        address raAddress,
        address ctAddress,
        IUniswapV2Router02 ammRouter,
        IUniswapV2Pair ammPair,
        uint256 lp,
        uint256 deadline
    ) internal returns (uint256 raReceived, uint256 ctReceived) {
        ammPair.approve(address(ammRouter), lp);

        // amountAMin & amountBMin = 0 for 100% tolerence
        (raReceived, ctReceived) = ammRouter.removeLiquidity(raAddress, ctAddress, lp, 0, 0, address(this), deadline);

        self.vault.config.lpBalance -= lp;
    }

    // used by early redeem, will liquidate LP partially
    function _liquidateLpPartial(
        State storage self,
        uint256 dsId,
        IDsFlashSwapCore flashSwapRouter,
        IUniswapV2Router02 ammRouter,
        uint256 lvRedeemed,
        uint256 deadline
    ) internal returns (uint256 ra) {
        uint256 ammCtBalance;

        (ra, ammCtBalance) = __calculateAndLiquidate(self, dsId, flashSwapRouter, ammRouter, lvRedeemed, deadline);

        ra += _redeemCtDsAndSellExcessCt(self, dsId, ammRouter, flashSwapRouter, ammCtBalance, deadline);
    }

    function __calculateAndLiquidate(
        State storage self,
        uint256 dsId,
        IDsFlashSwapCore flashSwapRouter,
        IUniswapV2Router02 ammRouter,
        uint256 lvRedeemed,
        uint256 deadline
    ) private returns (uint256 ra, uint256 ammCtBalance) {
        DepegSwap storage ds = self.ds[dsId];

        uint256 lpliquidated = _calculateLpEquivalent(self, dsId, flashSwapRouter, lvRedeemed);

        (ra, ammCtBalance) = __liquidateUnchecked(
            self, self.info.pair1, ds.ct, ammRouter, IUniswapV2Pair(ds.ammPair), lpliquidated, deadline
        );
    }

    function _calculateLpEquivalent(
        State storage self,
        uint256 dsId,
        IDsFlashSwapCore flashSwapRouter,
        uint256 lvRedeemed
    ) private view returns (uint256 lpRemoved) {
        uint256 raPerLp;
        uint256 raPerLv;

        (raPerLv,, raPerLp,) = __calculateCtBalanceWithRate(self, flashSwapRouter, dsId);
        lpRemoved = MathHelper.convertToLp(raPerLv, raPerLp, lvRedeemed);
    }

    function _redeemCtDsAndSellExcessCt(
        State storage self,
        uint256 dsId,
        IUniswapV2Router02 ammRouter,
        IDsFlashSwapCore flashSwapRouter,
        uint256 ammCtBalance,
        uint256 deadline
    ) internal returns (uint256 ra) {
        uint256 reservedDs = flashSwapRouter.getLvReserve(self.info.toId(), dsId);

        uint256 redeemAmount = reservedDs >= ammCtBalance ? ammCtBalance : reservedDs;

        flashSwapRouter.emptyReservePartialLv(self.info.toId(), dsId, redeemAmount);

        ra += redeemAmount;
        PsmLibrary.lvRedeemRaWithCtDs(self, redeemAmount, dsId);

        // we subtract redeem amount since we already liquidate it from the router
        uint256 ctSellAmount = reservedDs - redeemAmount >= ammCtBalance ? 0 : ammCtBalance - redeemAmount;

        DepegSwap storage ds = self.ds[dsId];
        address[] memory path = new address[](2);
        path[0] = ds.ct;
        path[1] = self.info.pair1;

        IERC20(ds.ct).safeIncreaseAllowance(address(ammRouter), ctSellAmount);

        if (ctSellAmount != 0) {
            // 100% tolerance, to ensure this not fail
            ra += ammRouter.swapExactTokensForTokens(ctSellAmount, 0, path, address(this), deadline)[1];
        }
    }

    function _liquidatedLp(
        State storage self,
        uint256 dsId,
        IUniswapV2Router02 ammRouter,
        IDsFlashSwapCore flashSwapRouter,
        uint256 deadline
    ) internal {
        DepegSwap storage ds = self.ds[dsId];
        uint256 lpBalance = self.vault.config.lpBalance;

        // if there's no LP, then there's nothing to liquidate
        if (lpBalance == 0) {
            return;
        }

        // the following things should happen here(taken directly from the whitepaper) :
        // 1. The AMM LP is redeemed to receive CT + RA
        // 2. Any excess DS in the LV is paired with CT to redeem RA
        // 3. The excess CT is used to claim RA + PA in the PSM
        // 4. End state: Only RA + redeemed PA remains
        self.vault.lpLiquidated.set(dsId);

        (uint256 raAmm, uint256 ctAmm) = __liquidateUnchecked(
            self, self.info.pair1, ds.ct, ammRouter, IUniswapV2Pair(ds.ammPair), lpBalance, deadline
        );

        // avoid stack too deep error
        _pairAndRedeemCtDs(self, flashSwapRouter, dsId, ctAmm, raAmm);
    }

    function _pairAndRedeemCtDs(
        State storage self,
        IDsFlashSwapCore flashSwapRouter,
        uint256 dsId,
        uint256 ctAmm,
        uint256 raAmm
    ) private returns (uint256 redeemAmount, uint256 ctAttributedToPa) {
        uint256 reservedDs = flashSwapRouter.emptyReserveLv(self.info.toId(), dsId);

        redeemAmount = reservedDs >= ctAmm ? ctAmm : reservedDs;
        redeemAmount = PsmLibrary.lvRedeemRaWithCtDs(self, redeemAmount, dsId);

        // if the reserved DS is more than the CT that's available from liquidating the AMM LP
        // then there's no CT we can use to effectively redeem RA + PA from the PSM
        ctAttributedToPa = reservedDs >= ctAmm ? 0 : ctAmm - reservedDs;

        uint256 psmPa;
        uint256 psmRa;

        if (ctAttributedToPa != 0) {
            (psmPa, psmRa) = PsmLibrary.lvRedeemRaPaWithCt(self, ctAttributedToPa, dsId);
        }

        psmRa += redeemAmount + raAmm;

        self.vault.pool.reserve(self.vault.lv.totalIssued(), psmRa, psmPa);
    }

    function _tryLiquidateLpAndRedeemCtToPsm(State storage self, uint256 dsId, IDsFlashSwapCore flashSwapRouter)
        internal
        view
        returns (uint256 totalRa, uint256 pa)
    {
        uint256 ammCtBalance;

        (totalRa, ammCtBalance) = __calculateTotalRaAndCtBalance(self, flashSwapRouter, dsId);

        uint256 reservedDs = flashSwapRouter.getLvReserve(self.info.toId(), dsId);

        // pair DS and CT to redeem RA
        totalRa += reservedDs > ammCtBalance ? ammCtBalance : reservedDs;

        uint256 raFromCt;
        // redeem CT to get RA + PA
        (pa, raFromCt) = PsmLibrary.previewRedeemWithCt(
            self,
            dsId,
            // CT attributed to PA
            reservedDs > ammCtBalance ? 0 : ammCtBalance - reservedDs
        );
    }

    // duplate function to avoid stack too deep error
    function __calculateTotalRaAndCtBalance(State storage self, IDsFlashSwapCore flashSwapRouter, uint256 dsId)
        internal
        view
        returns (uint256 totalRa, uint256 ammCtBalance)
    {
        IUniswapV2Pair ammPair = flashSwapRouter.getUniV2pair(self.info.toId(), dsId);

        (uint256 raReserve, uint256 ctReserve,) = ammPair.getReserves();

        (raReserve, ctReserve) = MinimalUniswapV2Library.reverseSortWithAmount224(
            ammPair.token0(), ammPair.token1(), self.info.pair1, self.ds[dsId].ct, raReserve, ctReserve
        );

        (,,,, totalRa, ammCtBalance) = __calculateTotalRaAndCtBalanceWithReserve(
            self, raReserve, ctReserve, flashSwapRouter.getUniV2pair(self.info.toId(), dsId).totalSupply()
        );
    }

    // duplate function to avoid stack too deep error
    function __calculateCtBalanceWithRate(State storage self, IDsFlashSwapCore flashSwapRouter, uint256 dsId)
        internal
        view
        returns (uint256 raPerLv, uint256 ctPerLv, uint256 raPerLp, uint256 ctPerLp)
    {
        (uint256 raReserve, uint256 ctReserve,) = flashSwapRouter.getUniV2pair(self.info.toId(), dsId).getReserves();

        (raReserve, ctReserve) = MinimalUniswapV2Library.reverseSortWithAmount224(
            flashSwapRouter.getUniV2pair(self.info.toId(), dsId).token0(),
            flashSwapRouter.getUniV2pair(self.info.toId(), dsId).token1(),
            self.info.pair1,
            self.ds[dsId].ct,
            raReserve,
            ctReserve
        );

        (,, raPerLv, ctPerLv, raPerLp, ctPerLp) = __calculateTotalRaAndCtBalanceWithReserve(
            self, raReserve, ctReserve, flashSwapRouter.getUniV2pair(self.info.toId(), dsId).totalSupply()
        );
    }

    function __calculateTotalRaAndCtBalanceWithReserve(
        State storage self,
        uint256 raReserve,
        uint256 ctReserve,
        uint256 lpSupply
    )
        internal
        view
        returns (
            uint256 totalRa,
            uint256 ammCtBalance,
            uint256 raPerLv,
            uint256 ctPerLv,
            uint256 raPerLp,
            uint256 ctPerLp
        )
    {
        (raPerLv, ctPerLv, raPerLp, ctPerLp, totalRa, ammCtBalance) = MathHelper.calculateLvValueFromUniV2Lp(
            lpSupply, self.vault.config.lpBalance, raReserve, ctReserve, Asset(self.vault.lv._address).totalSupply()
        );
    }

    function _tryLiquidateLpAndSellCtToAmm(
        State storage self,
        uint256 dsId,
        IDsFlashSwapCore flashSwapRouter,
        uint256 lvRedeemed
    ) internal view returns (uint256 totalRa, uint256 lpLiquidated) {
        uint256 lvReserve = flashSwapRouter.getLvReserve(self.info.toId(), dsId);

        (uint256 raPerLv,, uint256 raPerLp,) = __calculateCtBalanceWithRate(self, flashSwapRouter, dsId);

        (uint256 raReserve, uint256 ctReserve) = _getRaCtReserveSorted(self, flashSwapRouter, dsId);

        // calculate how much LP we need to liquidate to redeem the LV
        lpLiquidated = MathHelper.convertToLp(raPerLv, raPerLp, lvRedeemed);

        uint256 lpTotalSupply = flashSwapRouter.getUniV2pair(self.info.toId(), dsId).totalSupply();
        // totalRa we remove
        totalRa = lpLiquidated * raReserve / lpTotalSupply;

        // total Ct we remove
        uint256 ammCtBalance = lpLiquidated * ctReserve / lpTotalSupply;

        // pair DS and CT to redeem RA
        totalRa += lvReserve > ammCtBalance ? ammCtBalance : lvReserve;

        uint256 excessCt = lvReserve > ammCtBalance ? 0 : ammCtBalance - lvReserve;

        totalRa += _trySellCtToAmm(self, dsId, flashSwapRouter, excessCt, lpLiquidated, lpTotalSupply);
    }

    function _getRaCtReserveSorted(State storage self, IDsFlashSwapCore flashSwapRouter, uint256 dsId)
        internal
        view
        returns (uint256 raReserve, uint256 ctReserve)
    {
        (raReserve, ctReserve,) = flashSwapRouter.getUniV2pair(self.info.toId(), dsId).getReserves();

        (raReserve, ctReserve) = MinimalUniswapV2Library.reverseSortWithAmount224(
            flashSwapRouter.getUniV2pair(self.info.toId(), dsId).token0(),
            flashSwapRouter.getUniV2pair(self.info.toId(), dsId).token1(),
            self.info.pair1,
            self.ds[dsId].ct,
            raReserve,
            ctReserve
        );
    }

    function _trySellCtToAmm(
        State storage self,
        uint256 dsId,
        IDsFlashSwapCore flashSwapRouter,
        uint256 excessCt,
        uint256 lpLiquidated,
        uint256 lpTotalSupply
    ) internal view returns (uint256 ra) {
        if (excessCt == 0) {
            return 0;
        }

        (uint256 raReserve, uint256 ctReserve) = _getRaCtReserveSorted(self, flashSwapRouter, dsId);
        raReserve -= (lpLiquidated * raReserve) / lpTotalSupply;
        ctReserve -= (lpLiquidated * ctReserve) / lpTotalSupply;

        ra = MinimalUniswapV2Library.getAmountOut(excessCt, ctReserve, raReserve);
    }

    // IMPORTANT : only psm, flash swap router and early redeem LV can call this function
    function provideLiquidityWithFee(
        State storage self,
        uint256 amount,
        IDsFlashSwapCore flashSwapRouter,
        IUniswapV2Router02 ammRouter
    ) public {
        __provideLiquidityWithRatio(self, amount, flashSwapRouter, self.ds[self.globalAssetIdx].ct, ammRouter);
    }
    // taken directly from spec document, technically below is what should happen in this function
    //
    // '#' refers to the total circulation supply of that token.
    // '&' refers to the total amount of token in the LV.
    //
    // say our percent fee is 3%
    // fee(amount)
    //
    // say the amount of user LV token is 'N'
    //
    // AMM LP liquidation (#LP/#LV) provide more CT($CT) + WA($WA) :
    // &CT = &CT + $CT
    // &WA = &WA + $WA
    //
    // Create WA pairing CT with DS inside the vault :
    // &WA = &WA + &(CT + DS)
    //
    // Excess and unpaired CT is sold to AMM to provide WA($WA) :
    // &WA = $WA
    //
    // the LV token rate is :
    // eLV = &WA/#LV
    //
    // redemption amount(rA) :
    // rA = N x eLV
    //
    // final amount(Fa) :
    // Fa = rA - fee(rA)

    function redeemEarly(
        State storage self,
        address owner,
        address receiver,
        uint256 amount,
        IDsFlashSwapCore flashSwapRouter,
        IUniswapV2Router02 ammRouter,
        bytes memory rawLvPermitSig,
<<<<<<< HEAD
        uint256 deadline,
        uint256 amountOutMin
    ) external returns (uint256 received, uint256 fee, uint256 feePercentage) {
=======
        uint256 permitDeadline,
        uint256 amountOutMin,
        uint256 ammDeadline
    ) external returns (uint256 received, uint256 fee, uint256 feePrecentage) {
>>>>>>> a3cdfbd3
        safeBeforeExpired(self);
        if (permitDeadline != 0) {
            DepegSwapLibrary.permit(
                self.vault.lv._address, rawLvPermitSig, owner, address(this), amount, permitDeadline
            );
        }

        feePercentage = self.vault.config.fee;

        received = _liquidateLpPartial(self, self.globalAssetIdx, flashSwapRouter, ammRouter, amount, ammDeadline);

        fee = MathHelper.calculatePercentageFee(received, feePercentage);

        if (fee != 0) {
            provideLiquidityWithFee(self, fee, flashSwapRouter, ammRouter);
            received = received - fee;
        }

        if (received < amountOutMin) {
            revert InsufficientOutputAmount(amountOutMin, received);
        }

        ERC20Burnable(self.vault.lv._address).burnFrom(owner, amount);
        self.vault.balances.ra.unlockToUnchecked(received, receiver);
    }

    function previewRedeemEarly(State storage self, uint256 amount, IDsFlashSwapCore flashSwapRouter)
        public
        view
        returns (uint256 received, uint256 fee, uint256 feePercentage)
    {
        safeBeforeExpired(self);

        feePercentage = self.vault.config.fee;

        (received,) = _tryLiquidateLpAndSellCtToAmm(self, self.globalAssetIdx, flashSwapRouter, amount);

        fee = MathHelper.calculatePercentageFee(received, feePercentage);

        received -= fee;
    }
}<|MERGE_RESOLUTION|>--- conflicted
+++ resolved
@@ -683,16 +683,10 @@
         IDsFlashSwapCore flashSwapRouter,
         IUniswapV2Router02 ammRouter,
         bytes memory rawLvPermitSig,
-<<<<<<< HEAD
-        uint256 deadline,
-        uint256 amountOutMin
-    ) external returns (uint256 received, uint256 fee, uint256 feePercentage) {
-=======
         uint256 permitDeadline,
         uint256 amountOutMin,
         uint256 ammDeadline
-    ) external returns (uint256 received, uint256 fee, uint256 feePrecentage) {
->>>>>>> a3cdfbd3
+    ) external returns (uint256 received, uint256 fee, uint256 feePercentage) {
         safeBeforeExpired(self);
         if (permitDeadline != 0) {
             DepegSwapLibrary.permit(
