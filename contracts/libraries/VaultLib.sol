--- conflicted
+++ resolved
@@ -116,6 +116,7 @@
         }
 
         _liquidateIfExpired(self, prevDsId, ammRouter, deadline);
+
         __provideAmmLiquidityFromPool(self, flashSwapRouter, self.ds[self.globalAssetIdx].ct, ammRouter);
     }
 
@@ -354,16 +355,6 @@
         uint256 dsId = self.globalAssetIdx;
 
         uint256 lp;
-<<<<<<< HEAD
-        {
-            address ct = self.ds[dsId].ct;
-
-            (,, lp) = __provideLiquidityWithRatioGetLP(
-                self, remaining, flashSwapRouter, ct, ammRouter, Tolerance(raTolerance, ctTolerance)
-            );
-        }
-=======
->>>>>>> fbcb1ac7
 
         // we mint 1:1 if it's the first deposit, else we mint based on current vault NAV
         if (!self.vault.initialized) {
@@ -379,21 +370,11 @@
                 ammRouter,
                 CalculateReceivedDepositParams({
                     ctSplitted: splitted,
-<<<<<<< HEAD
-                    lpGenerated: lp,
-=======
->>>>>>> fbcb1ac7
                     dsId: dsId,
                     amount: amount,
                     flashSwapRouter: flashSwapRouter
                 })
             );
-<<<<<<< HEAD
-        }
-
-        self.vault.lv.issue(from, received);
-
-=======
         }
 
         {
@@ -405,16 +386,11 @@
         }
 
         self.vault.lv.issue(from, received);
->>>>>>> fbcb1ac7
         self.syncLpBalance(ammRouter, dsId);
     }
 
     struct CalculateReceivedDepositParams {
         uint256 ctSplitted;
-<<<<<<< HEAD
-        uint256 lpGenerated;
-=======
->>>>>>> fbcb1ac7
         uint256 dsId;
         uint256 amount;
         IDsFlashSwapCore flashSwapRouter;
@@ -429,12 +405,8 @@
         address ct = self.ds[params.dsId].ct;
 
         MarketSnapshot memory snapshot = ammRouter.getMarketSnapshot(self.info.ra, ct);
-<<<<<<< HEAD
-        uint256 lpSupply = IERC20(snapshot.liquidityToken).totalSupply() - params.lpGenerated;
-=======
         uint256 lpSupply = IERC20(snapshot.liquidityToken).totalSupply();
         uint256 vaultLp = self.lpBalance();
->>>>>>> fbcb1ac7
 
         // we convert ra reserve to 18 decimals to get accurate results
         snapshot.reserveRa = TransferHelper.tokenNativeDecimalsToFixed(snapshot.reserveRa, self.info.ra);
@@ -447,17 +419,10 @@
             oneMinusT: snapshot.oneMinusT,
             lpSupply: lpSupply,
             lvSupply: Asset(self.vault.lv._address).totalSupply(),
-<<<<<<< HEAD
-            // the provide liquidity automatically adds the lp, so we need to subtract it first here
-            vaultCt: self.vault.balances.ctBalance - params.ctSplitted,
-            vaultDs: params.flashSwapRouter.getLvReserve(id, params.dsId) - params.ctSplitted,
-            vaultLp: self.lpBalance(),
-=======
             // we already split the CT so we need to subtract it first here
             vaultCt: self.vault.balances.ctBalance - params.ctSplitted,
             vaultDs: params.flashSwapRouter.getLvReserve(id, params.dsId),
             vaultLp: vaultLp,
->>>>>>> fbcb1ac7
             vaultIdleRa: TransferHelper.tokenNativeDecimalsToFixed(self.vault.balances.ra.locked, self.info.ra)
         });
 
