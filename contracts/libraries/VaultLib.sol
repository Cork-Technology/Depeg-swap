pragma solidity ^0.8.24;

import {State, VaultState, VaultConfig, VaultWithdrawalPool, VaultAmmLiquidityPool} from "./State.sol";
import {VaultConfigLibrary} from "./VaultConfig.sol";
import {Pair, PairLibrary, Id} from "./Pair.sol";
import {LvAsset, LvAssetLibrary} from "./LvAssetLib.sol";
import {PsmLibrary} from "./PsmLib.sol";
import {PsmRedemptionAssetManager, RedemptionAssetManagerLibrary} from "./RedemptionAssetManagerLib.sol";
import {MathHelper} from "./MathHelper.sol";
import {Guard} from "./Guard.sol";
import {BitMaps} from "@openzeppelin/contracts/utils/structs/BitMaps.sol";
import {VaultPool, VaultPoolLibrary} from "./VaultPoolLib.sol";
import {MinimalUniswapV2Library} from "./uni-v2/UniswapV2Library.sol";
import {IDsFlashSwapCore} from "../interfaces/IDsFlashSwapRouter.sol";
import {IUniswapV2Router02} from "../interfaces/uniswap-v2/RouterV2.sol";
import {IUniswapV2Pair} from "../interfaces/uniswap-v2/pair.sol";
import {DepegSwap, DepegSwapLibrary} from "./DepegSwapLib.sol";
import {Asset, ERC20, ERC20Burnable} from "../core/assets/Asset.sol";
import {ICommon} from "../interfaces/ICommon.sol";
import {SafeERC20, IERC20} from "@openzeppelin/contracts/token/ERC20/utils/SafeERC20.sol";

/**
 * @title Vault Library Contract
 * @author Cork Team
 * @notice Vault Library implements features for  LVCore(liquidity Vault Core)
 */
library VaultLibrary {
    using VaultConfigLibrary for VaultConfig;
    using PairLibrary for Pair;
    using LvAssetLibrary for LvAsset;
    using PsmLibrary for State;
    using RedemptionAssetManagerLibrary for PsmRedemptionAssetManager;
    using BitMaps for BitMaps.BitMap;
    using DepegSwapLibrary for DepegSwap;
    using VaultPoolLibrary for VaultPool;
    using SafeERC20 for IERC20;

    /// @notice caller is not authorized to perform the action, e.g transfering
    /// redemption rights to another address while not having the rights
    error Unauthorized(address caller);

    /// @notice inssuficient balance to perform expiry redeem(e.g requesting 5 LV to redeem but trying to redeem 10)
    error InsufficientBalance(address caller, uint256 requested, uint256 balance);

    /// @notice insufficient output amount, e.g trying to redeem 100 LV whcih you expect 100 RA but only received 50 RA
    error InsufficientOutputAmount(uint256 amountOutMin, uint256 received);

    function initialize(VaultState storage self, address lv, uint256 fee, address ra, uint256 initialDsPrice)
        external
    {
        self.config = VaultConfigLibrary.initialize(fee);

        self.lv = LvAssetLibrary.initialize(lv);
        self.balances.ra = RedemptionAssetManagerLibrary.initialize(ra);
        self.initialDsPrice = initialDsPrice;
    }

    function __addLiquidityToAmmUnchecked(
        State storage self,
        uint256 raAmount,
        uint256 ctAmount,
        address raAddress,
        address ctAddress,
        IUniswapV2Router02 ammRouter,
        uint256 raTolerance,
        uint256 ctTolerance
    ) internal {
<<<<<<< HEAD
        ERC20(raAddress).approve(address(ammRouter), raAmount);
        ERC20(ctAddress).approve(address(ammRouter), ctAmount);
=======
        (uint256 raTolerance, uint256 ctTolerance) =
            MathHelper.calculateWithTolerance(raAmount, ctAmount, MathHelper.UNIV2_STATIC_TOLERANCE);

        IERC20(raAddress).safeIncreaseAllowance(address(ammRouter), raAmount);
        IERC20(ctAddress).safeIncreaseAllowance(address(ammRouter), ctAmount);
>>>>>>> 351c5422

        (uint256 raAdded, uint256 ctAdded, uint256 lp) = ammRouter.addLiquidity(
            raAddress, ctAddress, raAmount, ctAmount, raTolerance, ctTolerance, address(this), block.timestamp
        );

        uint256 dustCt = ctAmount - ctAdded;

        if (dustCt > 0) {
            SafeERC20.safeTransfer(IERC20(ctAddress), msg.sender, dustCt);
        }

        uint256 dustRa = raAmount - raAdded;

        if (dustRa > 0) {
            SafeERC20.safeTransfer(IERC20(raAddress), msg.sender, dustCt);
        }
        self.vault.config.lpBalance += lp;
    }

    function _addFlashSwapReserveLv(
        State storage self,
        IDsFlashSwapCore flashSwapRouter,
        DepegSwap storage ds,
        uint256 amount
    ) internal {
        IERC20(ds._address).safeIncreaseAllowance(address(flashSwapRouter), amount);
        flashSwapRouter.addReserveLv(self.info.toId(), self.globalAssetIdx, amount);
    }

    // MUST be called on every new DS issuance
    function onNewIssuance(
        State storage self,
        uint256 prevDsId,
        IDsFlashSwapCore flashSwapRouter,
        IUniswapV2Router02 ammRouter,
        uint256 deadline
    ) external {
        // do nothing at first issuance
        if (prevDsId == 0) {
            return;
        }

        if (!self.vault.lpLiquidated.get(prevDsId)) {
            _liquidatedLp(self, prevDsId, ammRouter, flashSwapRouter, deadline);
        }

        __provideAmmLiquidityFromPool(self, flashSwapRouter, self.ds[self.globalAssetIdx].ct, ammRouter);
    }

    function safeBeforeExpired(State storage self) internal view {
        uint256 dsId = self.globalAssetIdx;
        DepegSwap storage ds = self.ds[dsId];

        Guard.safeBeforeExpired(ds);
    }

    function safeAfterExpired(State storage self) external view {
        uint256 dsId = self.globalAssetIdx;
        DepegSwap storage ds = self.ds[dsId];
        Guard.safeAfterExpired(ds);
    }

    function __provideLiquidityWithRatio(
        State storage self,
        uint256 amount,
        IDsFlashSwapCore flashSwapRouter,
        address ctAddress,
        IUniswapV2Router02 ammRouter,
        uint256 raTolerance,
        uint256 ctTolerance
    ) internal returns (uint256 ra, uint256 ct) {
        uint256 dsId = self.globalAssetIdx;

        uint256 ctRatio = __getAmmCtPriceRatio(self, flashSwapRouter, dsId);

        (ra, ct) = MathHelper.calculateProvideLiquidityAmountBasedOnCtPrice(amount, ctRatio);

        __provideLiquidity(self, ra, ct, flashSwapRouter, ctAddress, ammRouter, dsId, raTolerance, ctTolerance);
    }

    function __provideLiquidityWithRatio(
        State storage self,
        uint256 amount,
        IDsFlashSwapCore flashSwapRouter,
        address ctAddress,
        IUniswapV2Router02 ammRouter
    ) internal returns (uint256 ra, uint256 ct) {
        uint256 dsId = self.globalAssetIdx;

        uint256 ctRatio = __getAmmCtPriceRatio(self, flashSwapRouter, dsId);

        (ra, ct) = MathHelper.calculateProvideLiquidityAmountBasedOnCtPrice(amount, ctRatio);

        (uint256 raTolerance, uint256 ctTolerance) =
            MathHelper.calculateWithTolerance(ra, ct, MathHelper.UNIV2_STATIC_TOLERANCE);

        __provideLiquidity(self, ra, ct, flashSwapRouter, ctAddress, ammRouter, dsId, raTolerance, ctTolerance);
    }

    function __getAmmCtPriceRatio(State storage self, IDsFlashSwapCore flashSwapRouter, uint256 dsId)
        internal
        view
        returns (uint256 ratio)
    {
        Id id = self.info.toId();
        uint256 exchangeRate = self.ds[dsId].exchangeRate();
        uint256 hpa = flashSwapRouter.getCurrentEffectiveHPA(id);
        bool isRollover = flashSwapRouter.isRolloverSale(id, dsId);

        uint256 marketRatio;

        try flashSwapRouter.getCurrentPriceRatio(id, dsId) returns (uint256, uint256 _marketRatio) {
            marketRatio = _marketRatio;
        } catch {
            marketRatio = 0;
        }

        ratio = _determineRatio(hpa, marketRatio, self.vault.initialDsPrice, exchangeRate, isRollover, dsId);
    }

    function _determineRatio(
        uint256 hpa,
        uint256 marketRatio,
        uint256 initialDsPrice,
        uint256 exchangeRate,
        bool isRollover,
        uint256 dsId
    ) internal pure returns (uint256 ratio) {
        // fallback to initial ds price ratio if hpa is 0, and market ratio is 0
        // usually happens when there's no trade on the router AND is not the first issuance
        // OR it's the first issuance
        if (hpa == 0 && marketRatio == 0) {
            ratio = exchangeRate - initialDsPrice;
            return ratio;
        }

        // this will return the hpa as ratio when it's basically not the first issuance, and there's actually an hpa to rely on
        // we must specifically check for market ratio since, we want to trigger this only when there's no market ratio(i.e freshly after a rollover)
        if (dsId != 1 && isRollover && hpa != 0 && marketRatio == 0) {
            ratio = exchangeRate - hpa;
            return ratio;
        }

        // this will be the default ratio to use
        if (marketRatio != 0) {
            ratio = marketRatio;
            return ratio;
        }
    }

    function __provideLiquidity(
        State storage self,
        uint256 raAmount,
        uint256 ctAmount,
        IDsFlashSwapCore flashSwapRouter,
        address ctAddress,
        IUniswapV2Router02 ammRouter,
        uint256 dsId,
        uint256 raTolerance,
        uint256 ctTolerance
    ) internal {
        // no need to provide liquidity if the amount is 0
        if (raAmount == 0 && ctAmount == 0) {
            return;
        }

        PsmLibrary.unsafeIssueToLv(self, ctAmount);

        __addLiquidityToAmmUnchecked(
            self, raAmount, ctAmount, self.info.redemptionAsset(), ctAddress, ammRouter, raTolerance, ctTolerance
        );

        _addFlashSwapReserveLv(self, flashSwapRouter, self.ds[dsId], ctAmount);
    }

    function __provideAmmLiquidityFromPool(
        State storage self,
        IDsFlashSwapCore flashSwapRouter,
        address ctAddress,
        IUniswapV2Router02 ammRouter
    ) internal {
        uint256 dsId = self.globalAssetIdx;

        uint256 ctRatio = __getAmmCtPriceRatio(self, flashSwapRouter, dsId);

        (uint256 ra, uint256 ct) = self.vault.pool.rationedToAmm(ctRatio);

        // this doesn't really matter tbh, since the amm is fresh and we're the first one to add liquidity to it
        (uint256 raTolerance, uint256 ctTolerance) =
            MathHelper.calculateWithTolerance(ra, ct, MathHelper.UNIV2_STATIC_TOLERANCE);

        __provideLiquidity(self, ra, ct, flashSwapRouter, ctAddress, ammRouter, dsId, raTolerance, ctTolerance);

        self.vault.pool.resetAmmPool();
    }

    function deposit(
        State storage self,
        address from,
        uint256 amount,
        IDsFlashSwapCore flashSwapRouter,
        IUniswapV2Router02 ammRouter,
        uint256 raTolerance,
        uint256 ctTolerance
    ) external returns (uint256 received) {
        if (amount == 0) {
            revert ICommon.ZeroDeposit();
        }
        safeBeforeExpired(self);

        uint256 exchangeRate;

        // we mint 1:1 if it's the first deposit
        if (!self.vault.initialized) {
            exchangeRate = 1 ether;
            self.vault.initialized = true;
        } else {
            // else we get the current exchange rate of LV
            (exchangeRate,,) = previewRedeemEarly(self, 1 ether, flashSwapRouter);
        }

        self.vault.balances.ra.lockUnchecked(amount, from);
        __provideLiquidityWithRatio(
            self, amount, flashSwapRouter, self.ds[self.globalAssetIdx].ct, ammRouter, raTolerance, ctTolerance
        );

        // then we calculate how much LV we will get for the amount of RA we deposited with the exchange rate
        // this is to seprate the yield vs the actual deposit amount. so when a user withdraws their LV, they get their accrued yield properly
        amount = MathHelper.calculateDepositAmountWithExchangeRate(amount, exchangeRate);

        self.vault.lv.issue(from, amount);

        received = amount;
    }

    // preview a deposit action with current exchange rate,
    // returns the amount of shares(share pool token) that user will receive
    function previewDeposit(State storage self, IDsFlashSwapCore flashSwapRouter, uint256 amount)
        external
        view
        returns (uint256 lvReceived, uint256 raAddedAsLiquidity, uint256 ctAddedAsLiquidity)
    {
        uint256 exchangeRate;

        // we mint 1:1 if it's the first deposit
        if (!self.vault.initialized) {
            exchangeRate = 1 ether;
        } else {
            // else we get the current exchange rate of LV
            (exchangeRate,,) = previewRedeemEarly(self, 1 ether, flashSwapRouter);
        }

        // then we calculate how much LV we will get for the amount of RA we deposited with the exchange rate
        // this is to seprate the yield vs the actual deposit amount. so when a user withdraws their LV, they get their accrued yield properly
        amount = MathHelper.calculateDepositAmountWithExchangeRate(amount, exchangeRate);

        (raAddedAsLiquidity, ctAddedAsLiquidity) = MathHelper.calculateProvideLiquidityAmountBasedOnCtPrice(
            amount, __getAmmCtPriceRatio(self, flashSwapRouter, self.globalAssetIdx)
        );

        lvReceived = amount;
    }

    function __liquidateUnchecked(
        State storage self,
        address raAddress,
        address ctAddress,
        IUniswapV2Router02 ammRouter,
        IUniswapV2Pair ammPair,
        uint256 lp,
        uint256 deadline
    ) internal returns (uint256 raReceived, uint256 ctReceived) {
        ammPair.approve(address(ammRouter), lp);

        // amountAMin & amountBMin = 0 for 100% tolerence
        (raReceived, ctReceived) = ammRouter.removeLiquidity(raAddress, ctAddress, lp, 0, 0, address(this), deadline);

        self.vault.config.lpBalance -= lp;
    }

    // used by early redeem, will liquidate LP partially
    function _liquidateLpPartial(
        State storage self,
        uint256 dsId,
        IDsFlashSwapCore flashSwapRouter,
        IUniswapV2Router02 ammRouter,
        uint256 lvRedeemed,
        uint256 deadline
    ) internal returns (uint256 ra) {
        uint256 ammCtBalance;

        (ra, ammCtBalance) = __calculateAndLiquidate(self, dsId, flashSwapRouter, ammRouter, lvRedeemed, deadline);

        ra += _redeemCtDsAndSellExcessCt(self, dsId, ammRouter, flashSwapRouter, ammCtBalance, deadline);
    }

    function __calculateAndLiquidate(
        State storage self,
        uint256 dsId,
        IDsFlashSwapCore flashSwapRouter,
        IUniswapV2Router02 ammRouter,
        uint256 lvRedeemed,
        uint256 deadline
    ) private returns (uint256 ra, uint256 ammCtBalance) {
        DepegSwap storage ds = self.ds[dsId];

        uint256 lpliquidated = _calculateLpEquivalent(self, dsId, flashSwapRouter, lvRedeemed);

        (ra, ammCtBalance) = __liquidateUnchecked(
            self, self.info.pair1, ds.ct, ammRouter, IUniswapV2Pair(ds.ammPair), lpliquidated, deadline
        );
    }

    function _calculateLpEquivalent(
        State storage self,
        uint256 dsId,
        IDsFlashSwapCore flashSwapRouter,
        uint256 lvRedeemed
    ) private view returns (uint256 lpRemoved) {
        uint256 raPerLp;
        uint256 raPerLv;

        (raPerLv,, raPerLp,) = __calculateCtBalanceWithRate(self, flashSwapRouter, dsId);
        lpRemoved = MathHelper.convertToLp(raPerLv, raPerLp, lvRedeemed);
    }

    function _redeemCtDsAndSellExcessCt(
        State storage self,
        uint256 dsId,
        IUniswapV2Router02 ammRouter,
        IDsFlashSwapCore flashSwapRouter,
        uint256 ammCtBalance,
        uint256 deadline
    ) internal returns (uint256 ra) {
        uint256 reservedDs = flashSwapRouter.getLvReserve(self.info.toId(), dsId);

        uint256 redeemAmount = reservedDs >= ammCtBalance ? ammCtBalance : reservedDs;

        flashSwapRouter.emptyReservePartialLv(self.info.toId(), dsId, redeemAmount);

        ra += redeemAmount;
        PsmLibrary.lvRedeemRaWithCtDs(self, redeemAmount, dsId);

        // we subtract redeem amount since we already liquidate it from the router
        uint256 ctSellAmount = reservedDs - redeemAmount >= ammCtBalance ? 0 : ammCtBalance - redeemAmount;

        DepegSwap storage ds = self.ds[dsId];
        address[] memory path = new address[](2);
        path[0] = ds.ct;
        path[1] = self.info.pair1;

        IERC20(ds.ct).safeIncreaseAllowance(address(ammRouter), ctSellAmount);

        if (ctSellAmount != 0) {
            // 100% tolerance, to ensure this not fail
            ra += ammRouter.swapExactTokensForTokens(ctSellAmount, 0, path, address(this), deadline)[1];
        }
    }

    function _liquidatedLp(
        State storage self,
        uint256 dsId,
        IUniswapV2Router02 ammRouter,
        IDsFlashSwapCore flashSwapRouter,
        uint256 deadline
    ) internal {
        DepegSwap storage ds = self.ds[dsId];
        uint256 lpBalance = self.vault.config.lpBalance;

        // if there's no LP, then there's nothing to liquidate
        if (lpBalance == 0) {
            return;
        }

        // the following things should happen here(taken directly from the whitepaper) :
        // 1. The AMM LP is redeemed to receive CT + RA
        // 2. Any excess DS in the LV is paired with CT to redeem RA
        // 3. The excess CT is used to claim RA + PA in the PSM
        // 4. End state: Only RA + redeemed PA remains
        self.vault.lpLiquidated.set(dsId);

        (uint256 raAmm, uint256 ctAmm) = __liquidateUnchecked(
            self, self.info.pair1, ds.ct, ammRouter, IUniswapV2Pair(ds.ammPair), lpBalance, deadline
        );

        // avoid stack too deep error
        _pairAndRedeemCtDs(self, flashSwapRouter, dsId, ctAmm, raAmm);
    }

    function _pairAndRedeemCtDs(
        State storage self,
        IDsFlashSwapCore flashSwapRouter,
        uint256 dsId,
        uint256 ctAmm,
        uint256 raAmm
    ) private returns (uint256 redeemAmount, uint256 ctAttributedToPa) {
        uint256 reservedDs = flashSwapRouter.emptyReserveLv(self.info.toId(), dsId);

        redeemAmount = reservedDs >= ctAmm ? ctAmm : reservedDs;
        redeemAmount = PsmLibrary.lvRedeemRaWithCtDs(self, redeemAmount, dsId);

        // if the reserved DS is more than the CT that's available from liquidating the AMM LP
        // then there's no CT we can use to effectively redeem RA + PA from the PSM
        ctAttributedToPa = reservedDs >= ctAmm ? 0 : ctAmm - reservedDs;

        uint256 psmPa;
        uint256 psmRa;

        if (ctAttributedToPa != 0) {
            (psmPa, psmRa) = PsmLibrary.lvRedeemRaPaWithCt(self, ctAttributedToPa, dsId);
        }

        psmRa += redeemAmount + raAmm;

        self.vault.pool.reserve(self.vault.lv.totalIssued(), psmRa, psmPa);
    }

    function _tryLiquidateLpAndRedeemCtToPsm(State storage self, uint256 dsId, IDsFlashSwapCore flashSwapRouter)
        internal
        view
        returns (uint256 totalRa, uint256 pa)
    {
        uint256 ammCtBalance;

        (totalRa, ammCtBalance) = __calculateTotalRaAndCtBalance(self, flashSwapRouter, dsId);

        uint256 reservedDs = flashSwapRouter.getLvReserve(self.info.toId(), dsId);

        // pair DS and CT to redeem RA
        totalRa += reservedDs > ammCtBalance ? ammCtBalance : reservedDs;

        uint256 raFromCt;
        // redeem CT to get RA + PA
        (pa, raFromCt) = PsmLibrary.previewRedeemWithCt(
            self,
            dsId,
            // CT attributed to PA
            reservedDs > ammCtBalance ? 0 : ammCtBalance - reservedDs
        );
    }

    // duplate function to avoid stack too deep error
    function __calculateTotalRaAndCtBalance(State storage self, IDsFlashSwapCore flashSwapRouter, uint256 dsId)
        internal
        view
        returns (uint256 totalRa, uint256 ammCtBalance)
    {
        IUniswapV2Pair ammPair = flashSwapRouter.getUniV2pair(self.info.toId(), dsId);

        (uint256 raReserve, uint256 ctReserve,) = ammPair.getReserves();

        (raReserve, ctReserve) = MinimalUniswapV2Library.reverseSortWithAmount224(
            ammPair.token0(), ammPair.token1(), self.info.pair1, self.ds[dsId].ct, raReserve, ctReserve
        );

        (,,,, totalRa, ammCtBalance) = __calculateTotalRaAndCtBalanceWithReserve(
            self, raReserve, ctReserve, flashSwapRouter.getUniV2pair(self.info.toId(), dsId).totalSupply()
        );
    }

    // duplate function to avoid stack too deep error
    function __calculateCtBalanceWithRate(State storage self, IDsFlashSwapCore flashSwapRouter, uint256 dsId)
        internal
        view
        returns (uint256 raPerLv, uint256 ctPerLv, uint256 raPerLp, uint256 ctPerLp)
    {
        (uint256 raReserve, uint256 ctReserve,) = flashSwapRouter.getUniV2pair(self.info.toId(), dsId).getReserves();

        (raReserve, ctReserve) = MinimalUniswapV2Library.reverseSortWithAmount224(
            flashSwapRouter.getUniV2pair(self.info.toId(), dsId).token0(),
            flashSwapRouter.getUniV2pair(self.info.toId(), dsId).token1(),
            self.info.pair1,
            self.ds[dsId].ct,
            raReserve,
            ctReserve
        );

        (,, raPerLv, ctPerLv, raPerLp, ctPerLp) = __calculateTotalRaAndCtBalanceWithReserve(
            self, raReserve, ctReserve, flashSwapRouter.getUniV2pair(self.info.toId(), dsId).totalSupply()
        );
    }

    function __calculateTotalRaAndCtBalanceWithReserve(
        State storage self,
        uint256 raReserve,
        uint256 ctReserve,
        uint256 lpSupply
    )
        internal
        view
        returns (
            uint256 totalRa,
            uint256 ammCtBalance,
            uint256 raPerLv,
            uint256 ctPerLv,
            uint256 raPerLp,
            uint256 ctPerLp
        )
    {
        (raPerLv, ctPerLv, raPerLp, ctPerLp, totalRa, ammCtBalance) = MathHelper.calculateLvValueFromUniV2Lp(
            lpSupply, self.vault.config.lpBalance, raReserve, ctReserve, Asset(self.vault.lv._address).totalSupply()
        );
    }

    function _tryLiquidateLpAndSellCtToAmm(
        State storage self,
        uint256 dsId,
        IDsFlashSwapCore flashSwapRouter,
        uint256 lvRedeemed
    ) internal view returns (uint256 totalRa, uint256 lpLiquidated) {
        uint256 lvReserve = flashSwapRouter.getLvReserve(self.info.toId(), dsId);

        (uint256 raPerLv,, uint256 raPerLp,) = __calculateCtBalanceWithRate(self, flashSwapRouter, dsId);

        (uint256 raReserve, uint256 ctReserve) = _getRaCtReserveSorted(self, flashSwapRouter, dsId);

        // calculate how much LP we need to liquidate to redeem the LV
        lpLiquidated = MathHelper.convertToLp(raPerLv, raPerLp, lvRedeemed);

        uint256 lpTotalSupply = flashSwapRouter.getUniV2pair(self.info.toId(), dsId).totalSupply();
        // totalRa we remove
        totalRa = lpLiquidated * raReserve / lpTotalSupply;

        // total Ct we remove
        uint256 ammCtBalance = lpLiquidated * ctReserve / lpTotalSupply;

        // pair DS and CT to redeem RA
        totalRa += lvReserve > ammCtBalance ? ammCtBalance : lvReserve;

        uint256 excessCt = lvReserve > ammCtBalance ? 0 : ammCtBalance - lvReserve;

        totalRa += _trySellCtToAmm(self, dsId, flashSwapRouter, excessCt, lpLiquidated, lpTotalSupply);
    }

    function _getRaCtReserveSorted(State storage self, IDsFlashSwapCore flashSwapRouter, uint256 dsId)
        internal
        view
        returns (uint256 raReserve, uint256 ctReserve)
    {
        (raReserve, ctReserve,) = flashSwapRouter.getUniV2pair(self.info.toId(), dsId).getReserves();

        (raReserve, ctReserve) = MinimalUniswapV2Library.reverseSortWithAmount224(
            flashSwapRouter.getUniV2pair(self.info.toId(), dsId).token0(),
            flashSwapRouter.getUniV2pair(self.info.toId(), dsId).token1(),
            self.info.pair1,
            self.ds[dsId].ct,
            raReserve,
            ctReserve
        );
    }

    function _trySellCtToAmm(
        State storage self,
        uint256 dsId,
        IDsFlashSwapCore flashSwapRouter,
        uint256 excessCt,
        uint256 lpLiquidated,
        uint256 lpTotalSupply
    ) internal view returns (uint256 ra) {
        if (excessCt == 0) {
            return 0;
        }

        (uint256 raReserve, uint256 ctReserve) = _getRaCtReserveSorted(self, flashSwapRouter, dsId);
        raReserve -= (lpLiquidated * raReserve) / lpTotalSupply;
        ctReserve -= (lpLiquidated * ctReserve) / lpTotalSupply;

        ra = MinimalUniswapV2Library.getAmountOut(excessCt, ctReserve, raReserve);
    }

    // IMPORTANT : only psm, flash swap router and early redeem LV can call this function
    function provideLiquidityWithFee(
        State storage self,
        uint256 amount,
        IDsFlashSwapCore flashSwapRouter,
        IUniswapV2Router02 ammRouter
    ) public {
        __provideLiquidityWithRatio(self, amount, flashSwapRouter, self.ds[self.globalAssetIdx].ct, ammRouter);
    }
    // taken directly from spec document, technically below is what should happen in this function
    //
    // '#' refers to the total circulation supply of that token.
    // '&' refers to the total amount of token in the LV.
    //
    // say our percent fee is 3%
    // fee(amount)
    //
    // say the amount of user LV token is 'N'
    //
    // AMM LP liquidation (#LP/#LV) provide more CT($CT) + WA($WA) :
    // &CT = &CT + $CT
    // &WA = &WA + $WA
    //
    // Create WA pairing CT with DS inside the vault :
    // &WA = &WA + &(CT + DS)
    //
    // Excess and unpaired CT is sold to AMM to provide WA($WA) :
    // &WA = $WA
    //
    // the LV token rate is :
    // eLV = &WA/#LV
    //
    // redemption amount(rA) :
    // rA = N x eLV
    //
    // final amount(Fa) :
    // Fa = rA - fee(rA)

    function redeemEarly(
        State storage self,
        address owner,
        address receiver,
        uint256 amount,
        IDsFlashSwapCore flashSwapRouter,
        IUniswapV2Router02 ammRouter,
        bytes memory rawLvPermitSig,
        uint256 permitDeadline,
        uint256 amountOutMin,
        uint256 ammDeadline
    ) external returns (uint256 received, uint256 fee, uint256 feePrecentage) {
        safeBeforeExpired(self);
        if (permitDeadline != 0) {
            DepegSwapLibrary.permit(
                self.vault.lv._address, rawLvPermitSig, owner, address(this), amount, permitDeadline
            );
        }

        feePrecentage = self.vault.config.fee;

        received = _liquidateLpPartial(self, self.globalAssetIdx, flashSwapRouter, ammRouter, amount, ammDeadline);

        fee = MathHelper.calculatePrecentageFee(received, feePrecentage);

        if (fee != 0) {
            provideLiquidityWithFee(self, fee, flashSwapRouter, ammRouter);
            received = received - fee;
        }

        if (received < amountOutMin) {
            revert InsufficientOutputAmount(amountOutMin, received);
        }

        ERC20Burnable(self.vault.lv._address).burnFrom(owner, amount);
        self.vault.balances.ra.unlockToUnchecked(received, receiver);
    }

    function previewRedeemEarly(State storage self, uint256 amount, IDsFlashSwapCore flashSwapRouter)
        public
        view
        returns (uint256 received, uint256 fee, uint256 feePrecentage)
    {
        safeBeforeExpired(self);

        feePrecentage = self.vault.config.fee;

        (received,) = _tryLiquidateLpAndSellCtToAmm(self, self.globalAssetIdx, flashSwapRouter, amount);

        fee = MathHelper.calculatePrecentageFee(received, feePrecentage);

        received -= fee;
    }
}<|MERGE_RESOLUTION|>--- conflicted
+++ resolved
@@ -65,16 +65,8 @@
         uint256 raTolerance,
         uint256 ctTolerance
     ) internal {
-<<<<<<< HEAD
-        ERC20(raAddress).approve(address(ammRouter), raAmount);
-        ERC20(ctAddress).approve(address(ammRouter), ctAmount);
-=======
-        (uint256 raTolerance, uint256 ctTolerance) =
-            MathHelper.calculateWithTolerance(raAmount, ctAmount, MathHelper.UNIV2_STATIC_TOLERANCE);
-
         IERC20(raAddress).safeIncreaseAllowance(address(ammRouter), raAmount);
         IERC20(ctAddress).safeIncreaseAllowance(address(ammRouter), ctAmount);
->>>>>>> 351c5422
 
         (uint256 raAdded, uint256 ctAdded, uint256 lp) = ammRouter.addLiquidity(
             raAddress, ctAddress, raAmount, ctAmount, raTolerance, ctTolerance, address(this), block.timestamp
