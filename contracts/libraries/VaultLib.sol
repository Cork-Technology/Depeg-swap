pragma solidity ^0.8.24;

import {State, VaultState, VaultConfig, VaultWithdrawalPool, VaultAmmLiquidityPool} from "./State.sol";
import {VaultConfigLibrary} from "./VaultConfig.sol";
import {Pair, PairLibrary, Id} from "./Pair.sol";
import {LvAsset, LvAssetLibrary} from "./LvAssetLib.sol";
import {PsmLibrary} from "./PsmLib.sol";
import {PsmRedemptionAssetManager, RedemptionAssetManagerLibrary} from "./RedemptionAssetManagerLib.sol";
import {MathHelper} from "./MathHelper.sol";
import {Guard} from "./Guard.sol";
import {BitMaps} from "@openzeppelin/contracts/utils/structs/BitMaps.sol";
import {VaultPool, VaultPoolLibrary} from "./VaultPoolLib.sol";
import {MinimalUniswapV2Library} from "./uni-v2/UniswapV2Library.sol";
import {IDsFlashSwapCore} from "../interfaces/IDsFlashSwapRouter.sol";
import {IUniswapV2Router02} from "../interfaces/uniswap-v2/RouterV2.sol";
import {IUniswapV2Pair} from "../interfaces/uniswap-v2/pair.sol";
import {DepegSwap, DepegSwapLibrary} from "./DepegSwapLib.sol";
import {Asset, ERC20, ERC20Burnable} from "../core/assets/Asset.sol";
import {ICommon} from "../interfaces/ICommon.sol";
import {SafeERC20, IERC20} from "@openzeppelin/contracts/token/ERC20/utils/SafeERC20.sol";

/**
 * @title Vault Library Contract
 * @author Cork Team
 * @notice Vault Library implements features for  LVCore(liquidity Vault Core)
 */
library VaultLibrary {
    using VaultConfigLibrary for VaultConfig;
    using PairLibrary for Pair;
    using LvAssetLibrary for LvAsset;
    using PsmLibrary for State;
    using RedemptionAssetManagerLibrary for PsmRedemptionAssetManager;
    using BitMaps for BitMaps.BitMap;
    using DepegSwapLibrary for DepegSwap;
    using VaultPoolLibrary for VaultPool;
    using SafeERC20 for IERC20;

    /// @notice caller is not authorized to perform the action, e.g transfering
    /// redemption rights to another address while not having the rights
    error Unauthorized(address caller);

    /// @notice inssuficient balance to perform expiry redeem(e.g requesting 5 LV to redeem but trying to redeem 10)
    error InsufficientBalance(address caller, uint256 requested, uint256 balance);

    /// @notice insufficient output amount, e.g trying to redeem 100 LV whcih you expect 100 RA but only received 50 RA
    error InsufficientOutputAmount(uint256 amountOutMin, uint256 received);

    function initialize(VaultState storage self, address lv, uint256 fee, address ra, uint256 initialDsPrice)
        external
    {
        self.config = VaultConfigLibrary.initialize(fee);

        self.lv = LvAssetLibrary.initialize(lv);
        self.balances.ra = RedemptionAssetManagerLibrary.initialize(ra);
        self.initialDsPrice = initialDsPrice;
    }

    function __addLiquidityToAmmUnchecked(
        State storage self,
        uint256 raAmount,
        uint256 ctAmount,
        address raAddress,
        address ctAddress,
        IUniswapV2Router02 ammRouter,
        uint256 raTolerance,
        uint256 ctTolerance
    ) internal {
        IERC20(raAddress).safeIncreaseAllowance(address(ammRouter), raAmount);
        IERC20(ctAddress).safeIncreaseAllowance(address(ammRouter), ctAmount);

        (uint256 raAdded, uint256 ctAdded, uint256 lp) = ammRouter.addLiquidity(
            raAddress, ctAddress, raAmount, ctAmount, raTolerance, ctTolerance, address(this), block.timestamp
        );

        uint256 dustCt = ctAmount - ctAdded;

        if (dustCt > 0) {
            SafeERC20.safeTransfer(IERC20(ctAddress), msg.sender, dustCt);
        }

        uint256 dustRa = raAmount - raAdded;

        if (dustRa > 0) {
            SafeERC20.safeTransfer(IERC20(raAddress), msg.sender, dustRa);
        }
        self.vault.config.lpBalance += lp;
    }

    function _addFlashSwapReserveLv(
        State storage self,
        IDsFlashSwapCore flashSwapRouter,
        DepegSwap storage ds,
        uint256 amount
    ) internal {
        IERC20(ds._address).safeIncreaseAllowance(address(flashSwapRouter), amount);
        flashSwapRouter.addReserveLv(self.info.toId(), self.globalAssetIdx, amount);
    }

    // MUST be called on every new DS issuance
    function onNewIssuance(
        State storage self,
        uint256 prevDsId,
        IDsFlashSwapCore flashSwapRouter,
        IUniswapV2Router02 ammRouter,
        uint256 deadline
    ) external {
        // do nothing at first issuance
        if (prevDsId == 0) {
            return;
        }

        if (!self.vault.lpLiquidated.get(prevDsId)) {
            _liquidatedLp(self, prevDsId, ammRouter, flashSwapRouter, deadline);
        }

        __provideAmmLiquidityFromPool(self, flashSwapRouter, self.ds[self.globalAssetIdx].ct, ammRouter);
    }

    function safeBeforeExpired(State storage self) internal view {
        uint256 dsId = self.globalAssetIdx;
        DepegSwap storage ds = self.ds[dsId];

        Guard.safeBeforeExpired(ds);
    }

    function safeAfterExpired(State storage self) external view {
        uint256 dsId = self.globalAssetIdx;
        DepegSwap storage ds = self.ds[dsId];
        Guard.safeAfterExpired(ds);
    }

    function __provideLiquidityWithRatio(
        State storage self,
        uint256 amount,
        IDsFlashSwapCore flashSwapRouter,
        address ctAddress,
        IUniswapV2Router02 ammRouter,
        uint256 raTolerance,
        uint256 ctTolerance
    ) internal returns (uint256 ra, uint256 ct) {
        uint256 dsId = self.globalAssetIdx;

        uint256 ctRatio = __getAmmCtPriceRatio(self, flashSwapRouter, dsId);

        (ra, ct) = MathHelper.calculateProvideLiquidityAmountBasedOnCtPrice(amount, ctRatio);

        __provideLiquidity(self, ra, ct, flashSwapRouter, ctAddress, ammRouter, dsId, raTolerance, ctTolerance);
    }

    function __provideLiquidityWithRatio(
        State storage self,
        uint256 amount,
        IDsFlashSwapCore flashSwapRouter,
        address ctAddress,
        IUniswapV2Router02 ammRouter
    ) internal returns (uint256 ra, uint256 ct) {
        uint256 dsId = self.globalAssetIdx;

        uint256 ctRatio = __getAmmCtPriceRatio(self, flashSwapRouter, dsId);

        (ra, ct) =
            MathHelper.calculateProvideLiquidityAmountBasedOnCtPrice(amount, ctRatio, self.ds[dsId].exchangeRate());

<<<<<<< HEAD
        __provideLiquidity(self, ra, ct, flashSwapRouter, ctAddress, ammRouter, dsId, amount);
=======
        (uint256 raTolerance, uint256 ctTolerance) =
            MathHelper.calculateWithTolerance(ra, ct, MathHelper.UNIV2_STATIC_TOLERANCE);

        __provideLiquidity(self, ra, ct, flashSwapRouter, ctAddress, ammRouter, dsId, raTolerance, ctTolerance);
>>>>>>> 2543dd08
    }

    function __getAmmCtPriceRatio(State storage self, IDsFlashSwapCore flashSwapRouter, uint256 dsId)
        internal
        view
        returns (uint256 ratio)
    {
        Id id = self.info.toId();
        uint256 exchangeRate = self.ds[dsId].exchangeRate();
        uint256 hpa = flashSwapRouter.getCurrentEffectiveHPA(id);
        bool isRollover = flashSwapRouter.isRolloverSale(id, dsId);

        uint256 marketRatio;

        try flashSwapRouter.getCurrentPriceRatio(id, dsId) returns (uint256, uint256 _marketRatio) {
            marketRatio = _marketRatio;
        } catch {
            marketRatio = 0;
        }

        ratio = _determineRatio(hpa, marketRatio, self.vault.initialDsPrice, exchangeRate, isRollover, dsId);
    }

    function _determineRatio(
        uint256 hpa,
        uint256 marketRatio,
        uint256 initialDsPrice,
        uint256 exchangeRate,
        bool isRollover,
        uint256 dsId
    ) internal pure returns (uint256 ratio) {
        // fallback to initial ds price ratio if hpa is 0, and market ratio is 0
        // usually happens when there's no trade on the router AND is not the first issuance
        // OR it's the first issuance
        if (hpa == 0 && marketRatio == 0) {
            ratio = exchangeRate - initialDsPrice;
            return ratio;
        }

        // this will return the hpa as ratio when it's basically not the first issuance, and there's actually an hpa to rely on
        // we must specifically check for market ratio since, we want to trigger this only when there's no market ratio(i.e freshly after a rollover)
        if (dsId != 1 && isRollover && hpa != 0 && marketRatio == 0) {
            ratio = exchangeRate - hpa;
            return ratio;
        }

        // this will be the default ratio to use
        if (marketRatio != 0) {
            ratio = marketRatio;
            return ratio;
        }
    }

    function __provideLiquidity(
        State storage self,
        uint256 raAmount,
        uint256 ctAmount,
        IDsFlashSwapCore flashSwapRouter,
        address ctAddress,
        IUniswapV2Router02 ammRouter,
        uint256 dsId,
<<<<<<< HEAD
        uint256 amountRaOriginal
=======
        uint256 raTolerance,
        uint256 ctTolerance
>>>>>>> 2543dd08
    ) internal {
        // no need to provide liquidity if the amount is 0
        if (raAmount == 0 && ctAmount == 0) {
            return;
        }

        PsmLibrary.unsafeIssueToLv(self, MathHelper.calculateProvideLiquidityAmount(amountRaOriginal, raAmount));

<<<<<<< HEAD
        __addLiquidityToAmmUnchecked(self, raAmount, ctAmount, self.info.redemptionAsset(), ctAddress, ammRouter);
=======
        __addLiquidityToAmmUnchecked(
            self, raAmount, ctAmount, self.info.redemptionAsset(), ctAddress, ammRouter, raTolerance, ctTolerance
        );

>>>>>>> 2543dd08
        _addFlashSwapReserveLv(self, flashSwapRouter, self.ds[dsId], ctAmount);
    }

    function __provideAmmLiquidityFromPool(
        State storage self,
        IDsFlashSwapCore flashSwapRouter,
        address ctAddress,
        IUniswapV2Router02 ammRouter
    ) internal {
        uint256 dsId = self.globalAssetIdx;

        uint256 ctRatio = __getAmmCtPriceRatio(self, flashSwapRouter, dsId);

        (uint256 ra, uint256 ct, uint256 originalBalance) =
            self.vault.pool.rationedToAmm(ctRatio, self.ds[dsId].exchangeRate());

<<<<<<< HEAD
        __provideLiquidity(self, ra, ct, flashSwapRouter, ctAddress, ammRouter, dsId, originalBalance);
=======
        // this doesn't really matter tbh, since the amm is fresh and we're the first one to add liquidity to it
        (uint256 raTolerance, uint256 ctTolerance) =
            MathHelper.calculateWithTolerance(ra, ct, MathHelper.UNIV2_STATIC_TOLERANCE);

        __provideLiquidity(self, ra, ct, flashSwapRouter, ctAddress, ammRouter, dsId, raTolerance, ctTolerance);
>>>>>>> 2543dd08

        self.vault.pool.resetAmmPool();
    }

    function deposit(
        State storage self,
        address from,
        uint256 amount,
        IDsFlashSwapCore flashSwapRouter,
        IUniswapV2Router02 ammRouter,
        uint256 raTolerance,
        uint256 ctTolerance
    ) external returns (uint256 received) {
        if (amount == 0) {
            revert ICommon.ZeroDeposit();
        }
        safeBeforeExpired(self);

        uint256 exchangeRate;

        // we mint 1:1 if it's the first deposit
        if (!self.vault.initialized) {
            exchangeRate = 1 ether;
            self.vault.initialized = true;
        } else {
            // else we get the current exchange rate of LV
            (exchangeRate,,) = previewRedeemEarly(self, 1 ether, flashSwapRouter);
        }

        self.vault.balances.ra.lockUnchecked(amount, from);
        __provideLiquidityWithRatio(
            self, amount, flashSwapRouter, self.ds[self.globalAssetIdx].ct, ammRouter, raTolerance, ctTolerance
        );

        // then we calculate how much LV we will get for the amount of RA we deposited with the exchange rate
        // this is to seprate the yield vs the actual deposit amount. so when a user withdraws their LV, they get their accrued yield properly
        amount = MathHelper.calculateDepositAmountWithExchangeRate(amount, exchangeRate);

        self.vault.lv.issue(from, amount);

        received = amount;
    }

    // preview a deposit action with current exchange rate,
    // returns the amount of shares(share pool token) that user will receive
    function previewDeposit(State storage self, IDsFlashSwapCore flashSwapRouter, uint256 amount)
        external
        view
        returns (uint256 lvReceived, uint256 raAddedAsLiquidity, uint256 ctAddedAsLiquidity)
    {
        uint256 exchangeRate;

        // we mint 1:1 if it's the first deposit
        if (!self.vault.initialized) {
            exchangeRate = 1 ether;
        } else {
            // else we get the current exchange rate of LV
            (exchangeRate,,) = previewRedeemEarly(self, 1 ether, flashSwapRouter);
        }

        // then we calculate how much LV we will get for the amount of RA we deposited with the exchange rate
        // this is to seprate the yield vs the actual deposit amount. so when a user withdraws their LV, they get their accrued yield properly
        amount = MathHelper.calculateDepositAmountWithExchangeRate(amount, exchangeRate);

        (raAddedAsLiquidity, ctAddedAsLiquidity) = MathHelper.calculateProvideLiquidityAmountBasedOnCtPrice(
            amount, __getAmmCtPriceRatio(self, flashSwapRouter, self.globalAssetIdx)
        );

        lvReceived = amount;
    }

    function __liquidateUnchecked(
        State storage self,
        address raAddress,
        address ctAddress,
        IUniswapV2Router02 ammRouter,
        IUniswapV2Pair ammPair,
        uint256 lp,
        uint256 deadline
    ) internal returns (uint256 raReceived, uint256 ctReceived) {
        ammPair.approve(address(ammRouter), lp);

        // amountAMin & amountBMin = 0 for 100% tolerence
        (raReceived, ctReceived) = ammRouter.removeLiquidity(raAddress, ctAddress, lp, 0, 0, address(this), deadline);

        self.vault.config.lpBalance -= lp;
    }

    // used by early redeem, will liquidate LP partially
    function _liquidateLpPartial(
        State storage self,
        uint256 dsId,
        IDsFlashSwapCore flashSwapRouter,
        IUniswapV2Router02 ammRouter,
        uint256 lvRedeemed,
        uint256 deadline
    ) internal returns (uint256 ra) {
        uint256 ammCtBalance;

        (ra, ammCtBalance) = __calculateAndLiquidate(self, dsId, flashSwapRouter, ammRouter, lvRedeemed, deadline);

        ra += _redeemCtDsAndSellExcessCt(self, dsId, ammRouter, flashSwapRouter, ammCtBalance, deadline);
    }

    function __calculateAndLiquidate(
        State storage self,
        uint256 dsId,
        IDsFlashSwapCore flashSwapRouter,
        IUniswapV2Router02 ammRouter,
        uint256 lvRedeemed,
        uint256 deadline
    ) private returns (uint256 ra, uint256 ammCtBalance) {
        DepegSwap storage ds = self.ds[dsId];

        uint256 lpliquidated = _calculateLpEquivalent(self, dsId, flashSwapRouter, lvRedeemed);

        (ra, ammCtBalance) = __liquidateUnchecked(
            self, self.info.pair1, ds.ct, ammRouter, IUniswapV2Pair(ds.ammPair), lpliquidated, deadline
        );
    }

    function _calculateLpEquivalent(
        State storage self,
        uint256 dsId,
        IDsFlashSwapCore flashSwapRouter,
        uint256 lvRedeemed
    ) private view returns (uint256 lpRemoved) {
        uint256 raPerLp;
        uint256 raPerLv;

        (raPerLv,, raPerLp,) = __calculateCtBalanceWithRate(self, flashSwapRouter, dsId);
        lpRemoved = MathHelper.convertToLp(raPerLv, raPerLp, lvRedeemed);
    }

    function _redeemCtDsAndSellExcessCt(
        State storage self,
        uint256 dsId,
        IUniswapV2Router02 ammRouter,
        IDsFlashSwapCore flashSwapRouter,
        uint256 ammCtBalance,
        uint256 deadline
    ) internal returns (uint256 ra) {
        uint256 reservedDs = flashSwapRouter.getLvReserve(self.info.toId(), dsId);

        uint256 redeemAmount = reservedDs >= ammCtBalance ? ammCtBalance : reservedDs;

        flashSwapRouter.emptyReservePartialLv(self.info.toId(), dsId, redeemAmount);

        ra += PsmLibrary.lvRedeemRaWithCtDs(self, redeemAmount, dsId);

        // we subtract redeem amount since we already liquidate it from the router
        uint256 ctSellAmount = reservedDs - redeemAmount >= ammCtBalance ? 0 : ammCtBalance - redeemAmount;

        DepegSwap storage ds = self.ds[dsId];
        address[] memory path = new address[](2);
        path[0] = ds.ct;
        path[1] = self.info.pair1;

<<<<<<< HEAD
=======
        IERC20(ds.ct).safeIncreaseAllowance(address(ammRouter), ctSellAmount);

>>>>>>> 2543dd08
        if (ctSellAmount != 0) {
            ERC20(ds.ct).approve(address(ammRouter), ctSellAmount);
            // 100% tolerance, to ensure this not fail
            ra += ammRouter.swapExactTokensForTokens(ctSellAmount, 0, path, address(this), deadline)[1];
        }
    }

    function _liquidatedLp(
        State storage self,
        uint256 dsId,
        IUniswapV2Router02 ammRouter,
        IDsFlashSwapCore flashSwapRouter,
        uint256 deadline
    ) internal {
        DepegSwap storage ds = self.ds[dsId];
        uint256 lpBalance = self.vault.config.lpBalance;

        // if there's no LP, then there's nothing to liquidate
        if (lpBalance == 0) {
            return;
        }

        // the following things should happen here(taken directly from the whitepaper) :
        // 1. The AMM LP is redeemed to receive CT + RA
        // 2. Any excess DS in the LV is paired with CT to redeem RA
        // 3. The excess CT is used to claim RA + PA in the PSM
        // 4. End state: Only RA + redeemed PA remains
        self.vault.lpLiquidated.set(dsId);

        (uint256 raAmm, uint256 ctAmm) = __liquidateUnchecked(
            self, self.info.pair1, ds.ct, ammRouter, IUniswapV2Pair(ds.ammPair), lpBalance, deadline
        );

        // avoid stack too deep error
        _pairAndRedeemCtDs(self, flashSwapRouter, dsId, ctAmm, raAmm);
    }

    function _pairAndRedeemCtDs(
        State storage self,
        IDsFlashSwapCore flashSwapRouter,
        uint256 dsId,
        uint256 ctAmm,
        uint256 raAmm
    ) private returns (uint256 redeemAmount, uint256 ctAttributedToPa) {
        uint256 reservedDs = flashSwapRouter.emptyReserveLv(self.info.toId(), dsId);

        redeemAmount = reservedDs >= ctAmm ? ctAmm : reservedDs;
        redeemAmount = PsmLibrary.lvRedeemRaWithCtDs(self, redeemAmount, dsId);

        // if the reserved DS is more than the CT that's available from liquidating the AMM LP
        // then there's no CT we can use to effectively redeem RA + PA from the PSM
        ctAttributedToPa = reservedDs >= ctAmm ? 0 : ctAmm - reservedDs;

        uint256 psmPa;
        uint256 psmRa;

        if (ctAttributedToPa != 0) {
            (psmPa, psmRa) = PsmLibrary.lvRedeemRaPaWithCt(self, ctAttributedToPa, dsId);
        }

        psmRa += redeemAmount + raAmm;

        self.vault.pool.reserve(self.vault.lv.totalIssued(), psmRa, psmPa);
    }

    function _tryLiquidateLpAndRedeemCtToPsm(State storage self, uint256 dsId, IDsFlashSwapCore flashSwapRouter)
        internal
        view
        returns (uint256 totalRa, uint256 pa)
    {
        uint256 ammCtBalance;

        (totalRa, ammCtBalance) = __calculateTotalRaAndCtBalance(self, flashSwapRouter, dsId);

        uint256 reservedDs = flashSwapRouter.getLvReserve(self.info.toId(), dsId);

        // pair DS and CT to redeem RA
        totalRa += reservedDs > ammCtBalance ? ammCtBalance : reservedDs;

        uint256 raFromCt;
        // redeem CT to get RA + PA
        (pa, raFromCt) = PsmLibrary.previewRedeemWithCt(
            self,
            dsId,
            // CT attributed to PA
            reservedDs > ammCtBalance ? 0 : ammCtBalance - reservedDs
        );
    }

    // duplate function to avoid stack too deep error
    function __calculateTotalRaAndCtBalance(State storage self, IDsFlashSwapCore flashSwapRouter, uint256 dsId)
        internal
        view
        returns (uint256 totalRa, uint256 ammCtBalance)
    {
        IUniswapV2Pair ammPair = flashSwapRouter.getUniV2pair(self.info.toId(), dsId);

        (uint256 raReserve, uint256 ctReserve,) = ammPair.getReserves();

        (raReserve, ctReserve) = MinimalUniswapV2Library.reverseSortWithAmount224(
            ammPair.token0(), ammPair.token1(), self.info.pair1, self.ds[dsId].ct, raReserve, ctReserve
        );

        (,,,, totalRa, ammCtBalance) = __calculateTotalRaAndCtBalanceWithReserve(
            self, raReserve, ctReserve, flashSwapRouter.getUniV2pair(self.info.toId(), dsId).totalSupply()
        );
    }

    // duplate function to avoid stack too deep error
    function __calculateCtBalanceWithRate(State storage self, IDsFlashSwapCore flashSwapRouter, uint256 dsId)
        internal
        view
        returns (uint256 raPerLv, uint256 ctPerLv, uint256 raPerLp, uint256 ctPerLp)
    {
        (uint256 raReserve, uint256 ctReserve,) = flashSwapRouter.getUniV2pair(self.info.toId(), dsId).getReserves();

        (raReserve, ctReserve) = MinimalUniswapV2Library.reverseSortWithAmount224(
            flashSwapRouter.getUniV2pair(self.info.toId(), dsId).token0(),
            flashSwapRouter.getUniV2pair(self.info.toId(), dsId).token1(),
            self.info.pair1,
            self.ds[dsId].ct,
            raReserve,
            ctReserve
        );

        (,, raPerLv, ctPerLv, raPerLp, ctPerLp) = __calculateTotalRaAndCtBalanceWithReserve(
            self, raReserve, ctReserve, flashSwapRouter.getUniV2pair(self.info.toId(), dsId).totalSupply()
        );
    }

    function __calculateTotalRaAndCtBalanceWithReserve(
        State storage self,
        uint256 raReserve,
        uint256 ctReserve,
        uint256 lpSupply
    )
        internal
        view
        returns (
            uint256 totalRa,
            uint256 ammCtBalance,
            uint256 raPerLv,
            uint256 ctPerLv,
            uint256 raPerLp,
            uint256 ctPerLp
        )
    {
        (raPerLv, ctPerLv, raPerLp, ctPerLp, totalRa, ammCtBalance) = MathHelper.calculateLvValueFromUniV2Lp(
            lpSupply, self.vault.config.lpBalance, raReserve, ctReserve, Asset(self.vault.lv._address).totalSupply()
        );
    }

    function _tryLiquidateLpAndSellCtToAmm(
        State storage self,
        uint256 dsId,
        IDsFlashSwapCore flashSwapRouter,
        uint256 lvRedeemed
    ) internal view returns (uint256 totalRa, uint256 lpLiquidated) {
        uint256 lvReserve = flashSwapRouter.getLvReserve(self.info.toId(), dsId);

        (uint256 raPerLv,, uint256 raPerLp,) = __calculateCtBalanceWithRate(self, flashSwapRouter, dsId);

        (uint256 raReserve, uint256 ctReserve) = _getRaCtReserveSorted(self, flashSwapRouter, dsId);

        // calculate how much LP we need to liquidate to redeem the LV
        lpLiquidated = MathHelper.convertToLp(raPerLv, raPerLp, lvRedeemed);

        uint256 lpTotalSupply = flashSwapRouter.getUniV2pair(self.info.toId(), dsId).totalSupply();
        // totalRa we remove
        totalRa = lpLiquidated * raReserve / lpTotalSupply;

        // total Ct we remove
        uint256 ammCtBalance = lpLiquidated * ctReserve / lpTotalSupply;

        // pair DS and CT to redeem RA
        totalRa += lvReserve > ammCtBalance ? ammCtBalance : lvReserve;

        uint256 excessCt = lvReserve > ammCtBalance ? 0 : ammCtBalance - lvReserve;

        totalRa += _trySellCtToAmm(self, dsId, flashSwapRouter, excessCt, lpLiquidated, lpTotalSupply);
    }

    function _getRaCtReserveSorted(State storage self, IDsFlashSwapCore flashSwapRouter, uint256 dsId)
        internal
        view
        returns (uint256 raReserve, uint256 ctReserve)
    {
        (raReserve, ctReserve,) = flashSwapRouter.getUniV2pair(self.info.toId(), dsId).getReserves();

        (raReserve, ctReserve) = MinimalUniswapV2Library.reverseSortWithAmount224(
            flashSwapRouter.getUniV2pair(self.info.toId(), dsId).token0(),
            flashSwapRouter.getUniV2pair(self.info.toId(), dsId).token1(),
            self.info.pair1,
            self.ds[dsId].ct,
            raReserve,
            ctReserve
        );
    }

    function _trySellCtToAmm(
        State storage self,
        uint256 dsId,
        IDsFlashSwapCore flashSwapRouter,
        uint256 excessCt,
        uint256 lpLiquidated,
        uint256 lpTotalSupply
    ) internal view returns (uint256 ra) {
        if (excessCt == 0) {
            return 0;
        }

        (uint256 raReserve, uint256 ctReserve) = _getRaCtReserveSorted(self, flashSwapRouter, dsId);
        raReserve -= (lpLiquidated * raReserve) / lpTotalSupply;
        ctReserve -= (lpLiquidated * ctReserve) / lpTotalSupply;

        ra = MinimalUniswapV2Library.getAmountOut(excessCt, ctReserve, raReserve);
    }

    // IMPORTANT : only psm, flash swap router and early redeem LV can call this function
    function provideLiquidityWithFee(
        State storage self,
        uint256 amount,
        IDsFlashSwapCore flashSwapRouter,
        IUniswapV2Router02 ammRouter
    ) public {
        __provideLiquidityWithRatio(self, amount, flashSwapRouter, self.ds[self.globalAssetIdx].ct, ammRouter);
    }
    // taken directly from spec document, technically below is what should happen in this function
    //
    // '#' refers to the total circulation supply of that token.
    // '&' refers to the total amount of token in the LV.
    //
    // say our percent fee is 3%
    // fee(amount)
    //
    // say the amount of user LV token is 'N'
    //
    // AMM LP liquidation (#LP/#LV) provide more CT($CT) + WA($WA) :
    // &CT = &CT + $CT
    // &WA = &WA + $WA
    //
    // Create WA pairing CT with DS inside the vault :
    // &WA = &WA + &(CT + DS)
    //
    // Excess and unpaired CT is sold to AMM to provide WA($WA) :
    // &WA = $WA
    //
    // the LV token rate is :
    // eLV = &WA/#LV
    //
    // redemption amount(rA) :
    // rA = N x eLV
    //
    // final amount(Fa) :
    // Fa = rA - fee(rA)

    function redeemEarly(
        State storage self,
        address owner,
        address receiver,
        uint256 amount,
        IDsFlashSwapCore flashSwapRouter,
        IUniswapV2Router02 ammRouter,
        bytes memory rawLvPermitSig,
        uint256 permitDeadline,
        uint256 amountOutMin,
        uint256 ammDeadline
    ) external returns (uint256 received, uint256 fee, uint256 feePrecentage) {
        safeBeforeExpired(self);
        if (permitDeadline != 0) {
            DepegSwapLibrary.permit(
                self.vault.lv._address, rawLvPermitSig, owner, address(this), amount, permitDeadline
            );
        }

        feePrecentage = self.vault.config.fee;

        received = _liquidateLpPartial(self, self.globalAssetIdx, flashSwapRouter, ammRouter, amount, ammDeadline);

        fee = MathHelper.calculatePrecentageFee(received, feePrecentage);

        if (fee != 0) {
            provideLiquidityWithFee(self, fee, flashSwapRouter, ammRouter);
            received = received - fee;
        }

        if (received < amountOutMin) {
            revert InsufficientOutputAmount(amountOutMin, received);
        }

        ERC20Burnable(self.vault.lv._address).burnFrom(owner, amount);
        self.vault.balances.ra.unlockToUnchecked(received, receiver);
    }

    function previewRedeemEarly(State storage self, uint256 amount, IDsFlashSwapCore flashSwapRouter)
        public
        view
        returns (uint256 received, uint256 fee, uint256 feePrecentage)
    {
        safeBeforeExpired(self);

        feePrecentage = self.vault.config.fee;

        (received,) = _tryLiquidateLpAndSellCtToAmm(self, self.globalAssetIdx, flashSwapRouter, amount);

        fee = MathHelper.calculatePrecentageFee(received, feePrecentage);

        received -= fee;
    }
}<|MERGE_RESOLUTION|>--- conflicted
+++ resolved
@@ -142,9 +142,10 @@
 
         uint256 ctRatio = __getAmmCtPriceRatio(self, flashSwapRouter, dsId);
 
-        (ra, ct) = MathHelper.calculateProvideLiquidityAmountBasedOnCtPrice(amount, ctRatio);
-
-        __provideLiquidity(self, ra, ct, flashSwapRouter, ctAddress, ammRouter, dsId, raTolerance, ctTolerance);
+        (ra, ct) =
+            MathHelper.calculateProvideLiquidityAmountBasedOnCtPrice(amount, ctRatio, self.ds[dsId].exchangeRate());
+
+        __provideLiquidity(self, ra, ct, flashSwapRouter, ctAddress, ammRouter, dsId, raTolerance, ctTolerance, amount);
     }
 
     function __provideLiquidityWithRatio(
@@ -161,14 +162,10 @@
         (ra, ct) =
             MathHelper.calculateProvideLiquidityAmountBasedOnCtPrice(amount, ctRatio, self.ds[dsId].exchangeRate());
 
-<<<<<<< HEAD
-        __provideLiquidity(self, ra, ct, flashSwapRouter, ctAddress, ammRouter, dsId, amount);
-=======
         (uint256 raTolerance, uint256 ctTolerance) =
             MathHelper.calculateWithTolerance(ra, ct, MathHelper.UNIV2_STATIC_TOLERANCE);
 
-        __provideLiquidity(self, ra, ct, flashSwapRouter, ctAddress, ammRouter, dsId, raTolerance, ctTolerance);
->>>>>>> 2543dd08
+        __provideLiquidity(self, ra, ct, flashSwapRouter, ctAddress, ammRouter, dsId, raTolerance, ctTolerance, amount);
     }
 
     function __getAmmCtPriceRatio(State storage self, IDsFlashSwapCore flashSwapRouter, uint256 dsId)
@@ -230,12 +227,9 @@
         address ctAddress,
         IUniswapV2Router02 ammRouter,
         uint256 dsId,
-<<<<<<< HEAD
+        uint256 raTolerance,
+        uint256 ctTolerance,
         uint256 amountRaOriginal
-=======
-        uint256 raTolerance,
-        uint256 ctTolerance
->>>>>>> 2543dd08
     ) internal {
         // no need to provide liquidity if the amount is 0
         if (raAmount == 0 && ctAmount == 0) {
@@ -244,14 +238,9 @@
 
         PsmLibrary.unsafeIssueToLv(self, MathHelper.calculateProvideLiquidityAmount(amountRaOriginal, raAmount));
 
-<<<<<<< HEAD
-        __addLiquidityToAmmUnchecked(self, raAmount, ctAmount, self.info.redemptionAsset(), ctAddress, ammRouter);
-=======
         __addLiquidityToAmmUnchecked(
             self, raAmount, ctAmount, self.info.redemptionAsset(), ctAddress, ammRouter, raTolerance, ctTolerance
         );
-
->>>>>>> 2543dd08
         _addFlashSwapReserveLv(self, flashSwapRouter, self.ds[dsId], ctAmount);
     }
 
@@ -268,15 +257,11 @@
         (uint256 ra, uint256 ct, uint256 originalBalance) =
             self.vault.pool.rationedToAmm(ctRatio, self.ds[dsId].exchangeRate());
 
-<<<<<<< HEAD
-        __provideLiquidity(self, ra, ct, flashSwapRouter, ctAddress, ammRouter, dsId, originalBalance);
-=======
         // this doesn't really matter tbh, since the amm is fresh and we're the first one to add liquidity to it
         (uint256 raTolerance, uint256 ctTolerance) =
             MathHelper.calculateWithTolerance(ra, ct, MathHelper.UNIV2_STATIC_TOLERANCE);
 
-        __provideLiquidity(self, ra, ct, flashSwapRouter, ctAddress, ammRouter, dsId, raTolerance, ctTolerance);
->>>>>>> 2543dd08
+        __provideLiquidity(self, ra, ct, flashSwapRouter, ctAddress, ammRouter, dsId, raTolerance, ctTolerance, originalBalance);
 
         self.vault.pool.resetAmmPool();
     }
@@ -435,13 +420,8 @@
         path[0] = ds.ct;
         path[1] = self.info.pair1;
 
-<<<<<<< HEAD
-=======
-        IERC20(ds.ct).safeIncreaseAllowance(address(ammRouter), ctSellAmount);
-
->>>>>>> 2543dd08
         if (ctSellAmount != 0) {
-            ERC20(ds.ct).approve(address(ammRouter), ctSellAmount);
+            IERC20(ds.ct).safeIncreaseAllowance(address(ammRouter), ctSellAmount);
             // 100% tolerance, to ensure this not fail
             ra += ammRouter.swapExactTokensForTokens(ctSellAmount, 0, path, address(this), deadline)[1];
         }
