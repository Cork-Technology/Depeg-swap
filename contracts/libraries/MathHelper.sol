--- conflicted
+++ resolved
@@ -3,15 +3,8 @@
 pragma solidity ^0.8.24;
 
 import {BuyMathBisectionSolver, SwapperMathLibrary} from "./DsSwapperMathLib.sol";
-<<<<<<< HEAD
-
-import {UD60x18, convert, ud, add, mul, pow, sub, div, unwrap, intoSD59x18} from "@prb/math/src/UD60x18.sol";
-import {SD59x18, intoUD60x18} from "@prb/math/src/SD59x18.sol";
-import "Cork-Hook/lib/MarketSnapshot.sol";
-=======
 import {UD60x18, convert, ud, add, mul, pow, sub, div, unwrap, intoSD59x18} from "@prb/math/src/UD60x18.sol";
 import {intoUD60x18} from "@prb/math/src/SD59x18.sol";
->>>>>>> 7264d8e6
 
 /**
  * @title MathHelper Library Contract
@@ -59,44 +52,6 @@
         return amountRa - raDeposited;
     }
 
-<<<<<<< HEAD
-    /**
-     *  @dev calculate the base withdrawal amount of ra and pa in respect of given amount
-     * @param totalLv the total amount of lv in the pool
-     * @param accruedRa the total amount of ra accrued in the pool
-     * @param accruedPa the total amount of pa accrued in the pool
-     * @param amount the amount of lv user want to withdraw
-     * @return ra the amount of ra user will receive
-     * @return pa the amount of pa user will receive
-     */
-    function calculateBaseWithdrawal(uint256 totalLv, uint256 accruedRa, uint256 accruedPa, uint256 amount)
-        external
-        pure
-        returns (uint256 ra, uint256 pa)
-    {
-        UD60x18 _ra = mul(ud(amount), div(ud(accruedRa), ud(totalLv)));
-        UD60x18 _pa = mul(ud(amount), div(ud(accruedPa), ud(totalLv)));
-
-        return (unwrap(_ra), unwrap(_pa));
-    }
-
-    /**
-     * calculate the early lv rate in respect to the amount given
-     * @param lvRaBalance the total amount of ra in the lv
-     * @param totalLv the total amount of lv in the pool
-     * @param amount the amount of lv user want to withdraw
-     */
-    function calculateEarlyLvRate(uint256 lvRaBalance, uint256 totalLv, uint256 amount)
-        external
-        pure
-        returns (uint256 received)
-    {
-        UD60x18 _received = mul(ud(amount), div(ud(lvRaBalance), ud(totalLv)));
-        return unwrap(_received);
-    }
-
-=======
->>>>>>> 7264d8e6
     /**
      * @dev calculate the fee in respect to the amount given
      * @param fee1e18 the fee in 1e18
@@ -119,23 +74,6 @@
     {
         UD60x18 _amount = div(ud(amount), ud(exchangeRate));
         return unwrap(_amount);
-<<<<<<< HEAD
-    }
-
-    /**
-     * @dev calculcate how much ra user will receive based on an exchange rate
-     * @param amount the amount of ds user want to redeem
-     * @param exchangeRate the current exchange rate between RA:(CT+DS)
-     */
-    function calculateRedeemAmountWithExchangeRate(uint256 amount, uint256 exchangeRate)
-        external
-        pure
-        returns (uint256 _amount)
-    {
-        UD60x18 amount = mul(ud(amount), ud(exchangeRate));
-        return unwrap(amount);
-=======
->>>>>>> 7264d8e6
     }
 
     /// @notice calculate the accrued PA & RA
@@ -218,7 +156,6 @@
         );
 
         UniLpValueResult memory result = _calculateLvValueFromUniLp(params);
-<<<<<<< HEAD
 
         raValuePerLv = unwrap(result.raValuePerLv);
         ctValuePerLv = unwrap(result.ctValuePerLv);
@@ -228,17 +165,6 @@
         totalLvCtValue = unwrap(result.totalLvCtValue);
     }
 
-=======
-
-        raValuePerLv = unwrap(result.raValuePerLv);
-        ctValuePerLv = unwrap(result.ctValuePerLv);
-        valueRaPerLp = unwrap(result.valueRaPerLp);
-        valueCtPerLp = unwrap(result.valueCtPerLp);
-        totalLvRaValue = unwrap(result.totalLvRaValue);
-        totalLvCtValue = unwrap(result.totalLvCtValue);
-    }
-
->>>>>>> 7264d8e6
     struct UniLpValueParams {
         UD60x18 totalLpSupply;
         UD60x18 totalLpOwned;
