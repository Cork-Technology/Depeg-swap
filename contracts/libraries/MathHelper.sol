// SPDX-License-Identifier: BUSL-1.1
pragma solidity ^0.8.24;

import {BuyMathBisectionSolver, SwapperMathLibrary} from "./DsSwapperMathLib.sol";
import {UD60x18, convert, ud, add, mul, pow, sub, div, unwrap, intoSD59x18} from "@prb/math/src/UD60x18.sol";
import {intoUD60x18} from "@prb/math/src/SD59x18.sol";
import {IErrors} from "./../interfaces/IErrors.sol";

/**
 * @title MathHelper Library Contract
 * @author Cork Team
 * @notice MathHelper Library which implements Helper functions for Math
 */
library MathHelper {
    /// @dev default decimals for now to calculate price ratio
    uint8 internal constant DEFAULT_DECIMAL = 18;

    // this is used to calculate tolerance level when adding liqudity to AMM pair
    /// @dev 1e18 == 1%.
    uint256 internal constant UNI_STATIC_TOLERANCE = 95e18;

    uint256 internal constant CT_PRICE_THRESHOLD = 1.05 ether;

    /**
     * @dev calculate the amount of ra and ct needed to provide AMM with liquidity in respect to the price ratio
     *
     * @param amountra the total amount of liquidity user provide(e.g 2 ra)
     * @param priceRatio the price ratio of the pair
     * @param raDecimals the number of decimals for the RA token
     * @return ra the amount of ra needed to provide AMM with liquidity
     * @return ct the amount of ct needed to provide AMM with liquidity, also the amount of how much ra should be converted to ct
     */
    function calculateProvideLiquidityAmountBasedOnCtPrice(uint256 amountra, uint256 priceRatio, uint8 raDecimals)
        external
        pure
        returns (uint256 ra, uint256 ct)
    {
        // Convert RA amount to 18 decimals for calculation if needed
        uint256 amountraAdjusted = amountra;
        if (raDecimals != DEFAULT_DECIMAL) {
            if (raDecimals < DEFAULT_DECIMAL) {
                amountraAdjusted = amountra * 10 ** (DEFAULT_DECIMAL - raDecimals);
            } else {
                amountraAdjusted = amountra / 10 ** (raDecimals - DEFAULT_DECIMAL);
            }
        }

        UD60x18 _ct = div(ud(amountraAdjusted), ud(priceRatio) + convert(1));
        ct = unwrap(_ct);

        // Convert RA back to original decimals if needed
        uint256 raAdjusted = amountraAdjusted - ct;
        if (raDecimals != DEFAULT_DECIMAL) {
            if (raDecimals < DEFAULT_DECIMAL) {
                ra = raAdjusted / 10 ** (DEFAULT_DECIMAL - raDecimals);
            } else {
                ra = raAdjusted * 10 ** (raDecimals - DEFAULT_DECIMAL);
            }
        } else {
            ra = raAdjusted;
        }
    }

    /**
     * @dev amount = pa x exchangeRate
     * calculate how much DS(need to be provided) and RA(user will receive) in respect to the exchange rate
     * @param pa the amount of pa user provides
     * @param exchangeRate the current exchange rate between RA:(CT+DS)
     * @return amount the amount of RA user will receive & DS needs to be provided
     */
    function calculateEqualSwapAmount(uint256 pa, uint256 exchangeRate) external pure returns (uint256 amount) {
        amount = unwrap(mul(ud(pa), ud(exchangeRate)));
    }

    function calculateProvideLiquidityAmount(uint256 amountRa, uint256 raDeposited) external pure returns (uint256) {
        return amountRa - raDeposited;
    }

    /**
     * @dev calculate the fee in respect to the amount given
     * @param fee1e18 the fee in 1e18
     * @param amount the amount of lv user want to withdraw
     */
    function calculatePercentageFee(uint256 fee1e18, uint256 amount) external pure returns (uint256 percentage) {
        UD60x18 fee = SwapperMathLibrary.calculatePercentage(ud(amount), ud(fee1e18));
        return unwrap(fee);
    }

    /**
     * @dev calcualte how much ct + ds user will receive based on the amount of the current exchange rate
     * @param amount  the amount of user  deposit
     * @param exchangeRate the current exchange rate between RA:(CT+DS)
     */
    function calculateDepositAmountWithExchangeRate(uint256 amount, uint256 exchangeRate)
        public
        pure
        returns (uint256)
    {
        UD60x18 _amount = div(ud(amount), ud(exchangeRate));
        return unwrap(_amount);
    }

    /// @notice calculate the accrued PA & RA
    /// @dev this function follow below equation :
    /// '#' refers to the total circulation supply of that token.
    /// '&' refers to the total amount of token in the PSM.
    ///
    /// amount * (&PA or &RA/#CT)
    function calculateAccrued(uint256 amount, uint256 available, uint256 totalCtIssued)
        internal
        pure
        returns (uint256 accrued)
    {
        UD60x18 _accrued = mul(ud(amount), div(ud(available), ud(totalCtIssued)));
        return unwrap(_accrued);
    }

    function separateLiquidity(uint256 totalAmount, uint256 totalLvIssued, uint256 totalLvWithdrawn)
        external
        pure
        returns (uint256 attributedWithdrawal, uint256 attributedAmm, uint256 ratePerLv)
    {
        // attribute all to AMM if no lv issued or withdrawn
        if (totalLvIssued == 0 || totalLvWithdrawn == 0) {
            return (0, totalAmount, 0);
        }

        // with 1e18 precision
        UD60x18 _ratePerLv = div(ud(totalAmount), ud(totalLvIssued));

        UD60x18 _attributedWithdrawal = mul(_ratePerLv, ud(totalLvWithdrawn));

        UD60x18 _attributedAmm = sub(ud(totalAmount), _attributedWithdrawal);

        attributedWithdrawal = unwrap(_attributedWithdrawal);
        attributedAmm = unwrap(_attributedAmm);
        ratePerLv = unwrap(_ratePerLv);
    }

    function calculateWithTolerance(uint256 ra, uint256 ct, uint256 tolerance)
        external
        pure
        returns (uint256 raTolerance, uint256 ctTolerance)
    {
        UD60x18 _raTolerance = div(mul(ud(ra), ud(tolerance)), convert(100));
        UD60x18 _ctTolerance = div(mul(ud(ct), ud(tolerance)), convert(100));

        return (unwrap(_raTolerance), unwrap(_ctTolerance));
    }

    function calculateUniLpValue(UD60x18 totalLpSupply, UD60x18 totalRaReserve, UD60x18 totalCtReserve)
        public
        pure
        returns (UD60x18 valueRaPerLp, UD60x18 valueCtPerLp)
    {
        valueRaPerLp = div(totalRaReserve, totalLpSupply);
        valueCtPerLp = div(totalCtReserve, totalLpSupply);
    }

    function calculateLvValueFromUniLp(
        uint256 totalLpSupply,
        uint256 totalLpOwned,
        uint256 totalRaReserve,
        uint256 totalCtReserve,
        uint256 totalLvIssued
    )
        external
        pure
        returns (
            uint256 raValuePerLv,
            uint256 ctValuePerLv,
            uint256 valueRaPerLp,
            uint256 valueCtPerLp,
            uint256 totalLvRaValue,
            uint256 totalLvCtValue
        )
    {
        UniLpValueParams memory params = UniLpValueParams(
            ud(totalLpSupply), ud(totalLpOwned), ud(totalRaReserve), ud(totalCtReserve), ud(totalLvIssued)
        );

        UniLpValueResult memory result = _calculateLvValueFromUniLp(params);

        raValuePerLv = unwrap(result.raValuePerLv);
        ctValuePerLv = unwrap(result.ctValuePerLv);
        valueRaPerLp = unwrap(result.valueRaPerLp);
        valueCtPerLp = unwrap(result.valueCtPerLp);
        totalLvRaValue = unwrap(result.totalLvRaValue);
        totalLvCtValue = unwrap(result.totalLvCtValue);
    }

    struct UniLpValueParams {
        UD60x18 totalLpSupply;
        UD60x18 totalLpOwned;
        UD60x18 totalRaReserve;
        UD60x18 totalCtReserve;
        UD60x18 totalLvIssued;
    }

    struct UniLpValueResult {
        UD60x18 raValuePerLv;
        UD60x18 ctValuePerLv;
        UD60x18 valueRaPerLp;
        UD60x18 valueCtPerLp;
        UD60x18 totalLvRaValue;
        UD60x18 totalLvCtValue;
    }

    function _calculateLvValueFromUniLp(UniLpValueParams memory params)
        internal
        pure
        returns (UniLpValueResult memory result)
    {
        (result.valueRaPerLp, result.valueCtPerLp) =
            calculateUniLpValue(params.totalLpSupply, params.totalRaReserve, params.totalCtReserve);

        UD60x18 cumulatedLptotalLvOwnedRa = mul(params.totalLpOwned, result.valueRaPerLp);
        UD60x18 cumulatedLptotalLvOwnedCt = mul(params.totalLpOwned, result.valueCtPerLp);

        result.raValuePerLv = div(cumulatedLptotalLvOwnedRa, params.totalLvIssued);
        result.ctValuePerLv = div(cumulatedLptotalLvOwnedCt, params.totalLvIssued);

        result.totalLvRaValue = mul(result.raValuePerLv, params.totalLvIssued);
        result.totalLvCtValue = mul(result.ctValuePerLv, params.totalLvIssued);
    }

    function convertToLp(uint256 rateRaPerLv, uint256 rateRaPerLp, uint256 redeemedLv)
        external
        pure
        returns (uint256 lpLiquidated)
    {
        lpLiquidated = ((redeemedLv * rateRaPerLv) * 1e18) / rateRaPerLp / 1e18;
    }

    struct NavParams {
        uint256 reserveRa;
        uint256 reserveCt;
        uint256 oneMinusT;
        uint256 lpSupply;
        uint256 lvSupply;
        uint256 vaultCt;
        uint256 vaultDs;
        uint256 vaultLp;
        uint256 vaultIdleRa;
    }

    function calculateDepositLv(uint256 nav, uint256 depositAmount, uint256 lvSupply)
        external
        pure
        returns (uint256 lvMinted)
    {
<<<<<<< HEAD
        if (nav == 0) return depositAmount;
=======
        if (nav == 0 || lvSupply == 0) return depositAmount;
>>>>>>> fe4adb1b

        UD60x18 navPerShare = div(ud(nav), ud(lvSupply));

        return unwrap(div(ud(depositAmount), navPerShare));
    }

    function calculateNav(NavParams calldata params) external pure returns (uint256 nav) {
        (UD60x18 navLp, UD60x18 navCt, UD60x18 navDs, UD60x18 navIdleRas) = calculateNavCombined(params);

        nav = unwrap(add(navCt, add(navDs, navLp)));
        nav = unwrap(add(ud(nav), navIdleRas));
    }

    struct InternalPrices {
        UD60x18 ctPrice;
        UD60x18 dsPrice;
        UD60x18 raPrice;
    }

    function calculateInternalPrice(NavParams memory params) internal pure returns (InternalPrices memory) {
        UD60x18 t = sub(convert(1), ud(params.oneMinusT));
        UD60x18 ctPrice = calculatePriceQuote(ud(params.reserveRa), ud(params.reserveCt), t);

        if (ctPrice > ud(CT_PRICE_THRESHOLD)) revert IErrors.InvalidPoolStateOrNearExpired();

        // we set the default ds price to 0 if for some reason the ct price is worth above 1 RA
        // if not, this'll trigger an underflow error
        UD60x18 dsPrice = ctPrice > convert(1) ? ud(0) : sub(convert(1), ctPrice);
        // we're pricing RA in term of itself
        UD60x18 raPrice = convert(1);

        return InternalPrices(ctPrice, dsPrice, raPrice);
    }

    function calculateNavCombined(NavParams memory params)
        internal
        pure
        returns (UD60x18 navLp, UD60x18 navCt, UD60x18 navDs, UD60x18 navIdleRa)
    {
        InternalPrices memory prices = calculateInternalPrice(params);

        navCt = calculateNav(prices.ctPrice, ud(params.vaultCt));
        navDs = calculateNav(prices.dsPrice, ud(params.vaultDs));

        UD60x18 raPerLp = div(ud(params.reserveRa), ud(params.lpSupply));
        UD60x18 navRaLp = calculateNav(prices.raPrice, mul(ud(params.vaultLp), raPerLp));

        UD60x18 ctPerLp = div(ud(params.reserveCt), ud(params.lpSupply));
        UD60x18 navCtLp = calculateNav(prices.ctPrice, mul(ud(params.vaultLp), ctPerLp));

        navIdleRa = calculateNav(prices.raPrice, ud(params.vaultIdleRa));

        navLp = add(navRaLp, navCtLp);
    }

    struct RedeemParams {
        uint256 amountLvClaimed;
        uint256 totalLvIssued;
        uint256 totalVaultLp;
        uint256 totalVaultCt;
        uint256 totalVaultDs;
        uint256 totalVaultPA;
        uint256 totalVaultIdleRa;
    }

    struct RedeemResult {
        uint256 ctReceived;
        uint256 dsReceived;
        uint256 lpLiquidated;
        uint256 paReceived;
        uint256 idleRaReceived;
    }

    function calculateRedeemLv(RedeemParams calldata params) external pure returns (RedeemResult memory result) {
        UD60x18 proportionalClaim = div(ud(params.amountLvClaimed), ud(params.totalLvIssued));

        result.ctReceived = unwrap(mul(proportionalClaim, ud(params.totalVaultCt)));
        result.dsReceived = unwrap(mul(proportionalClaim, ud(params.totalVaultDs)));
        result.lpLiquidated = unwrap(mul(proportionalClaim, ud(params.totalVaultLp)));
        result.paReceived = unwrap(mul(proportionalClaim, ud(params.totalVaultPA)));
        result.idleRaReceived = unwrap(mul(proportionalClaim, ud(params.totalVaultIdleRa)));
    }

    /// @notice InitialctRatio = f / (rate +1)^t
    /// where f = 1, and t = 1
    /// we expect that the rate is in 1e18 precision BEFORE passing it to this function
    function calculateInitialCtRatio(uint256 _rate) internal pure returns (uint256) {
        UD60x18 rate = convert(_rate);
        // normalize to 0-1
        rate = div(rate, convert(100));

        UD60x18 ratePlusOne = add(convert(1e18), rate);
        return convert(div(convert(1e36), ratePlusOne));
    }

    function calculateRepurchaseFee(
        uint256 _start,
        uint256 _end,
        uint256 _current,
        uint256 _amount,
        uint256 _baseFeePercentage
    ) internal pure returns (uint256 _fee, uint256 _actualFeePercentage) {
        UD60x18 t = intoUD60x18(
            BuyMathBisectionSolver.computeT(
                intoSD59x18(convert(_start)), intoSD59x18(convert(_end)), intoSD59x18(convert(_current))
            )
        );

        UD60x18 feeFactor = mul(convert(_baseFeePercentage), t);
        // since the amount is already on 18 decimals, we don't need to convert it
        UD60x18 fee = SwapperMathLibrary.calculatePercentage(ud(_amount), feeFactor);

        _actualFeePercentage = convert(feeFactor);
        _fee = convert(fee);
    }

    /// @notice calculates quote = (reserve0 / reserve1)^t
    function calculatePriceQuote(UD60x18 reserve0, UD60x18 reserve1, UD60x18 t) internal pure returns (UD60x18) {
        return pow(div(reserve0, reserve1), t);
    }

    function calculateNav(UD60x18 marketValueFromQuote, UD60x18 qty) internal pure returns (UD60x18) {
        return mul(marketValueFromQuote, qty);
    }
}<|MERGE_RESOLUTION|>--- conflicted
+++ resolved
@@ -249,11 +249,7 @@
         pure
         returns (uint256 lvMinted)
     {
-<<<<<<< HEAD
-        if (nav == 0) return depositAmount;
-=======
         if (nav == 0 || lvSupply == 0) return depositAmount;
->>>>>>> fe4adb1b
 
         UD60x18 navPerShare = div(ud(nav), ud(lvSupply));
 
