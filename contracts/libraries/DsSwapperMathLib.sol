--- conflicted
+++ resolved
@@ -1,22 +1,12 @@
 // SPDX-License-Identifier: BUSL-1.1
 pragma solidity ^0.8.24;
 
-<<<<<<< HEAD
-import {SignedMath} from "@openzeppelin/contracts/utils/math/SignedMath.sol";
-import {Math} from "@openzeppelin/contracts/utils/math/Math.sol";
-import {SafeCast} from "@openzeppelin/contracts/utils/math/SafeCast.sol";
-=======
->>>>>>> 7264d8e6
 import {SD59x18, convert, sd, add, mul, pow, sub, div, abs, unwrap, intoUD60x18} from "@prb/math/src/SD59x18.sol";
 import {UD60x18, convert as convertUd, ud, add, mul, pow, sub, div, unwrap} from "@prb/math/src/UD60x18.sol";
 import {IMathError} from "./../interfaces/IMathError.sol";
 import {MarketSnapshot, MarketSnapshotLib} from "Cork-Hook/lib/MarketSnapshot.sol";
-<<<<<<< HEAD
 import {TransferHelper} from "./TransferHelper.sol";
-import "./LogExpMath.sol";
-=======
 import {LogExpMath} from "./LogExpMath.sol";
->>>>>>> 7264d8e6
 
 library BuyMathBisectionSolver {
     /// @notice returns the the normalized time to maturity from 1-0
@@ -36,19 +26,11 @@
         // Return a normalized time between 0 and 1 (as a percentage in 18 decimals)
         return sub(convert(1), div(elapsedTime, totalDuration));
     }
-<<<<<<< HEAD
 
     function computeOneMinusT(SD59x18 start, SD59x18 end, SD59x18 current) public pure returns (SD59x18) {
         return sub(convert(1), computeT(start, end, current));
     }
 
-=======
-
-    function computeOneMinusT(SD59x18 start, SD59x18 end, SD59x18 current) public pure returns (SD59x18) {
-        return sub(convert(1), computeT(start, end, current));
-    }
-
->>>>>>> 7264d8e6
     /// @notice f(s) = x^1-t + y^t - (x - s + e)^1-t - (y + s)^1-t
     function f(SD59x18 x, SD59x18 y, SD59x18 e, SD59x18 s, SD59x18 _1MinusT) public pure returns (SD59x18) {
         SD59x18 xMinSplusE = sub(x, s);
@@ -63,7 +45,6 @@
                 revert IMathError.InvalidS();
             }
         }
-<<<<<<< HEAD
 
         SD59x18 xPow = _pow(x, _1MinusT);
         SD59x18 yPow = _pow(y, _1MinusT);
@@ -78,22 +59,6 @@
         uint256 _x = uint256(unwrap(x));
         uint256 _y = uint256(unwrap(y));
 
-=======
-
-        SD59x18 xPow = _pow(x, _1MinusT);
-        SD59x18 yPow = _pow(y, _1MinusT);
-        SD59x18 xMinSplusEPow = _pow(xMinSplusE, _1MinusT);
-        SD59x18 yPlusSPow = _pow(yPlusS, _1MinusT);
-
-        return sub(sub(add(xPow, yPow), xMinSplusEPow), yPlusSPow);
-    }
-
-    // more gas efficient than PRB
-    function _pow(SD59x18 x, SD59x18 y) public pure returns (SD59x18) {
-        uint256 _x = uint256(unwrap(x));
-        uint256 _y = uint256(unwrap(y));
-
->>>>>>> 7264d8e6
         return sd(int256(LogExpMath.pow(_x, _y)));
     }
 
@@ -120,7 +85,6 @@
                 for (uint256 i = 0; i < maxAdjustments; i++) {
                     b = sub(b, adjustment);
                     fB = f(x, y, e, b, _1MinusT);
-<<<<<<< HEAD
 
                     if (mul(fA, fB) < sd(0)) {
                         break;
@@ -152,39 +116,6 @@
             }
         }
 
-=======
-
-                    if (mul(fA, fB) < sd(0)) {
-                        break;
-                    }
-                }
-
-                revert IMathError.NoSignChange();
-            }
-        }
-
-        for (uint256 i = 0; i < maxIter; i++) {
-            SD59x18 c = div(add(a, b), convert(2));
-            SD59x18 fC = f(x, y, e, c, _1MinusT);
-
-            if (abs(fC) < epsilon) {
-                return c;
-            }
-
-            if (mul(fA, fC) < sd(0)) {
-                b = c;
-                fB = fC;
-            } else {
-                a = c;
-                fA = fC;
-            }
-
-            if (sub(b, a) < epsilon) {
-                return div(add(a, b), convert(2));
-            }
-        }
-
->>>>>>> 7264d8e6
         revert IMathError.NoConverge();
     }
 }
@@ -196,7 +127,6 @@
  */
 library SwapperMathLibrary {
     using MarketSnapshotLib for MarketSnapshot;
-<<<<<<< HEAD
 
     // needed since, if it's near expiry and the value goes higher than this,
     // the math would fail, since near expiry it would behave similar to CSM curve,
@@ -254,65 +184,6 @@
         result = unwrap(calculatePercentage(ud(amount), ud(percentage)));
     }
 
-=======
-
-    // needed since, if it's near expiry and the value goes higher than this,
-    // the math would fail, since near expiry it would behave similar to CSM curve,
-    // it's fine if the actual value go higher since that means we would only overestimate on how much we actually need to repay
-    int256 internal constant ONE_MINUS_T_CAP = 99e17;
-
-    // Calculate price ratio of two tokens in AMM, will return ratio on 18 decimals precision
-    function getPriceRatio(uint256 raReserve, uint256 ctReserve)
-        public
-        pure
-        returns (uint256 raPriceRatio, uint256 ctPriceRatio)
-    {
-        if (raReserve <= 0 || ctReserve <= 0) {
-            revert IMathError.ZeroReserve();
-        }
-
-        raPriceRatio = unwrap(div(ud(ctReserve), ud(raReserve)));
-        ctPriceRatio = unwrap(div(ud(raReserve), ud(ctReserve)));
-    }
-
-    function getAmountOutBuyDs(
-        uint256 x,
-        uint256 y,
-        uint256 e,
-        uint256 start,
-        uint256 end,
-        uint256 current,
-        uint256 epsilon,
-        uint256 maxIter
-    ) external pure returns (uint256 s) {
-        if (e > x && x < y) {
-            revert IMathError.InsufficientLiquidity();
-        }
-
-        SD59x18 oneMinusT = BuyMathBisectionSolver.computeOneMinusT(
-            convert(int256(start)), convert(int256(end)), convert(int256(current))
-        );
-
-        if (unwrap(oneMinusT) > ONE_MINUS_T_CAP) {
-            oneMinusT = sd(ONE_MINUS_T_CAP);
-        }
-
-        SD59x18 root = BuyMathBisectionSolver.findRoot(
-            convert(int256(x)), convert(int256(y)), convert(int256(e)), oneMinusT, sd(int256(epsilon)), maxIter
-        );
-
-        return uint256(convert(root));
-    }
-
-    function calculatePercentage(UD60x18 amount, UD60x18 percentage) internal pure returns (UD60x18 result) {
-        result = div(mul(amount, percentage), convertUd(100));
-    }
-
-    function calculatePercentage(uint256 amount, uint256 percentage) internal pure returns (uint256 result) {
-        result = unwrap(calculatePercentage(ud(amount), ud(percentage)));
-    }
-
->>>>>>> 7264d8e6
     /// @notice HIYA_acc = Ri x Volume_i x 1 - ((Discount / 86400) * (currentTime - issuanceTime))
     function calcHIYAaccumulated(
         uint256 startTime,
@@ -337,10 +208,6 @@
     /// @notice VHIYA_acc =  Volume_i  - ((Discount / 86400) * (currentTime - issuanceTime))
     function calcVHIYAaccumulated(
         uint256 startTime,
-<<<<<<< HEAD
-        uint256 maturityTime,
-=======
->>>>>>> 7264d8e6
         uint256 currentTime,
         uint256 decayDiscountInDays,
         uint256 amount
@@ -421,7 +288,6 @@
         psmReserveUsed = sub(dsReceived, lvReserveUsed);
 
         assert(unwrap(dsReceived) == unwrap(psmReserveUsed + lvReserveUsed));
-<<<<<<< HEAD
 
         if (psmReserveUsed > psmDsReserve) {
             UD60x18 diff = sub(psmReserveUsed, psmDsReserve);
@@ -442,28 +308,6 @@
         psmProfit = mul(psmReserveUsed, hpa);
     }
 
-=======
-
-        if (psmReserveUsed > psmDsReserve) {
-            UD60x18 diff = sub(psmReserveUsed, psmDsReserve);
-            psmReserveUsed = sub(psmReserveUsed, diff);
-            lvReserveUsed = add(lvReserveUsed, diff);
-        }
-
-        if (lvReserveUsed > lvDsReserve) {
-            UD60x18 diff = sub(lvReserveUsed, lvDsReserve);
-            lvReserveUsed = sub(lvReserveUsed, diff);
-            psmReserveUsed = add(psmReserveUsed, diff);
-        }
-
-        assert(totalDsReserve >= lvReserveUsed + psmReserveUsed);
-
-        // calculate the RA profit of LV and PSM
-        lvProfit = mul(lvReserveUsed, hpa);
-        psmProfit = mul(psmReserveUsed, hpa);
-    }
-
->>>>>>> 7264d8e6
     function calculateRolloverSale(uint256 lvDsReserve, uint256 psmDsReserve, uint256 raProvided, uint256 hiya)
         external
         view
@@ -586,18 +430,13 @@
 
         UD60x18 repaymentAmountUd = lowerBound == convertUd(0)
             ? convertUd(0)
-<<<<<<< HEAD
             : convertUd(params.market.getAmountInNoConvert(convertUd(lowerBound), false));
-=======
-            : convertUd(params.market.getAmountIn(convertUd(lowerBound), false));
->>>>>>> 7264d8e6
 
         // we skip bounds check if the max lower bound is bigger than the initial borrowed amount
         // since it's guranteed to have enough liquidity if we never borrow
         if (repaymentAmountUd > amountOutUd && lowerBound != convertUd(0)) {
             revert IMathError.NoLowerBound();
         }
-<<<<<<< HEAD
 
         UD60x18 upperBound = initialBorrowedAmountUd;
         UD60x18 epsilon = convertUd(params.feeEpsilon);
@@ -623,23 +462,6 @@
             amountOutUd = convertUd(TransferHelper.fixedToTokenNativeDecimals(convertUd(amountOutUd), params.market.ra));
             amountOutUd = convertUd(TransferHelper.tokenNativeDecimalsToFixed(convertUd(amountOutUd), params.market.ra));
 
-=======
-
-        UD60x18 upperBound = initialBorrowedAmountUd;
-        UD60x18 epsilon = convertUd(params.feeEpsilon);
-
-        for (uint256 i = 0; i < params.maxIter; i++) {
-            // we break if we have reached the desired range
-            if (sub(upperBound, lowerBound) <= epsilon) {
-                break;
-            }
-
-            UD60x18 midpoint = div(add(lowerBound, upperBound), convertUd(2));
-            repaymentAmountUd = convertUd(params.market.getAmountIn(convertUd(midpoint), false));
-
-            amountOutUd = add(midpoint, suppliedAmountUd);
-
->>>>>>> 7264d8e6
             if (repaymentAmountUd > amountOutUd) {
                 upperBound = midpoint;
             } else {
