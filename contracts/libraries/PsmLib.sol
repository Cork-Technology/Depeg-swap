--- conflicted
+++ resolved
@@ -552,11 +552,7 @@
 
         if (fee != 0) {
             // Provide liquidity with fee(if any)
-<<<<<<< HEAD
-            VaultLibrary.__provideLiquidityWithRatio(self, fee, flashSwapRouter, ds.ct, ammRouter);
-=======
             VaultLibrary.allocateFeesToVault(self, fee);
->>>>>>> d8b85690
         }
     }
 
