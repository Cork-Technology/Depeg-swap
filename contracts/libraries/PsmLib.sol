// SPDX-License-Identifier: BUSL-1.1
pragma solidity ^0.8.24;

import {Asset, ERC20Burnable} from "../core/assets/Asset.sol";
import {Pair, PairLibrary} from "./Pair.sol";
import {DepegSwap, DepegSwapLibrary} from "./DepegSwapLib.sol";
import {PsmRedemptionAssetManager, RedemptionAssetManagerLibrary} from "./RedemptionAssetManagerLib.sol";
import {Signature, MinimalSignatureHelper} from "./SignatureHelperLib.sol";
import {PeggedAsset, PeggedAssetLibrary} from "./PeggedAssetLib.sol";
import {State, BitMaps, Balances, PsmPoolArchive} from "./State.sol";
import {Guard} from "./Guard.sol";
import {MathHelper} from "./MathHelper.sol";
import {IRepurchase} from "../interfaces/IRepurchase.sol";
import {ICommon} from "../interfaces/ICommon.sol";
import {IDsFlashSwapCore} from "../interfaces/IDsFlashSwapRouter.sol";
import {VaultLibrary} from "./VaultLib.sol";
import {IUniswapV2Router02} from "../interfaces/uniswap-v2/RouterV2.sol";
import {SafeERC20, IERC20} from "@openzeppelin/contracts/token/ERC20/utils/SafeERC20.sol";
import {ICorkHook} from "./../interfaces/UniV4/IMinimalHook.sol";

/**
 * @title Psm Library Contract
 * @author Cork Team
 * @notice Psm Library implements functions for PSM Core contract
 */
library PsmLibrary {
    using MinimalSignatureHelper for Signature;
    using PairLibrary for Pair;
    using DepegSwapLibrary for DepegSwap;
    using RedemptionAssetManagerLibrary for PsmRedemptionAssetManager;
    using PeggedAssetLibrary for PeggedAsset;
    using BitMaps for BitMaps.BitMap;
    using SafeERC20 for IERC20;

    /// @notice inssuficient balance to perform rollover redeem(e.g having 5 CT worth of rollover to redeem but trying to redeem 10)
    error InsufficientRolloverBalance(address caller, uint256 requested, uint256 balance);

    /// @notice thrown when trying to rollover while no active issuance
    error NoActiveIssuance();

    function isInitialized(State storage self) external view returns (bool status) {
        status = self.info.isInitialized();
    }

    function initialize(State storage self, Pair memory key, uint256 psmBaseRedemptionFee) external {
        self.info = key;
        self.psm.balances.ra = RedemptionAssetManagerLibrary.initialize(key.redemptionAsset());
        self.psm.psmBaseRedemptionFeePercentage = psmBaseRedemptionFee;
    }

    function updateAutoSell(State storage self, address user, bool status) external {
        self.psm.autoSell[user] = status;
    }

    function updateExchangeRate(State storage self, uint256 newRate) external {
        uint256 currentRate = self.ds[self.globalAssetIdx].exchangeRate();

        _ensureRateIsInDeltaRange(currentRate, newRate);

        self.ds[self.globalAssetIdx].updateExchangeRate(newRate);
    }

    function _ensureRateIsInDeltaRange(uint256 currentRate, uint256 newRate) internal {
        // rate must never go higher than the current rate
        if (newRate > currentRate) {
            revert ICommon.InvalidRate();
        }

        uint256 delta = MathHelper.calculatePercentageFee(DepegSwapLibrary.MAX_RATE_DELTA_PERCENTAGE, currentRate);
        delta = currentRate - delta;

        // rate must never go down below delta
        if (newRate < delta) {
            revert ICommon.InvalidRate();
        }
    }

    function autoSellStatus(State storage self, address user) external view returns (bool status) {
        return self.psm.autoSell[user];
    }

    function acceptRolloverProfit(State storage self, uint256 amount) external {
        self.psm.poolArchive[self.globalAssetIdx].rolloverProfit += amount;
    }

    function tranferRolloverClaims(State storage self, address from, address to, uint256 amount, uint256 dsId)
        external
    {
        if (self.psm.poolArchive[dsId].rolloverClaims[from] < amount) {
            revert InsufficientRolloverBalance(from, amount, self.psm.poolArchive[dsId].rolloverClaims[from]);
        }

        self.psm.poolArchive[dsId].rolloverClaims[from] -= amount;
        self.psm.poolArchive[dsId].rolloverClaims[to] += amount;
    }

    function rolloverCt(
        State storage self,
        address owner,
        uint256 amount,
        uint256 dsId,
        IDsFlashSwapCore flashSwapRouter,
        bytes memory rawCtPermitSig,
        uint256 ctDeadline
    ) external returns (uint256 ctReceived, uint256 dsReceived, uint256 paReceived) {
        if (rawCtPermitSig.length > 0 && ctDeadline != 0) {
            DepegSwapLibrary.permit(self.ds[dsId].ct, rawCtPermitSig, owner, address(this), amount, ctDeadline, "rolloverCt");
        }

        (ctReceived, dsReceived, paReceived) = _rolloverCt(self, owner, amount, dsId, flashSwapRouter);
    }

    function claimAutoSellProfit(
        State storage self,
        IDsFlashSwapCore flashSwapRouter,
        address owner,
        uint256 dsId,
        uint256 amount
    ) external returns (uint256 profit, uint256 remainingDsReceived) {
        (profit, remainingDsReceived) =
            _claimAutoSellProfit(self, self.psm.poolArchive[dsId], flashSwapRouter, owner, amount, dsId);
    }
    // 1. check how much expirec CT does use have
    // 2. calculate how much backed RA and PA the user can redeem
    // 3. mint new CT and DS equal to backed RA user has
    // 4. send DS to flashswap router if user opt-in for auto sell or send to user if not
    // 5. send CT to user
    // 6. send RA to user if they don't opt-in for auto sell
    // 7. send PA to user
    // regardless of amount, it will always send user all the profit from rollover

    function _rolloverCt(
        State storage self,
        address owner,
        uint256 amount,
        uint256 prevDsId,
        IDsFlashSwapCore flashSwapRouter
    ) internal returns (uint256 ctReceived, uint256 dsReceived, uint256 paReceived) {
        if (prevDsId == self.globalAssetIdx) {
            revert NoActiveIssuance();
        }

        // claim logic
        PsmPoolArchive storage prevArchive;

        uint256 accruedRa;
        // avoid stack too deep error
        (prevArchive, accruedRa, paReceived) = _claimCtForRollover(self, prevDsId, amount, owner);

        // deposit logic
        DepegSwap storage currentDs = self.ds[self.globalAssetIdx];
        Guard.safeBeforeExpired(currentDs);

        // by default the amount of CT received is the same as the amount of RA deposited
        ctReceived = accruedRa;

        // by default the amount of DS received is the same as CT
        dsReceived = ctReceived;

        // increase current ds active RA balance locked
        self.psm.balances.ra.incLocked(accruedRa);

        // increase rollover claims if user opt-in for auto sell, avoid stack too deep error
        dsReceived = _incRolloverClaims(self, ctReceived, owner, dsReceived);
        // end deposit logic

        // send, burn tokens and mint new ones
        _afterRollover(self, currentDs, owner, ctReceived, paReceived, flashSwapRouter);
    }

    function _incRolloverClaims(State storage self, uint256 ctDsReceived, address owner, uint256 dsReceived)
        internal
        returns (uint256)
    {
        if (self.psm.autoSell[owner]) {
            PsmPoolArchive storage currentArchive = self.psm.poolArchive[self.globalAssetIdx];
            currentArchive.attributedToRolloverProfit += ctDsReceived;
            currentArchive.rolloverClaims[owner] += ctDsReceived;
            // we return 0 since the user opt-in for auto sell
            return 0;
        } else {
            return dsReceived;
        }
    }

    function _claimCtForRollover(State storage self, uint256 prevDsId, uint256 amount, address owner)
        private
        returns (PsmPoolArchive storage prevArchive, uint256 accruedRa, uint256 accruedPa)
    {
        DepegSwap storage prevDs = self.ds[prevDsId];
        Guard.safeAfterExpired(prevDs);

        if (Asset(prevDs.ct).balanceOf(owner) < amount) {
            revert InsufficientRolloverBalance(owner, amount, Asset(prevDs.ct).balanceOf(owner));
        }

        // separate liquidity first so that we can properly calculate the attributed amount
        _separateLiquidity(self, prevDsId);
        uint256 totalCtIssued = self.psm.poolArchive[prevDsId].ctAttributed;
        prevArchive = self.psm.poolArchive[prevDsId];

        // caclulate accrued RA and PA proportional to CT amount
        (accruedPa, accruedRa) = _calcRedeemAmount(amount, totalCtIssued, prevArchive.raAccrued, prevArchive.paAccrued);
        // accounting stuff(decrementing reserve etc)
        _beforeCtRedeem(self, prevDs, prevDsId, amount, accruedPa, accruedRa);

        // burn previous CT
        // this would normally go on the end of the the overall logic but needed here to avoid stack to deep error
        ERC20Burnable(prevDs.ct).burnFrom(owner, amount);
    }

    function _claimAutoSellProfit(
        State storage self,
        PsmPoolArchive storage prevArchive,
        IDsFlashSwapCore flashswapRouter,
        address owner,
        uint256 amount,
        uint256 prevDsId
    ) private returns (uint256 rolloverProfit, uint256 remainingRolloverDs) {
        if (prevArchive.rolloverClaims[owner] < amount) {
            revert InsufficientRolloverBalance(owner, amount, prevArchive.rolloverClaims[owner]);
        }

        remainingRolloverDs = MathHelper.calculateAccrued(
            amount, flashswapRouter.getPsmReserve(self.info.toId(), prevDsId), prevArchive.attributedToRolloverProfit
        );

        if (remainingRolloverDs != 0) {
            flashswapRouter.emptyReservePartialPsm(self.info.toId(), prevDsId, remainingRolloverDs);
        }

        // calculate their share of profit
        rolloverProfit =
            MathHelper.calculateAccrued(amount, prevArchive.rolloverProfit, prevArchive.attributedToRolloverProfit);
        // reset their claim
        prevArchive.rolloverClaims[owner] -= amount;
        // decrement total profit
        prevArchive.rolloverProfit -= rolloverProfit;
        // decrement total ct attributed to rollover
        prevArchive.attributedToRolloverProfit -= amount;

        IERC20(self.info.redemptionAsset()).safeTransfer(owner, rolloverProfit);

        if (remainingRolloverDs != 0) {
            // mint DS to user
            IERC20(self.ds[prevDsId]._address).safeTransfer(owner, remainingRolloverDs);
        }
    }

    function _afterRollover(
        State storage self,
        DepegSwap storage currentDs,
        address owner,
        uint256 ctDsReceived,
        uint256 accruedPa,
        IDsFlashSwapCore flashSwapRouter
    ) private {
        if (self.psm.autoSell[owner]) {
            // send DS to flashswap router if auto sellf
            Asset(currentDs._address).mint(address(this), ctDsReceived);
            IERC20(currentDs._address).safeIncreaseAllowance(address(flashSwapRouter), ctDsReceived);

            flashSwapRouter.addReservePsm(self.info.toId(), self.globalAssetIdx, ctDsReceived);
        } else {
            // mint DS to user
            Asset(currentDs._address).mint(owner, ctDsReceived);
        }

        // mint new CT to user
        Asset(currentDs.ct).mint(owner, ctDsReceived);
        // transfer accrued PA to user
        self.info.peggedAsset().asErc20().safeTransfer(owner, accruedPa);
    }

    /// @notice issue a new pair of DS, will fail if the previous DS isn't yet expired
    function onNewIssuance(
        State storage self,
        address ct,
        address ds,
        uint256 idx,
        uint256 prevIdx,
        uint256 repurchaseFeePercent
    ) internal {
        if (prevIdx != 0) {
            DepegSwap storage _prevDs = self.ds[prevIdx];
            Guard.safeAfterExpired(_prevDs);
            _separateLiquidity(self, prevIdx);
        }

        // essentially burn unpurchased ds as we're going in with a new issuance
        self.psm.balances.dsBalance = 0;

        self.psm.repurchaseFeePercentage = repurchaseFeePercent;
        self.ds[idx] = DepegSwapLibrary.initialize(ds, ct);
    }

    function _separateLiquidity(State storage self, uint256 prevIdx) internal {
        if (self.psm.liquiditySeparated.get(prevIdx)) {
            return;
        }

        DepegSwap storage ds = self.ds[prevIdx];
        Guard.safeAfterExpired(ds);

        PsmPoolArchive storage archive = self.psm.poolArchive[prevIdx];

        uint256 availableRa = self.psm.balances.ra.convertAllToFree();
        uint256 availablePa = self.psm.balances.paBalance;

        archive.paAccrued = availablePa;
        archive.raAccrued = availableRa;
        archive.ctAttributed = IERC20(ds.ct).totalSupply();

        // reset current balances
        self.psm.balances.ra.reset();
        self.psm.balances.paBalance = 0;

        self.psm.liquiditySeparated.set(prevIdx);
    }

    /// @notice deposit RA to the PSM
    /// @dev the user must approve the PSM to spend their RA
    function deposit(State storage self, address depositor, uint256 amount)
        external
        returns (uint256 dsId, uint256 received, uint256 _exchangeRate)
    {
        if (amount == 0) {
            revert ICommon.ZeroDeposit();
        }

        dsId = self.globalAssetIdx;

        DepegSwap storage ds = self.ds[dsId];

        Guard.safeBeforeExpired(ds);
        _exchangeRate = ds.exchangeRate();

        received = amount;

        self.psm.balances.ra.lockFrom(amount, depositor);

        ds.issue(depositor, received);
    }

    // This is here just for semantics, since in the whitepaper, all the CT DS issuance
    // happens in the PSM, although they essentially lives in the same contract, we leave it here just for consistency sake
    //
    // IMPORTANT: this is unsafe because by issuing CT, we also lock an equal amount of RA into the PSM.
    // it is a must, that the LV won't count the amount being locked in the PSM as it's balances.
    // doing so would create a mismatch between the accounting balance and the actual token balance.
    function unsafeIssueToLv(State storage self, uint256 amount) internal returns (uint256 received) {
        uint256 dsId = self.globalAssetIdx;

        DepegSwap storage ds = self.ds[dsId];

        self.psm.balances.ra.incLocked(amount);

        received = amount;

        ds.issue(address(this), received);
    }

    function _handleExpiredDsRedeem(PsmPoolArchive storage archive, uint256 amount)
        internal
        returns (uint256 accruedRa)
    {
        uint256 totalCtIssued = archive.ctAttributed;

        (, accruedRa) = _calcRedeemAmount(amount, totalCtIssued, archive.raAccrued, archive.paAccrued);

        // because the PSM treats all CT issued(including to itself) as redeemable, we need to decrease the total amount of CT issued
        archive.ctAttributed -= amount;
        archive.raAccrued -= accruedRa;

        return accruedRa;
    }

    function lvRedeemRaWithCtDs(State storage self, uint256 amount, uint256 dsId) internal returns (uint256 ra) {
        // separate if its hasnt been separated and is expired, if expired withdraw from archive, if not, decrease locked RA

        DepegSwap storage ds = self.ds[dsId];

        ra = amount;

        // separate liquidity if the DS is expired(if hasn't been separated)
        if (ds.isExpired()) {
            _separateLiquidity(self, dsId);
            PsmPoolArchive storage archive = self.psm.poolArchive[dsId];

            ra = _handleExpiredDsRedeem(archive, amount);
        } else {
            // else we just decrease the locked RA, since all the RA is still locked state(will turn to attributed when separated at liquidity)
            // this'll happen when someone redeem early
            self.psm.balances.ra.decLocked(ra);
            ds.burnBothforSelf(amount);
        }
<<<<<<< HEAD
        return ra;
=======
>>>>>>> 3a4517c8
    }

    function lvRedeemRaPaWithCt(State storage self, uint256 amount, uint256 dsId)
        internal
        returns (uint256 accruedPa, uint256 accruedRa)
    {
        // we separate the liquidity here, that means, LP liquidation on the LV also triggers
        _separateLiquidity(self, dsId);

        // noop if amount is 0
        if (amount == 0) {
            return (0, 0);
        }

        uint256 totalCtIssued = self.psm.poolArchive[dsId].ctAttributed;
        PsmPoolArchive storage archive = self.psm.poolArchive[dsId];

        (accruedPa, accruedRa) = _calcRedeemAmount(amount, totalCtIssued, archive.raAccrued, archive.paAccrued);

        _beforeCtRedeem(self, self.ds[dsId], dsId, amount, accruedPa, accruedRa);
    }

    function _redeemRaWithCtDs(State storage self, DepegSwap storage ds, address owner, uint256 amount)
        internal
        returns (uint256 ra)
    {
        ra = amount;

        self.psm.balances.ra.unlockTo(owner, ra);

        ERC20Burnable(ds.ct).burnFrom(owner, amount);
        ERC20Burnable(ds._address).burnFrom(owner, amount);
    }

    function redeemRaWithCtDs(
        State storage self,
        address owner,
        uint256 amount,
        bytes memory rawDsPermitSig,
        uint256 dsDeadline,
        bytes memory rawCtPermitSig,
        uint256 ctDeadline
    ) external returns (uint256 ra) {
        uint256 dsId = self.globalAssetIdx;
        DepegSwap storage ds = self.ds[dsId];
        Guard.safeBeforeExpired(ds);

        if (dsDeadline != 0 && ctDeadline != 0) {
            DepegSwapLibrary.permit(ds._address, rawDsPermitSig, owner, address(this), amount, dsDeadline, "redeemRaWithCtDs");
            DepegSwapLibrary.permit(ds.ct, rawCtPermitSig, owner, address(this), amount, ctDeadline, "redeemRaWithCtDs");
        }

        ra = _redeemRaWithCtDs(self, ds, owner, amount);
    }

    function availableForRepurchase(State storage self) external view returns (uint256 pa, uint256 ds, uint256 dsId) {
        dsId = self.globalAssetIdx;
        DepegSwap storage _ds = self.ds[dsId];
        Guard.safeBeforeExpired(_ds);

        pa = self.psm.balances.paBalance;
        ds = self.psm.balances.dsBalance;
    }

    function repurchaseRates(State storage self) external view returns (uint256 rates) {
        uint256 dsId = self.globalAssetIdx;
        DepegSwap storage ds = self.ds[dsId];
        Guard.safeBeforeExpired(ds);

        rates = ds.exchangeRate();
    }

    function repurchaseFeePercentage(State storage self) external view returns (uint256 rates) {
        rates = self.psm.repurchaseFeePercentage;
    }

    function updateRepurchaseFeePercentage(State storage self, uint256 newFees) external {
        if (newFees > 5 ether) {
            revert ICommon.InvalidFees();
        }
        self.psm.repurchaseFeePercentage = newFees;
    }

    function updatePoolsStatus(
        State storage self,
        bool isPSMDepositPaused,
        bool isPSMWithdrawalPaused,
        bool isPSMRepurchasePaused,
        bool isLVDepositPaused,
        bool isLVWithdrawalPaused
    ) external {
        self.psm.isDepositPaused = isPSMDepositPaused;
        self.psm.isWithdrawalPaused = isPSMWithdrawalPaused;
        self.psm.isRepurchasePaused = isPSMRepurchasePaused;
        self.vault.config.isDepositPaused = isLVDepositPaused;
        self.vault.config.isWithdrawalPaused = isLVWithdrawalPaused;
    }

    function previewRepurchase(State storage self, uint256 amount)
        internal
        view
        returns (
            uint256 dsId,
            uint256 receivedPa,
            uint256 receivedDs,
            uint256 feePercentage,
            uint256 fee,
            uint256 exchangeRates,
            DepegSwap storage ds
        )
    {
        dsId = self.globalAssetIdx;

        ds = self.ds[dsId];
        Guard.safeBeforeExpired(ds);

        exchangeRates = ds.exchangeRate();

        // the fee is taken directly from RA before it's even converted to DS
        {
            Asset dsToken = Asset(ds._address);

            (fee, feePercentage) = MathHelper.calculateRepurchaseFee(
                dsToken.issuedAt(), dsToken.expiry(), block.timestamp, amount, self.psm.repurchaseFeePercentage
            );
        }

        amount = amount - fee;

        // we use deposit here because technically the user deposit RA to the PSM when repurchasing
        receivedPa = MathHelper.calculateDepositAmountWithExchangeRate(amount, exchangeRates);
        receivedDs = amount;

        uint256 available = self.psm.balances.paBalance;

        if (receivedPa > self.psm.balances.paBalance) {
            revert IRepurchase.InsufficientLiquidity(available, receivedPa);
        }

<<<<<<< HEAD
        if (receivedDs > self.psm.balances.ra.locked) {
=======
        if (receivedDs > self.psm.balances.dsBalance) {
>>>>>>> 3a4517c8
            revert IRepurchase.InsufficientLiquidity(amount, self.psm.balances.dsBalance);
        }
    }

    function repurchase(
        State storage self,
        address buyer,
        uint256 amount,
        IDsFlashSwapCore flashSwapRouter,
        ICorkHook ammRouter
    )
        external
        returns (
            uint256 dsId,
            uint256 receivedPa,
            uint256 receivedDs,
            uint256 feePercentage,
            uint256 fee,
            uint256 exchangeRates
        )
    {
        DepegSwap storage ds;

        (dsId, receivedPa, receivedDs, feePercentage, fee, exchangeRates, ds) = previewRepurchase(self, amount);

        // decrease PSM balance
        // we also include the fee here to separate the accumulated fee from the repurchase
        self.psm.balances.paBalance -= (receivedPa);
        self.psm.balances.dsBalance -= (receivedDs);

        // transfer user RA to the PSM/LV
        self.psm.balances.ra.lockFrom(amount, buyer);

        // decrease the locked balance with the fee(if any), since the fee is used to provide liquidity
        if (fee != 0) {
            self.psm.balances.ra.decLocked(fee);
        }

        // transfer user attrubuted DS + PA
        // PA
        (, address pa) = self.info.underlyingAsset();
        IERC20(pa).safeTransfer(buyer, receivedPa);

        // DS
        IERC20(ds._address).safeTransfer(buyer, receivedDs);

        if (fee != 0) {
            // Provide liquidity with fee(if any)
            VaultLibrary.__provideLiquidityWithRatio(self, fee, flashSwapRouter, ds.ct, ammRouter);
        }
    }

    function _redeemDs(Balances storage self, uint256 pa, uint256 ds) internal {
        self.dsBalance += ds;
        self.paBalance += pa;
    }

    function _afterRedeemWithDs(
        State storage self,
        DepegSwap storage ds,
        address owner,
        uint256 raReceived,
        uint256 paProvided,
        uint256 dsProvided,
        uint256 fee
    ) internal {
        IERC20(ds._address).safeTransferFrom(owner, address(this), dsProvided);
        IERC20(self.info.peggedAsset().asErc20()).safeTransferFrom(owner, address(this), paProvided);

        self.psm.balances.ra.unlockTo(owner, raReceived);
        // we decrease the locked value, as we're going to use this to provide liquidity to the LV
        self.psm.balances.ra.decLocked(fee);
    }

    function valueLocked(State storage self) external view returns (uint256) {
        return self.psm.balances.ra.locked;
    }

    function exchangeRate(State storage self) external view returns (uint256 rates) {
        uint256 dsId = self.globalAssetIdx;
        DepegSwap storage ds = self.ds[dsId];
        rates = ds.exchangeRate();
    }

    /// @notice redeem an RA with DS + PA
    /// @dev since we currently have no way of knowing if the PA contract implements permit,
    /// we depends on the frontend to make approval to the PA contract before calling this function.
    /// for the DS, we use the permit function to approve the transfer. the parameter passed here MUST be the same
    /// as the one used to generate the ds permit signature
    function redeemWithDs(
        State storage self,
        address owner,
        uint256 amount,
        uint256 dsId,
        bytes memory rawDsPermitSig,
        uint256 deadline
    ) external returns (uint256 received, uint256 _exchangeRate, uint256 fee) {
        DepegSwap storage ds = self.ds[dsId];
        Guard.safeBeforeExpired(ds);

        uint256 dsProvided;

        (received, dsProvided, fee, _exchangeRate) = previewRedeemWithDs(self, dsId, amount);

        if (deadline != 0) {
            DepegSwapLibrary.permit(ds._address, rawDsPermitSig, owner, address(this), dsProvided, deadline, "redeemRaWithDs");
        }

        _redeemDs(self.psm.balances, amount, dsProvided);
        _afterRedeemWithDs(self, ds, owner, received, amount, dsProvided, fee);
    }

    /// @notice simulate a ds redeem.
    /// @return ra how much RA the user would receive
    function previewRedeemWithDs(State storage self, uint256 dsId, uint256 amount)
        public
        view
        returns (uint256 ra, uint256 ds, uint256 fee, uint256 exchangeRates)
    {
        DepegSwap storage _ds = self.ds[dsId];
        Guard.safeBeforeExpired(_ds);

        exchangeRates = _ds.exchangeRate();
        uint256 raDs = MathHelper.calculateEqualSwapAmount(amount, exchangeRates);

        ds = raDs;
        ra = raDs;

        fee = MathHelper.calculatePercentageFee(ra, self.psm.psmBaseRedemptionFeePercentage);
        ra -= fee;
    }

    /// @notice return the next depeg swap expiry
    function nextExpiry(State storage self) external view returns (uint256 expiry) {
        uint256 idx = self.globalAssetIdx;

        DepegSwap storage ds = self.ds[idx];

        expiry = Asset(ds._address).expiry();
    }

    function _calcRedeemAmount(uint256 amount, uint256 totalCtIssued, uint256 availableRa, uint256 availablePa)
        internal
        pure
        returns (uint256 accruedPa, uint256 accruedRa)
    {
        accruedPa = MathHelper.calculateAccrued(amount, availablePa, totalCtIssued);

        accruedRa = MathHelper.calculateAccrued(amount, availableRa, totalCtIssued);
    }

    function _beforeCtRedeem(
        State storage self,
        DepegSwap storage ds,
        uint256 dsId,
        uint256 amount,
        uint256 accruedPa,
        uint256 accruedRa
    ) internal {
        ds.ctRedeemed += amount;
        self.psm.poolArchive[dsId].ctAttributed -= amount;
        self.psm.poolArchive[dsId].paAccrued -= accruedPa;
        self.psm.poolArchive[dsId].raAccrued -= accruedRa;
    }

    function _afterCtRedeem(
        State storage self,
        DepegSwap storage ds,
        address owner,
        uint256 ctRedeemedAmount,
        uint256 accruedPa,
        uint256 accruedRa
    ) internal {
        ERC20Burnable(ds.ct).burnFrom(owner, ctRedeemedAmount);
        IERC20(self.info.peggedAsset().asErc20()).safeTransfer(owner, accruedPa);
        IERC20(self.info.redemptionAsset()).safeTransfer(owner, accruedRa);
    }

    /// @notice redeem accrued RA + PA with CT on expiry
    /// @dev since we currently have no way of knowing if the PA contract implements permit,
    /// we depends on the frontend to make approval to the PA contract before calling this function.
    /// for the CT, we use the permit function to approve the transfer.
    /// the parameter passed here MUST be the same as the one used to generate the ct permit signature.
    function redeemWithCt(
        State storage self,
        address owner,
        uint256 amount,
        uint256 dsId,
        bytes memory rawCtPermitSig,
        uint256 deadline
    ) external returns (uint256 accruedPa, uint256 accruedRa) {
        DepegSwap storage ds = self.ds[dsId];
        Guard.safeAfterExpired(ds);
        if (deadline != 0) {
            DepegSwapLibrary.permit(ds.ct, rawCtPermitSig, owner, address(this), amount, deadline, "redeemWithCT");
        }
        _separateLiquidity(self, dsId);

        uint256 totalCtIssued = self.psm.poolArchive[dsId].ctAttributed;
        PsmPoolArchive storage archive = self.psm.poolArchive[dsId];

        (accruedPa, accruedRa) = _calcRedeemAmount(amount, totalCtIssued, archive.raAccrued, archive.paAccrued);

        _beforeCtRedeem(self, ds, dsId, amount, accruedPa, accruedRa);

        _afterCtRedeem(self, ds, owner, amount, accruedPa, accruedRa);
    }

    function updatePSMBaseRedemptionFeePercentage(State storage self, uint256 newFees) external {
        if (newFees > 5 ether) {
            revert ICommon.InvalidFees();
        }
        self.psm.psmBaseRedemptionFeePercentage = newFees;
    }
}<|MERGE_RESOLUTION|>--- conflicted
+++ resolved
@@ -394,10 +394,7 @@
             self.psm.balances.ra.decLocked(ra);
             ds.burnBothforSelf(amount);
         }
-<<<<<<< HEAD
         return ra;
-=======
->>>>>>> 3a4517c8
     }
 
     function lvRedeemRaPaWithCt(State storage self, uint256 amount, uint256 dsId)
@@ -537,11 +534,7 @@
             revert IRepurchase.InsufficientLiquidity(available, receivedPa);
         }
 
-<<<<<<< HEAD
-        if (receivedDs > self.psm.balances.ra.locked) {
-=======
         if (receivedDs > self.psm.balances.dsBalance) {
->>>>>>> 3a4517c8
             revert IRepurchase.InsufficientLiquidity(amount, self.psm.balances.dsBalance);
         }
     }
