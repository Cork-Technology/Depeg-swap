pragma solidity ^0.8.24;

import {Asset, ERC20Burnable} from "../core/assets/Asset.sol";
import {Pair, PairLibrary} from "./Pair.sol";
import {DepegSwap, DepegSwapLibrary} from "./DepegSwapLib.sol";
import {PsmRedemptionAssetManager, RedemptionAssetManagerLibrary} from "./RedemptionAssetManagerLib.sol";
import {Signature, MinimalSignatureHelper} from "./SignatureHelperLib.sol";
import {PeggedAsset, PeggedAssetLibrary} from "./PeggedAssetLib.sol";
import {State, BitMaps, Balances, PsmPoolArchive} from "./State.sol";
import {Guard} from "./Guard.sol";
import {MathHelper} from "./MathHelper.sol";
import {IRepurchase} from "../interfaces/IRepurchase.sol";
import {ICommon} from "../interfaces/ICommon.sol";
import {IDsFlashSwapCore} from "../interfaces/IDsFlashSwapRouter.sol";
import {VaultLibrary} from "./VaultLib.sol";
import {IUniswapV2Router02} from "../interfaces/uniswap-v2/RouterV2.sol";
import {SafeERC20, IERC20} from "@openzeppelin/contracts/token/ERC20/utils/SafeERC20.sol";

/**
 * @title Psm Library Contract
 * @author Cork Team
 * @notice Psm Library implements functions for PSM Core contract
 */
library PsmLibrary {
    using MinimalSignatureHelper for Signature;
    using PairLibrary for Pair;
    using DepegSwapLibrary for DepegSwap;
    using RedemptionAssetManagerLibrary for PsmRedemptionAssetManager;
    using PeggedAssetLibrary for PeggedAsset;
    using BitMaps for BitMaps.BitMap;
    using SafeERC20 for IERC20;

    /// @notice inssuficient balance to perform rollover redeem(e.g having 5 CT worth of rollover to redeem but trying to redeem 10)
    error InsufficientRolloverBalance(address caller, uint256 requested, uint256 balance);

    /// @notice thrown when trying to rollover while no active issuance
    error NoActiveIssuance();

    function isInitialized(State storage self) external view returns (bool status) {
        status = self.info.isInitialized();
    }

    function initialize(State storage self, Pair memory key, uint256 psmBaseRedemptionFee) external {
        self.info = key;
        self.psm.balances.ra = RedemptionAssetManagerLibrary.initialize(key.redemptionAsset());
        self.psm.psmBaseRedemptionFeePercentage = psmBaseRedemptionFee;
    }

    function updateAutoSell(State storage self, address user, bool status) external {
        self.psm.autoSell[user] = status;
    }

    function acceptRolloverProfit(State storage self, uint256 amount) external {
        self.psm.poolArchive[self.globalAssetIdx].rolloverProfit += amount;
    }

    function tranferRolloverClaims(State storage self, address from, address to, uint256 amount, uint256 dsId)
        external
    {
        if (self.psm.poolArchive[dsId].rolloverClaims[from] < amount) {
            revert InsufficientRolloverBalance(from, amount, self.psm.poolArchive[dsId].rolloverClaims[from]);
        }

        self.psm.poolArchive[dsId].rolloverClaims[from] -= amount;
        self.psm.poolArchive[dsId].rolloverClaims[to] += amount;
    }

    function rolloverCt(
        State storage self,
        address owner,
        uint256 amount,
        uint256 dsId,
        IDsFlashSwapCore flashSwapRouter,
        bytes memory rawCtPermitSig,
        uint256 ctDeadline
    ) external returns (uint256 ctReceived, uint256 dsReceived, uint256 _exchangeRate, uint256 paReceived) {
        if (rawCtPermitSig.length > 0 && ctDeadline != 0) {
            DepegSwapLibrary.permit(self.ds[dsId].ct, rawCtPermitSig, owner, address(this), amount, ctDeadline);
        }

        (ctReceived, dsReceived, _exchangeRate, paReceived) = _rolloverCt(self, owner, amount, dsId, flashSwapRouter);
    }

    function claimAutoSellProfit(
        State storage self,
        IDsFlashSwapCore flashSwapRouter,
        address owner,
        uint256 dsId,
        uint256 amount
    ) external returns (uint256 profit, uint256 remainingDsReceived) {
        (profit, remainingDsReceived) =
            _claimAutoSellProfit(self, self.psm.poolArchive[dsId], flashSwapRouter, owner, amount, dsId);
    }
    // 1. check how much expirec CT does use have
    // 2. calculate how much backed RA and PA the user can redeem
    // 3. mint new CT and DS equal to backed RA user has
    // 4. send DS to flashswap router if user opt-in for auto sell or send to user if not
    // 5. send CT to user
    // 6. send RA to user if they don't opt-in for auto sell
    // 7. send PA to user
    // regardless of amount, it will always send user all the profit from rollover

    function _rolloverCt(
        State storage self,
        address owner,
        uint256 amount,
        uint256 prevDsId,
        IDsFlashSwapCore flashSwapRouter
    ) internal returns (uint256 ctReceived, uint256 dsReceived, uint256 _exchangeRate, uint256 paReceived) {
        if (prevDsId == self.globalAssetIdx) {
            revert NoActiveIssuance();
        }

        // claim logic
        PsmPoolArchive storage prevArchive;

        uint256 accruedRa;
        // avoid stack too deep error
        (prevArchive, accruedRa, paReceived) = _claimCtForRollover(self, prevDsId, amount, owner);

        // deposit logic
        DepegSwap storage currentDs = self.ds[self.globalAssetIdx];
        Guard.safeBeforeExpired(currentDs);

        // calculate ct and ds received
        _exchangeRate = currentDs.exchangeRate();
        ctReceived = MathHelper.calculateDepositAmountWithExchangeRate(accruedRa, _exchangeRate);

        // by default the amount of DS received is the same as CT
        dsReceived = ctReceived;

        // increase current ds active RA balance locked
        self.psm.balances.ra.incLocked(accruedRa);

        // increase rollover claims if user opt-in for auto sell, avoid stack too deep error
        dsReceived = _incRolloverClaims(self, ctReceived, owner, dsReceived);
        // end deposit logic

        // send, burn tokens and mint new ones
        _afterRollover(self, currentDs, owner, ctReceived, paReceived, flashSwapRouter);
    }

    function _incRolloverClaims(State storage self, uint256 ctDsReceived, address owner, uint256 dsReceived)
        internal
        returns (uint256)
    {
        if (self.psm.autoSell[owner]) {
            PsmPoolArchive storage currentArchive = self.psm.poolArchive[self.globalAssetIdx];
            currentArchive.attributedToRolloverProfit += ctDsReceived;
            currentArchive.rolloverClaims[owner] += ctDsReceived;
            // we return 0 since the user opt-in for auto sell
            return 0;
        } else {
            return dsReceived;
        }
    }

    function _claimCtForRollover(State storage self, uint256 prevDsId, uint256 amount, address owner)
        private
        returns (PsmPoolArchive storage prevArchive, uint256 accruedRa, uint256 accruedPa)
    {
        DepegSwap storage prevDs = self.ds[prevDsId];
        Guard.safeAfterExpired(prevDs);

        if (Asset(prevDs.ct).balanceOf(owner) < amount) {
            revert InsufficientRolloverBalance(owner, amount, Asset(prevDs.ct).balanceOf(owner));
        }

        // separate liquidity first so that we can properly calculate the attributed amount
        _separateLiquidity(self, prevDsId);
        uint256 totalCtIssued = self.psm.poolArchive[prevDsId].ctAttributed;
        prevArchive = self.psm.poolArchive[prevDsId];

        // caclulate accrued RA and PA proportional to CT amount
        (accruedPa, accruedRa) = _calcRedeemAmount(amount, totalCtIssued, prevArchive.raAccrued, prevArchive.paAccrued);
        // accounting stuff(decrementing reserve etc)
        _beforeCtRedeem(self, prevDs, prevDsId, amount, accruedPa, accruedRa);

        // burn previous CT
        // this would normally go on the end of the the overall logic but needed here to avoid stack to deep error
        ERC20Burnable(prevDs.ct).burnFrom(owner, amount);
    }

    function _claimAutoSellProfit(
        State storage self,
        PsmPoolArchive storage prevArchive,
        IDsFlashSwapCore flashswapRouter,
        address owner,
        uint256 amount,
        uint256 prevDsId
    ) private returns (uint256 rolloverProfit, uint256 remainingRolloverDs) {
        if (prevArchive.rolloverClaims[owner] < amount) {
            revert InsufficientRolloverBalance(owner, amount, prevArchive.rolloverClaims[owner]);
        }

        remainingRolloverDs = MathHelper.calculateAccrued(
            amount, flashswapRouter.getPsmReserve(self.info.toId(), prevDsId), prevArchive.attributedToRolloverProfit
        );

        if (remainingRolloverDs != 0) {
            flashswapRouter.emptyReservePartialPsm(self.info.toId(), prevDsId, remainingRolloverDs);
        }

        // calculate their share of profit
        rolloverProfit =
            MathHelper.calculateAccrued(amount, prevArchive.rolloverProfit, prevArchive.attributedToRolloverProfit);
        // reset their claim
        prevArchive.rolloverClaims[owner] -= amount;
        // decrement total profit
        prevArchive.rolloverProfit -= rolloverProfit;
        // decrement total ct attributed to rollover
        prevArchive.attributedToRolloverProfit -= amount;

        IERC20(self.info.redemptionAsset()).safeTransfer(owner, rolloverProfit);

        if (remainingRolloverDs != 0) {
            // mint DS to user
            IERC20(self.ds[prevDsId]._address).safeTransfer(owner, remainingRolloverDs);
        }
    }

    function _afterRollover(
        State storage self,
        DepegSwap storage currentDs,
        address owner,
        uint256 ctDsReceived,
        uint256 accruedPa,
        IDsFlashSwapCore flashSwapRouter
    ) private {
        if (self.psm.autoSell[owner]) {
            // send DS to flashswap router if auto sellf
            Asset(currentDs._address).mint(address(this), ctDsReceived);
            IERC20(currentDs._address).safeIncreaseAllowance(address(flashSwapRouter), ctDsReceived);

            flashSwapRouter.addReservePsm(self.info.toId(), self.globalAssetIdx, ctDsReceived);
        } else {
            // mint DS to user
            Asset(currentDs._address).mint(owner, ctDsReceived);
        }

        // mint new CT to user
        Asset(currentDs.ct).mint(owner, ctDsReceived);
        // transfer accrued PA to user
        self.info.peggedAsset().asErc20().safeTransfer(owner, accruedPa);
    }

    /// @notice issue a new pair of DS, will fail if the previous DS isn't yet expired
    function onNewIssuance(
        State storage self,
        address ct,
        address ds,
        address ammPair,
        uint256 idx,
        uint256 prevIdx,
        uint256 repurchaseFeePercent
    ) internal {
        if (prevIdx != 0) {
            DepegSwap storage _prevDs = self.ds[prevIdx];
            Guard.safeAfterExpired(_prevDs);
            _separateLiquidity(self, prevIdx);
        }

        // essentially burn unpurchased ds as we're going in with a new issuance
        self.psm.balances.dsBalance = 0;

        self.psm.repurchaseFeePercentage = repurchaseFeePercent;
        self.ds[idx] = DepegSwapLibrary.initialize(ds, ct, ammPair);
    }

    function _separateLiquidity(State storage self, uint256 prevIdx) internal {
        if (self.psm.liquiditySeparated.get(prevIdx)) {
            return;
        }

        DepegSwap storage ds = self.ds[prevIdx];
        Guard.safeAfterExpired(ds);

        PsmPoolArchive storage archive = self.psm.poolArchive[prevIdx];

        uint256 availableRa = self.psm.balances.ra.convertAllToFree();
        uint256 availablePa = self.psm.balances.paBalance;

        archive.paAccrued = availablePa;
        archive.raAccrued = availableRa;
        archive.ctAttributed = IERC20(ds.ct).totalSupply();

        // reset current balances
        self.psm.balances.ra.reset();
        self.psm.balances.paBalance = 0;

        self.psm.liquiditySeparated.set(prevIdx);
    }

    /// @notice deposit RA to the PSM
    /// @dev the user must approve the PSM to spend their RA
    function deposit(State storage self, address depositor, uint256 amount)
        external
        returns (uint256 dsId, uint256 received, uint256 _exchangeRate)
    {
        if (amount == 0) {
            revert ICommon.ZeroDeposit();
        }

        dsId = self.globalAssetIdx;

        DepegSwap storage ds = self.ds[dsId];

        Guard.safeBeforeExpired(ds);
        _exchangeRate = ds.exchangeRate();

        received = MathHelper.calculateDepositAmountWithExchangeRate(amount, _exchangeRate);

        self.psm.balances.ra.lockFrom(amount, depositor);

        ds.issue(depositor, received);
    }

    // This is here just for semantics, since in the whitepaper, all the CT DS issuance
    // happens in the PSM, although they essentially lives in the same contract, we leave it here just for consistency sake
    //
    // IMPORTANT: this is unsafe because by issuing CT, we also lock an equal amount of RA into the PSM.
    // it is a must, that the LV won't count the amount being locked in the PSM as it's balances.
    // doing so would create a mismatch between the accounting balance and the actual token balance.
    function unsafeIssueToLv(State storage self, uint256 amount) internal returns (uint256 received) {
        uint256 dsId = self.globalAssetIdx;

        DepegSwap storage ds = self.ds[dsId];
        uint256 _exchangeRate = ds.exchangeRate();

        self.psm.balances.ra.incLocked(amount);

        // add 1 for rounding error protection, ensure that the vault always has >= the amount of CT to be transferred
        received = MathHelper.calculateDepositAmountWithExchangeRate(amount, _exchangeRate) + 1;

        ds.issue(address(this), received);
    }

    function lvRedeemRaWithCtDs(State storage self, uint256 amount, uint256 dsId) internal returns (uint256 ra) {
        // separate if its hasnt been separated and is expired, if expired withdraw from archive, if not, decrease locked RA

        DepegSwap storage ds = self.ds[dsId];

        uint256 rates = ds.exchangeRate();
        ra = MathHelper.calculateRedeemAmountWithExchangeRate(amount, rates);

        // separate liquidity if the DS is expired(if hasn't been separated)
        if (ds.isExpired()) {
            _separateLiquidity(self, dsId);
            PsmPoolArchive storage archive = self.psm.poolArchive[dsId];

            // because the PSM treats all CT issued(including to itself) as redeemable, we need to decrease the total amount of CT issued 
            archive.ctAttributed -= amount;
            archive.raAccrued -= ra;
        } else {
            // else we just decrease the locked RA, since all the RA is still locked state(will turn to attributed when separated at liquidity)
            // this'll happen when someone redeem early
            self.psm.balances.ra.decLocked(ra);
        }

        ds.burnBothforSelf(amount);
    }

    function lvRedeemRaPaWithCt(State storage self, uint256 amount, uint256 dsId)
        internal
        returns (uint256 accruedPa, uint256 accruedRa)
    {
        // we separate the liquidity here, that means, LP liquidation on the LV also triggers
        _separateLiquidity(self, dsId);

        uint256 totalCtIssued = self.psm.poolArchive[dsId].ctAttributed;
        PsmPoolArchive storage archive = self.psm.poolArchive[dsId];

        (accruedPa, accruedRa) = _calcRedeemAmount(amount, totalCtIssued, archive.raAccrued, archive.paAccrued);

        _beforeCtRedeem(self, self.ds[dsId], dsId, amount, accruedPa, accruedRa);
    }

    /// @notice preview deposit
    /// @dev since we mint 1:1, we return the same amount,
    /// since rate only effective when redeeming with CT
    function previewDeposit(State storage self, uint256 amount)
        external
        view
        returns (uint256 ctReceived, uint256 dsReceived, uint256 dsId)
    {
        if (amount == 0) {
            revert ICommon.ZeroDeposit();
        }

        dsId = self.globalAssetIdx;
        DepegSwap storage ds = self.ds[dsId];

        Guard.safeBeforeExpired(ds);
        uint256 normalizedRateAmount = MathHelper.calculateDepositAmountWithExchangeRate(amount, ds.exchangeRate());

        ctReceived = normalizedRateAmount;
        dsReceived = normalizedRateAmount;
    }

    function previewRedeemRaWithCtDs(State storage self, uint256 amount)
        external
        view
        returns (uint256 ra, uint256 dsId, uint256 rates)
    {
        dsId = self.globalAssetIdx;
        DepegSwap storage ds = self.ds[dsId];
        Guard.safeBeforeExpired(ds);

        rates = ds.exchangeRate();
        ra = MathHelper.calculateRedeemAmountWithExchangeRate(amount, rates);
    }

    function _redeemRaWithCtDs(State storage self, DepegSwap storage ds, address owner, uint256 amount)
        internal
        returns (uint256 ra, uint256 rates)
    {
        rates = ds.exchangeRate();

        ra = MathHelper.calculateRedeemAmountWithExchangeRate(amount, rates);

        self.psm.balances.ra.unlockTo(owner, ra);

        ERC20Burnable(ds.ct).burnFrom(owner, amount);
        ERC20Burnable(ds._address).burnFrom(owner, amount);
    }

    function redeemRaWithCtDs(
        State storage self,
        address owner,
        uint256 amount,
        bytes memory rawDsPermitSig,
        uint256 dsDeadline,
        bytes memory rawCtPermitSig,
        uint256 ctDeadline
    ) external returns (uint256 ra, uint256 dsId, uint256 rates) {
        dsId = self.globalAssetIdx;
        DepegSwap storage ds = self.ds[dsId];
        Guard.safeBeforeExpired(ds);
        if (dsDeadline != 0 && ctDeadline != 0) {
            DepegSwapLibrary.permit(ds._address, rawDsPermitSig, owner, address(this), amount, dsDeadline);
            DepegSwapLibrary.permit(ds.ct, rawCtPermitSig, owner, address(this), amount, ctDeadline);
        }

        (ra, rates) = _redeemRaWithCtDs(self, ds, owner, amount);
    }

    function availableForRepurchase(State storage self) external view returns (uint256 pa, uint256 ds, uint256 dsId) {
        dsId = self.globalAssetIdx;
        DepegSwap storage _ds = self.ds[dsId];
        Guard.safeBeforeExpired(_ds);

        pa = self.psm.balances.paBalance;
        ds = self.psm.balances.dsBalance;
    }

    function repurchaseRates(State storage self) external view returns (uint256 rates) {
        uint256 dsId = self.globalAssetIdx;
        DepegSwap storage ds = self.ds[dsId];
        Guard.safeBeforeExpired(ds);

        rates = ds.exchangeRate();
    }

    function repurchaseFeePercentage(State storage self) external view returns (uint256 rates) {
        rates = self.psm.repurchaseFeePercentage;
    }

    function updateRepurchaseFeePercentage(State storage self, uint256 newFees) external {
        if (newFees > 5 ether) {
            revert ICommon.InvalidFees();
        }
        self.psm.repurchaseFeePercentage = newFees;
    }

<<<<<<< HEAD
=======
    function updatePoolsStatus(
        State storage self,
        bool isPSMDepositPaused,
        bool isPSMWithdrawalPaused,
        bool isPSMRepurchasePaused,
        bool isLVDepositPaused,
        bool isLVWithdrawalPaused
    ) external {
        self.psm.isDepositPaused = isPSMDepositPaused;
        self.psm.isWithdrawalPaused = isPSMWithdrawalPaused;
        self.psm.isRepurchasePaused = isPSMRepurchasePaused;
        self.vault.config.isDepositPaused = isLVDepositPaused;
        self.vault.config.isWithdrawalPaused = isLVWithdrawalPaused;
    }

>>>>>>> d87fe8ec
    function previewRepurchase(State storage self, uint256 amount)
        public
        view
        returns (
            uint256 dsId,
            uint256 received,
            uint256 feePercentage,
            uint256 fee,
            uint256 exchangeRates,
            DepegSwap storage ds
        )
    {
        dsId = self.globalAssetIdx;

        ds = self.ds[dsId];
        Guard.safeBeforeExpired(ds);

        exchangeRates = ds.exchangeRate();

        // the fee is taken directly from RA before it's even converted to DS
        feePercentage = self.psm.repurchaseFeePercentage;
        fee = MathHelper.calculatePercentageFee(amount, feePercentage);
        amount = amount - fee;

        // we use deposit here because technically the user deposit RA to the PSM when repurchasing
        received = MathHelper.calculateDepositAmountWithExchangeRate(amount, exchangeRates);

        uint256 available = self.psm.balances.paBalance;
        // ensure that we have an equal amount of DS and PA
        assert(available == self.psm.balances.dsBalance);

        if (received > available) {
            revert IRepurchase.InsufficientLiquidity(available, received);
        }
    }

    function repurchase(
        State storage self,
        address buyer,
        uint256 amount,
        IDsFlashSwapCore flashSwapRouter,
        IUniswapV2Router02 ammRouter
    ) external returns (uint256 dsId, uint256 received, uint256 feePercentage, uint256 fee, uint256 exchangeRates) {
        DepegSwap storage ds;

        (dsId, received, feePercentage, fee, exchangeRates, ds) = previewRepurchase(self, amount);

        // decrease PSM balance
        // we also include the fee here to separate the accumulated fee from the repurchase
        self.psm.balances.paBalance -= (received);
        self.psm.balances.dsBalance -= (received);

        // transfer user RA to the PSM/LV
        self.psm.balances.ra.lockFrom(amount, buyer);

        // decrease the locked balance with the fee(if any), since the fee is used to provide liquidity
        if (fee != 0) {
            self.psm.balances.ra.decLocked(fee);
        }

        // transfer user attrubuted DS + PA
        // PA
        (, address pa) = self.info.underlyingAsset();
        IERC20(pa).safeTransfer(buyer, received);

        // DS
        IERC20(ds._address).safeTransfer(buyer, received);

        if (fee != 0) {
            // Provide liquidity with fee(if any)
            VaultLibrary.__provideLiquidityWithRatio(self, fee, flashSwapRouter, ds.ct,  ammRouter);
        }
    }

    function _redeemDs(Balances storage self, uint256 amount) internal {
        self.dsBalance += amount;
        self.paBalance += amount;
    }

    function _afterRedeemWithDs(
        State storage self,
        DepegSwap storage ds,
        address owner,
        uint256 amount,
        uint256 feePercentage
    ) internal returns (uint256 received, uint256 _exchangeRate, uint256 fee) {
        IERC20(ds._address).safeTransferFrom(owner, address(this), amount);

        _exchangeRate = ds.exchangeRate();
        received = MathHelper.calculateRedeemAmountWithExchangeRate(amount, _exchangeRate);

        fee = MathHelper.calculatePercentageFee(received, feePercentage);
        received -= fee;

        IERC20(self.info.peggedAsset().asErc20()).safeTransferFrom(owner, address(this), amount);

        self.psm.balances.ra.unlockTo(owner, received);
        // we decrease the locked value, as we're going to use this to provide liquidity to the LV
        self.psm.balances.ra.decLocked(fee);
    }

    function valueLocked(State storage self) external view returns (uint256) {
        return self.psm.balances.ra.locked;
    }

    function exchangeRate(State storage self) external view returns (uint256 rates) {
        uint256 dsId = self.globalAssetIdx;
        DepegSwap storage ds = self.ds[dsId];
        rates = ds.exchangeRate();
    }

    /// @notice redeem an RA with DS + PA
    /// @dev since we currently have no way of knowing if the PA contract implements permit,
    /// we depends on the frontend to make approval to the PA contract before calling this function.
    /// for the DS, we use the permit function to approve the transfer. the parameter passed here MUST be the same
    /// as the one used to generate the ds permit signature
    function redeemWithDs(
        State storage self,
        address owner,
        uint256 amount,
        uint256 dsId,
        bytes memory rawDsPermitSig,
        uint256 deadline
    ) external returns (uint256 received, uint256 _exchangeRate, uint256 fee) {
        DepegSwap storage ds = self.ds[dsId];
        Guard.safeBeforeExpired(ds);
        if (deadline != 0) {
            DepegSwapLibrary.permit(ds._address, rawDsPermitSig, owner, address(this), amount, deadline);
        }
        _redeemDs(self.psm.balances, amount);
        (received, _exchangeRate, fee) = _afterRedeemWithDs(self, ds, owner, amount, self.psm.psmBaseRedemptionFeePercentage);
    }

    /// @notice simulate a ds redeem.
    /// @return assets how much RA the user would receive
    function previewRedeemWithDs(State storage self, uint256 dsId, uint256 amount)
        external
        view
        returns (uint256 assets, uint256 fee)
    {
        DepegSwap storage ds = self.ds[dsId];
        Guard.safeBeforeExpired(ds);
        assets = MathHelper.calculateRedeemAmountWithExchangeRate(amount, ds.exchangeRate());
        fee = MathHelper.calculatePercentageFee(assets, self.psm.psmBaseRedemptionFeePercentage);
        assets -= fee;
    }

    /// @notice return the next depeg swap expiry
    function nextExpiry(State storage self) external view returns (uint256 expiry) {
        uint256 idx = self.globalAssetIdx;

        DepegSwap storage ds = self.ds[idx];

        expiry = Asset(ds._address).expiry();
    }

    function _calcRedeemAmount(uint256 amount, uint256 totalCtIssued, uint256 availableRa, uint256 availablePa)
        internal
        pure
        returns (uint256 accruedPa, uint256 accruedRa)
    {
        accruedPa = MathHelper.calculateAccrued(amount, availablePa, totalCtIssued);

        accruedRa = MathHelper.calculateAccrued(amount, availableRa, totalCtIssued);
    }

    function _beforeCtRedeem(
        State storage self,
        DepegSwap storage ds,
        uint256 dsId,
        uint256 amount,
        uint256 accruedPa,
        uint256 accruedRa
    ) internal {
        ds.ctRedeemed += amount;
        self.psm.poolArchive[dsId].ctAttributed -= amount;
        self.psm.poolArchive[dsId].paAccrued -= accruedPa;
        self.psm.poolArchive[dsId].raAccrued -= accruedRa;
    }

    function _afterCtRedeem(
        State storage self,
        DepegSwap storage ds,
        address owner,
        uint256 ctRedeemedAmount,
        uint256 accruedPa,
        uint256 accruedRa
    ) internal {
        ERC20Burnable(ds.ct).burnFrom(owner, ctRedeemedAmount);
        IERC20(self.info.peggedAsset().asErc20()).safeTransfer(owner, accruedPa);
        IERC20(self.info.redemptionAsset()).safeTransfer(owner, accruedRa);
    }

    /// @notice redeem accrued RA + PA with CT on expiry
    /// @dev since we currently have no way of knowing if the PA contract implements permit,
    /// we depends on the frontend to make approval to the PA contract before calling this function.
    /// for the CT, we use the permit function to approve the transfer.
    /// the parameter passed here MUST be the same as the one used to generate the ct permit signature.
    function redeemWithCt(
        State storage self,
        address owner,
        uint256 amount,
        uint256 dsId,
        bytes memory rawCtPermitSig,
        uint256 deadline
    ) external returns (uint256 accruedPa, uint256 accruedRa) {
        DepegSwap storage ds = self.ds[dsId];
        Guard.safeAfterExpired(ds);
        if (deadline != 0) {
            DepegSwapLibrary.permit(ds.ct, rawCtPermitSig, owner, address(this), amount, deadline);
        }
        _separateLiquidity(self, dsId);

        uint256 totalCtIssued = self.psm.poolArchive[dsId].ctAttributed;
        PsmPoolArchive storage archive = self.psm.poolArchive[dsId];

        (accruedPa, accruedRa) = _calcRedeemAmount(amount, totalCtIssued, archive.raAccrued, archive.paAccrued);

        _beforeCtRedeem(self, ds, dsId, amount, accruedPa, accruedRa);

        _afterCtRedeem(self, ds, owner, amount, accruedPa, accruedRa);
    }

    /// @notice simulate a ct redeem. will fail if not expired.
    /// @return accruedPa the amount of PA the user would receive
    /// @return accruedRa the amount of RA the user would receive
    function previewRedeemWithCt(State storage self, uint256 dsId, uint256 amount)
        external
        view
        returns (uint256 accruedPa, uint256 accruedRa)
    {
        DepegSwap storage ds = self.ds[dsId];
        Guard.safeAfterExpired(ds);

        uint256 totalCtIssued = IERC20(ds.ct).totalSupply();
        uint256 availableRa = self.psm.balances.ra.tryConvertAllToFree();
        uint256 availablePa = self.psm.balances.paBalance;

        if (self.psm.liquiditySeparated.get(dsId)) {
            PsmPoolArchive storage archive = self.psm.poolArchive[dsId];
            totalCtIssued = archive.ctAttributed;
            availableRa = archive.raAccrued;
            availablePa = archive.paAccrued;
        }

        (accruedPa, accruedRa) = _calcRedeemAmount(amount, totalCtIssued, availableRa, availablePa);
    }

    function updatePSMBaseRedemptionFeePercentage(State storage self, uint256 newFees) external {
        if (newFees > 5 ether) {
            revert ICommon.InvalidFees();
        }
        self.psm.psmBaseRedemptionFeePercentage = newFees;
    }

}<|MERGE_RESOLUTION|>--- conflicted
+++ resolved
@@ -472,8 +472,6 @@
         self.psm.repurchaseFeePercentage = newFees;
     }
 
-<<<<<<< HEAD
-=======
     function updatePoolsStatus(
         State storage self,
         bool isPSMDepositPaused,
@@ -489,7 +487,6 @@
         self.vault.config.isWithdrawalPaused = isLVWithdrawalPaused;
     }
 
->>>>>>> d87fe8ec
     function previewRepurchase(State storage self, uint256 amount)
         public
         view
