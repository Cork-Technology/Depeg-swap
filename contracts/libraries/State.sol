pragma solidity ^0.8.24;

import {Pair} from "./Pair.sol";
import {PsmRedemptionAssetManager} from "./RedemptionAssetManagerLib.sol";
import {LvAsset} from "./LvAssetLib.sol";
import {BitMaps} from "@openzeppelin/contracts/utils/structs/BitMaps.sol";
import {DepegSwap} from "./DepegSwapLib.sol";

/**
 * @dev State structure
 * @dev as there are some fields that are used in PSM but not in LV
 */
struct State {
    /// @dev used to track current ds and ct for both lv and psm
    uint256 globalAssetIdx;
    Pair info;
    /// @dev dsId => DepegSwap(CT + DS)
    mapping(uint256 => DepegSwap) ds;
    PsmState psm;
    VaultState vault;
}

/**
 * @dev PsmState structure for PSM Core
 */
struct PsmState {
    Balances balances;
    uint256 repurchaseFeePrecentage;
    BitMaps.BitMap liquiditySeparated;
    /// @dev dsId => PsmPoolArchive
    mapping(uint256 => PsmPoolArchive) poolArchive;
    mapping(address => bool) autoSell;
    bool isDepositPaused;
    bool isWithdrawalPaused;
<<<<<<< HEAD
    uint256 psmBaseRedemptionFeePrecentage;
=======
    bool isRepurchasePaused;
>>>>>>> dc715ddd
}

/**
 * @dev PsmPoolArchive structure for PSM Pools
 */
struct PsmPoolArchive {
    uint256 raAccrued;
    uint256 paAccrued;
    uint256 ctAttributed;
    uint256 attributedToRolloverProfit;
    /// @dev user => amount
    mapping(address => uint256) rolloverClaims;
    uint256 rolloverProfit;
}

/**
 * @dev Balances structure for managing balances in PSM Core
 */
struct Balances {
    PsmRedemptionAssetManager ra;
    uint256 dsBalance;
    uint256 ctBalance;
    uint256 paBalance;
}

/**
 * @dev VaultPool structure for providing pools in Vault(Liquidity Pool)
 */
struct VaultPool {
    VaultWithdrawalPool withdrawalPool;
    VaultAmmLiquidityPool ammLiquidityPool;
    /// @dev user => (dsId => amount)
    mapping(address => uint256) withdrawEligible;
}

/**
 * @dev VaultWithdrawalPool structure for providing withdrawal pools in Vault(Liquidity Pool)
 */
struct VaultWithdrawalPool {
    uint256 atrributedLv;
    uint256 raExchangeRate;
    uint256 paExchangeRate;
    uint256 raBalance;
    uint256 paBalance;
    // FIXME : this is only temporary, for now
    // we trate PA the same as RA, thus we also separate PA
    // the difference is the PA here isn't being used as anything
    // and for now will just sit there until rationed again at next expiry.
    uint256 stagnatedPaBalance;
}

/**
 * @dev VaultAmmLiquidityPool structure for providing AMM pools in Vault(Liquidity Pool)
 */
struct VaultAmmLiquidityPool {
    uint256 balance;
}

/**
 * @dev VaultState structure for VaultCore
 */
struct VaultState {
    Balances balances;
    VaultConfig config;
    LvAsset lv;
    BitMaps.BitMap lpLiquidated;
    VaultPool pool;
    uint256 initialDsPrice;
    // will be set to true after first deposit to LV.
    // to prevent manipulative behavior when depositing to Lv since we depend on preview redeem eearly to get
    // the correct exchange rate of LV
    bool initialized;
}

/**
 * @dev VaultConfig structure for VaultConfig Contract
 */
struct VaultConfig {
    // 1 % = 1e18
    uint256 fee;
    uint256 lpBalance;
    bool isDepositPaused;
    bool isWithdrawalPaused;
}<|MERGE_RESOLUTION|>--- conflicted
+++ resolved
@@ -32,11 +32,9 @@
     mapping(address => bool) autoSell;
     bool isDepositPaused;
     bool isWithdrawalPaused;
-<<<<<<< HEAD
+    bool isRepurchasePaused;
+}
     uint256 psmBaseRedemptionFeePrecentage;
-=======
-    bool isRepurchasePaused;
->>>>>>> dc715ddd
 }
 
 /**
