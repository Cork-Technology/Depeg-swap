pragma solidity ^0.8.24;

import {IUniswapV2Pair} from "../interfaces/uniswap-v2/pair.sol";
import {Asset} from "../core/assets/Asset.sol";
import {SwapperMathLibrary} from "./DsSwapperMathLib.sol";
import {MinimalUniswapV2Library} from "./uni-v2/UniswapV2Library.sol";
import {PermitChecker} from "./PermitChecker.sol";
import {SafeCast} from "@openzeppelin/contracts/utils/math/SafeCast.sol";

/**
 * @dev AssetPair structure for Asset Pairs
 */
struct AssetPair {
    Asset ra;
    Asset ct;
    Asset ds;
    /// @dev [RA, CT]
    IUniswapV2Pair pair;
    /// @dev this represent the amount of DS that the LV has in reserve
    /// will be used to fullfill buy DS orders based on the LV DS selling strategy
    // (i.e 50:50 for first expiry, and 80:20 on subsequent expiries. note that it's represented as LV:AMM)
    uint256 lvReserve;
    /// @dev this represent the amount of DS that the PSM has in reserve, used to fill buy pressure on rollover period
    /// and  based on the LV DS selling strategy
    uint256 psmReserve;
}

/**
 * @dev ReserveState structure for Reserve
 */
struct ReserveState {
    /// @dev dsId => [RA, CT, DS]
    mapping(uint256 => AssetPair) ds;
    uint256 reserveSellPressurePercentage;
    uint256 hpaCumulated;
    uint256 vhpaCumulated;
    uint256 decayDiscountRateInDays;
    uint256 rolloverEndInBlockNumber;
    uint256 hpa;
}

/**
 * @title DsFlashSwaplibrary Contract
 * @author Cork Team
 * @notice DsFlashSwap library which implements supporting lib and functions flashswap related features for DS/CT
 */
library DsFlashSwaplibrary {
    /// @dev the percentage amount of reserve that will be used to fill buy orders
    /// the router will sell in respect to this ratio on first issuance
    uint256 public constant INITIAL_RESERVE_SELL_PRESSURE_PERCENTAGE = 50e18;

    /// @dev the percentage amount of reserve that will be used to fill buy orders
    /// the router will sell in respect to this ratio on subsequent issuances
    uint256 public constant SUBSEQUENT_RESERVE_SELL_PRESSURE_PERCENTAGE = 80e18;

    uint256 public constant FIRST_ISSUANCE = 1;

    function onNewIssuance(ReserveState storage self, uint256 dsId, address ds, address pair, address ra, address ct)
        internal
    {
        self.ds[dsId] = AssetPair(Asset(ra), Asset(ct), Asset(ds), IUniswapV2Pair(pair), 0, 0);

        self.reserveSellPressurePercentage = dsId == FIRST_ISSUANCE
            ? INITIAL_RESERVE_SELL_PRESSURE_PERCENTAGE
            : SUBSEQUENT_RESERVE_SELL_PRESSURE_PERCENTAGE;

        if (dsId != FIRST_ISSUANCE) {
            try SwapperMathLibrary.calculateHPA(self.hpaCumulated, self.vhpaCumulated) returns (uint256 hpa) {
                self.hpa = hpa;
            } catch {
                self.hpa = 0;
            }

            self.hpaCumulated = 0;
            self.vhpaCumulated = 0;
        }
    }

    function rolloverSale(ReserveState storage self) internal view returns (bool) {
        return block.number <= self.rolloverEndInBlockNumber;
    }

    function getPair(ReserveState storage self, uint256 dsId) internal view returns (IUniswapV2Pair) {
        return self.ds[dsId].pair;
    }

    function emptyReserveLv(ReserveState storage self, uint256 dsId, address to) internal returns (uint256 emptied) {
        emptied = emptyReservePartialLv(self, dsId, self.ds[dsId].lvReserve, to);
    }

    function getEffectiveHPA(ReserveState storage self) internal view returns (uint256) {
        return self.hpa;
    }

    function getCurrentCumulativeHPA(ReserveState storage self) internal view returns (uint256) {
        try SwapperMathLibrary.calculateHPA(self.hpaCumulated, self.vhpaCumulated) returns (uint256 hpa) {
            return hpa;
        } catch {
            return 0;
        }
    }

    // this function is called for every trade, it recalculates the HPA and VHPA for the reserve.
    function recalculateHPA(ReserveState storage self, uint256 dsId, uint256 ra, uint256 ds) internal {
        uint256 effectiveDsPrice = SwapperMathLibrary.calculateEffectiveDsPrice(ds, ra);
        uint256 issuanceTime = self.ds[dsId].ds.issuedAt();
        uint256 currentTime = block.timestamp;
        uint256 decayDiscount = self.decayDiscountRateInDays;

        self.hpaCumulated +=
            SwapperMathLibrary.calculateHPAcumulated(effectiveDsPrice, ds, decayDiscount, issuanceTime, currentTime);
        self.vhpaCumulated += SwapperMathLibrary.calculateVHPAcumulated(ds, decayDiscount, issuanceTime, currentTime);
    }

    function emptyReservePartialLv(ReserveState storage self, uint256 dsId, uint256 amount, address to)
        internal
        returns (uint256 emptied)
    {
        self.ds[dsId].lvReserve -= amount;
        self.ds[dsId].ds.transfer(to, amount);
        emptied = amount;
    }

    function emptyReservePsm(ReserveState storage self, uint256 dsId, address to) internal returns (uint256 emptied) {
        emptied = emptyReservePartialPsm(self, dsId, self.ds[dsId].psmReserve, to);
    }

    function emptyReservePartialPsm(ReserveState storage self, uint256 dsId, uint256 amount, address to)
        internal
        returns (uint256 emptied)
    {
        self.ds[dsId].psmReserve -= amount;
        self.ds[dsId].ds.transfer(to, amount);
        emptied = amount;
    }

    function getPriceRatio(ReserveState storage self, uint256 dsId)
        internal
        view
        returns (uint256 raPriceRatio, uint256 ctPriceRatio)
    {
        AssetPair storage asset = self.ds[dsId];

        address token0 = asset.pair.token0();
        address token1 = asset.pair.token1();

        (uint112 token0Reserve, uint112 token1Reserve,) = self.ds[dsId].pair.getReserves();

        (uint112 raReserve, uint112 ctReserve) = MinimalUniswapV2Library.reverseSortWithAmount112(
            token0, token1, address(asset.ra), address(asset.ct), token0Reserve, token1Reserve
        );

        (raPriceRatio, ctPriceRatio) = SwapperMathLibrary.getPriceRatioUniv2(raReserve, ctReserve);
    }

    function tryGetPriceRatioAfterSellDs(
        ReserveState storage self,
        uint256 dsId,
        uint256 ctSubstracted,
        uint256 raAdded
    ) internal view returns (uint256 raPriceRatio, uint256 ctPriceRatio) {
        (uint112 raReserve, uint112 ctReserve) = getReservesSorted(self.ds[dsId]);

        raReserve += SafeCast.toUint112(raAdded);
        ctReserve -= SafeCast.toUint112(ctSubstracted);

        (raPriceRatio, ctPriceRatio) = SwapperMathLibrary.getPriceRatioUniv2(raReserve, ctReserve);
    }

    function getReserve(ReserveState storage self, uint256 dsId)
        internal
        view
        returns (uint112 raReserve, uint112 ctReserve)
    {
        (raReserve, ctReserve,) = self.ds[dsId].pair.getReserves();
    }

    function addReserveLv(ReserveState storage self, uint256 dsId, uint256 amount, address from)
        internal
        returns (uint256 reserve)
    {
        self.ds[dsId].ds.transferFrom(from, address(this), amount);

        self.ds[dsId].lvReserve += amount;
        reserve = self.ds[dsId].lvReserve;
    }

    function addReservePsm(ReserveState storage self, uint256 dsId, uint256 amount, address from)
        internal
        returns (uint256 reserve)
    {
        self.ds[dsId].ds.transferFrom(from, address(this), amount);

        self.ds[dsId].psmReserve += amount;
        reserve = self.ds[dsId].psmReserve;
    }

    function getReservesSorted(AssetPair storage self) internal view returns (uint112 raReserve, uint112 ctReserve) {
        (raReserve, ctReserve,) = self.pair.getReserves();
        (raReserve, ctReserve) = MinimalUniswapV2Library.reverseSortWithAmount112(
            self.pair.token0(), self.pair.token1(), address(self.ra), address(self.ct), raReserve, ctReserve
        );
    }

    function getAmountOutSellDS(AssetPair storage assetPair, uint256 amount)
        internal
        view
        returns (uint256 amountOut, uint256 repaymentAmount, bool success)
    {
        (uint112 raReserve, uint112 ctReserve) = getReservesSorted(assetPair);
<<<<<<< HEAD
=======

        repaymentAmount = MinimalUniswapV2Library.getAmountIn(amount, raReserve, ctReserve - amount);

        // from the amount, since we're getting back the same RA amount as DS user buy, this works. to get the effective price per DS,
        // you would devide this by the DS amount user bought.
        // note that we subtract 1 to enforce uni v2 rules

        // dont' have liquidity to do flash swap properly
        if (repaymentAmount > amount) {
            return (0, 0, false);
        }

        success = true;
>>>>>>> 48c7e5ff

        uint256 exchangeRate = assetPair.ds.exchangeRate();
        (success, amountOut, repaymentAmount) =
            SwapperMathLibrary.getAmountOutSellDs(raReserve, ctReserve, amount, exchangeRate);

        if (success) {
            amountOut -= 1;
            repaymentAmount += 1;
        }
    }

    function getAmountOutBuyDS(AssetPair storage assetPair, uint256 amount)
        internal
        view
        returns (uint256 amountOut, uint256 borrowedAmount, uint256 repaymentAmount)
    {
        (uint112 raReserve, uint112 ctReserve) = getReservesSorted(assetPair);
        uint256 exchangeRates = assetPair.ds.exchangeRate();

<<<<<<< HEAD
        (amountOut, borrowedAmount) =
            SwapperMathLibrary.getAmountOutBuyDs(exchangeRates, uint256(raReserve), uint256(ctReserve), amount);
=======
        (borrowedAmount, amountOut) = SwapperMathLibrary.getAmountOutDs(
            SafeCast.toInt256(uint256(raReserve)), SafeCast.toInt256(uint256(ctReserve)), SafeCast.toInt256(amount)
        );
>>>>>>> 48c7e5ff

        repaymentAmount = amountOut;
        repaymentAmount = MinimalUniswapV2Library.getAmountIn(borrowedAmount, ctReserve, raReserve);
    }

    function isRAsupportsPermit(address token) internal view returns (bool) {
        return PermitChecker.supportsPermit(token);
    }
}<|MERGE_RESOLUTION|>--- conflicted
+++ resolved
@@ -208,22 +208,6 @@
         returns (uint256 amountOut, uint256 repaymentAmount, bool success)
     {
         (uint112 raReserve, uint112 ctReserve) = getReservesSorted(assetPair);
-<<<<<<< HEAD
-=======
-
-        repaymentAmount = MinimalUniswapV2Library.getAmountIn(amount, raReserve, ctReserve - amount);
-
-        // from the amount, since we're getting back the same RA amount as DS user buy, this works. to get the effective price per DS,
-        // you would devide this by the DS amount user bought.
-        // note that we subtract 1 to enforce uni v2 rules
-
-        // dont' have liquidity to do flash swap properly
-        if (repaymentAmount > amount) {
-            return (0, 0, false);
-        }
-
-        success = true;
->>>>>>> 48c7e5ff
 
         uint256 exchangeRate = assetPair.ds.exchangeRate();
         (success, amountOut, repaymentAmount) =
@@ -243,14 +227,12 @@
         (uint112 raReserve, uint112 ctReserve) = getReservesSorted(assetPair);
         uint256 exchangeRates = assetPair.ds.exchangeRate();
 
-<<<<<<< HEAD
-        (amountOut, borrowedAmount) =
-            SwapperMathLibrary.getAmountOutBuyDs(exchangeRates, uint256(raReserve), uint256(ctReserve), amount);
-=======
         (borrowedAmount, amountOut) = SwapperMathLibrary.getAmountOutDs(
-            SafeCast.toInt256(uint256(raReserve)), SafeCast.toInt256(uint256(ctReserve)), SafeCast.toInt256(amount)
+            exchangeRates,
+            SafeCast.toInt256(uint256(raReserve)),
+            SafeCast.toInt256(uint256(ctReserve)),
+            SafeCast.toInt256(amount)
         );
->>>>>>> 48c7e5ff
 
         repaymentAmount = amountOut;
         repaymentAmount = MinimalUniswapV2Library.getAmountIn(borrowedAmount, ctReserve, raReserve);
