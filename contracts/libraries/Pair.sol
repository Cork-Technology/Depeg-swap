--- conflicted
+++ resolved
@@ -49,11 +49,7 @@
         if (pa == ra) {
             revert InvalidAddress();
         }
-<<<<<<< HEAD
-        key = Pair(pa, ra, expiry);
-=======
         key = Pair(pa, ra, initialArp, expiry, exchangeRateProvider);
->>>>>>> bb1bd016
     }
 
     function peggedAsset(Pair memory key) internal pure returns (PeggedAsset memory pa) {
