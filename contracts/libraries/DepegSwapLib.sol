// SPDX-License-Identifier: BUSL-1.1
pragma solidity ^0.8.24;

import {IERC20Permit} from "@openzeppelin/contracts/token/ERC20/extensions/IERC20Permit.sol";
import {Asset} from "../core/assets/Asset.sol";
import {Signature, MinimalSignatureHelper} from "./SignatureHelperLib.sol";

/**
 * @dev DepegSwap structure for DS(DepegSwap)
 */
struct DepegSwap {
    bool expiredEventEmitted;
    address _address;
    address ct;
    uint256 ctRedeemed;
}

/**
 * @title DepegSwapLibrary Contract
 * @author Cork Team
 * @notice DepegSwapLibrary library which implements DepegSwap(DS) related features
 */
library DepegSwapLibrary {
    using MinimalSignatureHelper for Signature;

<<<<<<< HEAD
    /// @notice the exchange rate of DS can only go down at maximum 10% at a time
    uint256 internal constant MAX_RATE_DELTA_PERCENTAGE = 10e18;
=======
    /// @notice Zero Address error, thrown when passed address is 0
    error ZeroAddress();
>>>>>>> 7c04299a

    function isExpired(DepegSwap storage self) internal view returns (bool) {
        return Asset(self._address).isExpired();
    }

    function isInitialized(DepegSwap storage self) internal view returns (bool) {
        return self._address != address(0) && self.ct != address(0);
    }

    function exchangeRate(DepegSwap storage self) internal view returns (uint256) {
        return Asset(self._address).exchangeRate();
    }

<<<<<<< HEAD
    function initialize(address _address, address ct) internal pure returns (DepegSwap memory) {
        return DepegSwap({expiredEventEmitted: false, _address: _address, ct: ct, ctRedeemed: 0});
=======
    function initialize(address _address, address ct, address ammPair) internal pure returns (DepegSwap memory) {
        if(_address == address(0) || ct == address(0) || ammPair == address(0)) {
            revert ZeroAddress();
        }
        return DepegSwap({expiredEventEmitted: false, _address: _address, ammPair: ammPair, ct: ct, ctRedeemed: 0});
>>>>>>> 7c04299a
    }

    function permitForRA(
        address contract_,
        bytes memory rawSig,
        address owner,
        address spender,
        uint256 value,
        uint256 deadline
    ) internal {
        // Split the raw signature
        Signature memory sig = MinimalSignatureHelper.split(rawSig);

        // Call the underlying ERC-20 contract's permit function
        IERC20Permit(contract_).permit(owner, spender, value, deadline, sig.v, sig.r, sig.s);
    }

    function permit(
        address contract_,
        bytes memory rawSig,
        address owner,
        address spender,
        uint256 value,
        uint256 deadline,
        string memory functionName
    ) internal {
        // Split the raw signature
        Signature memory sig = MinimalSignatureHelper.split(rawSig);

        // Call the underlying ERC-20 contract's permit function
        Asset(contract_).permit(owner, spender, value, deadline, sig.v, sig.r, sig.s, functionName);
    }

    function issue(DepegSwap memory self, address to, uint256 amount) internal {
        Asset(self._address).mint(to, amount);
        Asset(self.ct).mint(to, amount);
    }

    function burnBothforSelf(DepegSwap storage self, uint256 amount) internal {
        Asset(self._address).burn(amount);
        Asset(self.ct).burn(amount);
    }

    function burnCtSelf(DepegSwap storage self, uint256 amount) internal {
        Asset(self.ct).burn(amount);
    }

    function updateExchangeRate(DepegSwap storage self, uint256 rate) internal {
        Asset(self._address).updateRate(rate);
        Asset(self.ct).updateRate(rate);
    }
}<|MERGE_RESOLUTION|>--- conflicted
+++ resolved
@@ -23,13 +23,11 @@
 library DepegSwapLibrary {
     using MinimalSignatureHelper for Signature;
 
-<<<<<<< HEAD
     /// @notice the exchange rate of DS can only go down at maximum 10% at a time
     uint256 internal constant MAX_RATE_DELTA_PERCENTAGE = 10e18;
-=======
+
     /// @notice Zero Address error, thrown when passed address is 0
     error ZeroAddress();
->>>>>>> 7c04299a
 
     function isExpired(DepegSwap storage self) internal view returns (bool) {
         return Asset(self._address).isExpired();
@@ -43,16 +41,11 @@
         return Asset(self._address).exchangeRate();
     }
 
-<<<<<<< HEAD
     function initialize(address _address, address ct) internal pure returns (DepegSwap memory) {
-        return DepegSwap({expiredEventEmitted: false, _address: _address, ct: ct, ctRedeemed: 0});
-=======
-    function initialize(address _address, address ct, address ammPair) internal pure returns (DepegSwap memory) {
-        if(_address == address(0) || ct == address(0) || ammPair == address(0)) {
+        if(_address == address(0) || ct == address(0)) {
             revert ZeroAddress();
         }
-        return DepegSwap({expiredEventEmitted: false, _address: _address, ammPair: ammPair, ct: ct, ctRedeemed: 0});
->>>>>>> 7c04299a
+        return DepegSwap({expiredEventEmitted: false, _address: _address, ct: ct, ctRedeemed: 0});
     }
 
     function permitForRA(
