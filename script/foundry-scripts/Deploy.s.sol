--- conflicted
+++ resolved
@@ -277,11 +277,7 @@
         uint256 repurchaseFee,
         uint256 expiryPeriod
     ) public {
-<<<<<<< HEAD
-        config.initializeModuleCore(cst, ceth, dsPrice, base_redemption_fee, expiryPeriod);
-=======
         config.initializeModuleCore(cst, ceth, dsPrice, expiryPeriod);
->>>>>>> 213f9fc1
 
         Id id = moduleCore.getId(cst, ceth, expiryPeriod);
         config.updatePsmBaseRedemptionFeePercentage(id, redmptionFee);
