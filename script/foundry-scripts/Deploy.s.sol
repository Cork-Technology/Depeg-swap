--- conflicted
+++ resolved
@@ -47,11 +47,7 @@
     address public ceth = vm.envAddress("WETH");
     address public cusd = vm.envAddress("CUSD");
     uint256 public pk = vm.envUint("PRIVATE_KEY");
-<<<<<<< HEAD
-    address sender = vm.addr(pk);
-=======
     address public deployer = vm.addr(pk);
->>>>>>> c772a3aa
 
     address internal constant CREATE_2_PROXY = 0x4e59b44847b379578588920cA78FbF26c0B4956C;
 
@@ -89,26 +85,26 @@
         if (!isProd && ceth == address(0)) {
             // Deploy the WETH contract
             cETH = new CETH("Cork Competition ETH", "cETH");
-            cETH.mint(sender, 100_000_000_000_000 ether);
+            cETH.mint(deployer, 100_000_000_000_000 ether);
             ceth = address(cETH);
             console.log("-=-=-=-=-=-=-=-=-=-=-=-=-=-=-=-=-=-=-=-=-=-=-=-=-=-=-=-=-=-=-=-=-=-=-=-=-=-=-=-");
             console.log("CETH                            : ", address(cETH));
 
-            CST wamuETHCST = new CST("Washington Mutual restaked ETH", "wamuETH", ceth, sender, 480 hours, 3 ether);
+            CST wamuETHCST = new CST("Washington Mutual restaked ETH", "wamuETH", ceth, deployer, 480 hours, 3 ether);
             wamuETH = address(wamuETHCST);
             cETH.addMinter(wamuETH);
             cETH.approve(wamuETH, 1_000_000 ether);
             wamuETHCST.deposit(1_000_000 ether);
             console.log("wamuETH                         : ", address(wamuETH));
 
-            CST bsETHCST = new CST("Bear Sterns Restaked ETH", "bsETH", ceth, sender, 480 hours, 10 ether);
+            CST bsETHCST = new CST("Bear Sterns Restaked ETH", "bsETH", ceth, deployer, 480 hours, 10 ether);
             bsETH = address(bsETHCST);
             cETH.addMinter(bsETH);
             cETH.approve(bsETH, 1_000_000 ether);
             bsETHCST.deposit(1_000_000 ether);
             console.log("bsETH                           : ", address(bsETH));
 
-            CST mlETHCST = new CST("Merrill Lynch staked ETH", "mlETH", ceth, sender, 480 hours, 10 ether);
+            CST mlETHCST = new CST("Merrill Lynch staked ETH", "mlETH", ceth, deployer, 480 hours, 10 ether);
             mlETH = address(mlETHCST);
             cETH.addMinter(mlETH);
             cETH.approve(mlETH, 1_000_000 ether);
@@ -116,26 +112,26 @@
             console.log("mlETH                           : ", address(mlETH));
 
             cUSD = new CUSD("Cork Competition USD", "cUSD");
-            cUSD.mint(sender, 100_000_000_000_000 ether);
+            cUSD.mint(deployer, 100_000_000_000_000 ether);
             cusd = address(cUSD);
             console.log("-=-=-=-=-=-=-=-=-=-=-=-=-=-=-=-=-=-=-=-=-=-=-=-=-=-=-=-=-=-=-=-=-=-=-=-=-=-=-=-");
             console.log("CUSD                            : ", address(cUSD));
 
-            CST svbUSDCST = new CST("Sillycoin Valley Bank USD", "svbUSD", cusd, sender, 480 hours, 8 ether);
+            CST svbUSDCST = new CST("Sillycoin Valley Bank USD", "svbUSD", cusd, deployer, 480 hours, 8 ether);
             svbUSD = address(svbUSDCST);
             cUSD.addMinter(svbUSD);
             cUSD.approve(svbUSD, 10_000_000_000 ether);
             svbUSDCST.deposit(10_000_000_000 ether);
             console.log("svbUSD                          : ", address(svbUSD));
 
-            CST fedUSDCST = new CST("Fed Up USD", "fedUSD", cusd, sender, 480 hours, 5 ether);
+            CST fedUSDCST = new CST("Fed Up USD", "fedUSD", cusd, deployer, 480 hours, 5 ether);
             fedUSD = address(fedUSDCST);
             cUSD.addMinter(fedUSD);
             cUSD.approve(fedUSD, 10_000_000_000 ether);
             fedUSDCST.deposit(10_000_000_000 ether);
             console.log("fedUSD                          : ", address(fedUSD));
 
-            CST omgUSDCST = new CST("Own My Gold USD", "omgUSD", cusd, sender, 480 hours, 0);
+            CST omgUSDCST = new CST("Own My Gold USD", "omgUSD", cusd, deployer, 480 hours, 0);
             omgUSD = address(omgUSDCST);
             cUSD.addMinter(omgUSD);
             cUSD.approve(omgUSD, 10_000_000_000 ether);
@@ -179,12 +175,8 @@
         console.log("ModuleCore Router Implementation: ", address(moduleCoreImplementation));
 
         // deploy hook
-<<<<<<< HEAD
-        poolManager = new PoolManager();
+        poolManager = new PoolManager(deployer);
         console.log("Pool Manager                    : ", address(poolManager));
-=======
-        poolManager = new PoolManager(deployer);
->>>>>>> c772a3aa
         liquidityToken = new LiquidityToken();
         console.log("Liquidity Token                 : ", address(liquidityToken));
 
@@ -213,19 +205,14 @@
         console.log("-=-=-=-=-=-=-=-=-=-=-=-=-=-=-=-=-=-=-=-=-=-=-=-=-=-=-=-=-=-=-=-=-=-=-=-=-=-=-=-");
 
         // Deploy the Liquidator contract
-        liquidator = new Liquidator(address(config), sender, settlementContract, address(moduleCore));
+        liquidator = new Liquidator(address(config), deployer, settlementContract, address(moduleCore));
         console.log("Liquidator                      : ", address(liquidator));
         console.log("-=-=-=-=-=-=-=-=-=-=-=-=-=-=-=-=-=-=-=-=-=-=-=-=-=-=-=-=-=-=-=-=-=-=-=-=-=-=-=-");
 
         // Deploy the HedgeUnitFactry contract
         hedgeUnitRouter = new HedgeUnitRouter();
-<<<<<<< HEAD
         console.log("HedgeUnit Router                : ", address(hedgeUnitRouter));
-
-        hedgeUnitFactory = new HedgeUnitFactory(address(moduleCore), address(config), address(flashswapRouter), address(hedgeUnitRouter));
-=======
         hedgeUnitFactory = new HedgeUnitFactory(address(moduleCore), address(config), address(flashswapRouter));
->>>>>>> c772a3aa
         hedgeUnitRouter.grantRole(hedgeUnitRouter.HEDGE_UNIT_FACTORY_ROLE(), address(hedgeUnitFactory));
         config.setHedgeUnitFactory(address(hedgeUnitFactory));
         console.log("HedgeUnit Factory               : ", address(hedgeUnitFactory));
@@ -329,15 +316,11 @@
         uint256 depositLVAmt,
         uint256 ammBaseFeePercentage
     ) public {
-<<<<<<< HEAD
-        config.initializeModuleCore(paToken, raToken, redmptionFee, dsPrice, base_redemption_fee, expiryPeriod);
+        // config.initializeModuleCore(paToken, raToken, redmptionFee, dsPrice, base_redemption_fee, expiryPeriod);
+        config.initializeModuleCore(paToken, raToken, dsPrice, expiryPeriod);
         Id id = moduleCore.getId(paToken, raToken, expiryPeriod);
-=======
-        config.initializeModuleCore(cst, ceth, dsPrice, expiryPeriod);
-
-        Id id = moduleCore.getId(cst, ceth, expiryPeriod);
+
         config.updatePsmBaseRedemptionFeePercentage(id, redmptionFee);
->>>>>>> c772a3aa
         config.issueNewDs(
             id,
             1 ether, // exchange rate = 1:1
@@ -355,14 +338,14 @@
         // (address ra, address ct) = sortTokens(raToken, ctToken);
         // PoolKey memory key = PoolKey(Currency.wrap(address(ra)), Currency.wrap(address(ct)), 0, 1, hook);
         // poolManager.initialize(key, SQRT_PRICE_1_1);
-        config.updateAmmBaseFeePercentage(raToken, ctToken, ammBaseFeePercentage);
+        config.updateAmmBaseFeePercentage(id, ammBaseFeePercentage);
         console.log("Initialised V4 RA-CT pool");
 
         CETH(raToken).approve(address(moduleCore), depositLVAmt);
         moduleCore.depositLv(id, depositLVAmt, 0, 0);
         console.log("LV Deposited");
 
-        // moduleCore.redeemEarlyLv(id, sender, 10 ether);
+        // moduleCore.redeemEarlyLv(id, deployer, 10 ether);
         // uint256 result = flashswapRouter.previewSwapRaforDs(id, 1, 100 ether);
         // console.log(result);
         console.log("-=-=-=-=-=-=-=-=-=-=-=-=-=-=-=-=-=-=-=-=-=-=-=-=-=-=-=-=-=-=-=-=-=-=-=-=-=-=-=-");
@@ -378,7 +361,7 @@
             liquidityAmt,
             liquidityAmt,
             liquidityAmt,
-            sender,
+            deployer,
             block.timestamp + 10000 minutes
         );
         console.log("Liquidity Added to AMM");
