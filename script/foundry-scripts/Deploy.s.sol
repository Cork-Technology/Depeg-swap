pragma solidity 0.8.26;

import {IUniswapV2Router02} from "v2-periphery/interfaces/IUniswapV2Router02.sol";

import {Script, console} from "forge-std/Script.sol";
import {ERC1967Proxy} from "@openzeppelin/contracts/proxy/ERC1967/ERC1967Proxy.sol";
import {AssetFactory} from "../../contracts/core/assets/AssetFactory.sol";
import {CorkConfig} from "../../contracts/core/CorkConfig.sol";
import {RouterState} from "../../contracts/core/flash-swaps/FlashSwapRouter.sol";
import {ModuleCore} from "../../contracts/core/ModuleCore.sol";
import {Liquidator} from "../../contracts/core/liquidators/Liquidator.sol";
import {HedgeUnit} from "../../contracts/core/assets/HedgeUnit.sol";
import {HedgeUnitFactory} from "../../contracts/core/assets/HedgeUnitFactory.sol";
import {CETH} from "../../contracts/tokens/CETH.sol";
import {CUSD} from "../../contracts/tokens/CUSD.sol";
import {CST} from "../../contracts/tokens/CST.sol";
import {Id} from "../../contracts/libraries/Pair.sol";
import {IERC20} from "@openzeppelin/contracts/token/ERC20/ERC20.sol";
import {PoolManager} from "v4-core/PoolManager.sol";
import {HookMiner} from "./Utils/HookMiner.sol";
import {PoolKey, Currency, CorkHook, LiquidityToken, Hooks} from "Cork-Hook/CorkHook.sol";

contract DeployScript is Script {
    IUniswapV2Router02 public univ2Router;

    AssetFactory public assetFactory;
    CorkConfig public config;
    RouterState public flashswapRouter;
    ModuleCore public moduleCore;
    PoolManager public poolManager;
    CorkHook public hook;
    LiquidityToken public liquidityToken;
    Liquidator public liquidator;

    bool public isProd = vm.envBool("PRODUCTION");
    uint256 public base_redemption_fee = vm.envUint("PSM_BASE_REDEMPTION_FEE_PERCENTAGE");
    address public ceth = vm.envAddress("WETH");
    address public cusd = vm.envAddress("CUSD");
    uint256 public pk = vm.envUint("PRIVATE_KEY");
    address sender = vm.addr(pk);

    address internal constant CREATE_2_PROXY = 0x4e59b44847b379578588920cA78FbF26c0B4956C;

    address bsETH = 0x0BAbf92b3e4fd64C26e1F6A05B59a7e0e0708378;
    address wamuETH = 0xd9682A7CE1C48f1de323E9b27A5D0ff0bAA24254;
    address mlETH = 0x98524CaB765Cb0De83F71871c56dc67C202e166d;
    address svbUSD = 0x7AE4c173d473218b59bF8A1479BFC706F28C635b;
    address fedUSD = 0xd8d134BEc26f7ebdAdC2508a403bf04bBC33fc7b;
    address omgUSD = 0x182733031965686043d5196207BeEE1dadEde818;

    // constants because they are external contracts
    address settlementContract = 0x9008D19f58AAbD9eD0D60971565AA8510560ab41;
    address uniswapV2FactorySepolia = 0xF62c03E08ada871A0bEb309762E260a7a6a880E6;
    address uniswapV2RouterSepolia = 0xeE567Fe1712Faf6149d80dA1E6934E354124CfE3;

    uint256 wamuETHExpiry = 3.5 days;
    uint256 bsETHExpiry = 3.5 days;
    uint256 mlETHExpiry = 1 days;
    uint256 svbUSDExpiry = 3.5 days;
    uint256 fedUSDExpiry = 3.5 days;
    uint256 omgUSDExpiry = 0.5 days;

    uint256 constant INITIAL_MINT_CAP = 1000 * 1e18; // 1000 tokens

    CETH cETH = CETH(ceth);
    CUSD cUSD = CUSD(cusd);

    uint160 hookFlags = uint160(
        Hooks.BEFORE_INITIALIZE_FLAG | Hooks.BEFORE_ADD_LIQUIDITY_FLAG | Hooks.BEFORE_REMOVE_LIQUIDITY_FLAG
            | Hooks.BEFORE_SWAP_FLAG | Hooks.BEFORE_SWAP_RETURNS_DELTA_FLAG
    );

    function run() public {
        vm.startBroadcast(pk);
        if (!isProd && ceth == address(0)) {
            // Deploy the WETH contract
            cETH = new CETH("Cork Competition ETH", "cETH");
            cETH.mint(sender, 100_000_000_000_000 ether);
            ceth = address(cETH);
            console.log("-=-=-=-=-=-=-=-=-=-=-=-=-=-=-=-=-=-=-=-=-=-=-=-=-=-=-=-=-=-=-=-=-=-=-=-=-=-=-=-");
            console.log("CETH                            : ", address(cETH));

            CST wamuETHCST = new CST("Washington Mutual restaked ETH", "wamuETH", ceth, sender, 480 hours, 3 ether);
            wamuETH = address(wamuETHCST);
            cETH.addMinter(wamuETH);
            cETH.approve(wamuETH, 1_000_000 ether);
            wamuETHCST.deposit(1_000_000 ether);
            console.log("wamuETH                         : ", address(wamuETH));

            CST bsETHCST = new CST("Bear Sterns Restaked ETH", "bsETH", ceth, sender, 480 hours, 10 ether);
            bsETH = address(bsETHCST);
            cETH.addMinter(bsETH);
            cETH.approve(bsETH, 1_000_000 ether);
            bsETHCST.deposit(1_000_000 ether);
            console.log("bsETH                           : ", address(bsETH));

            CST mlETHCST = new CST("Merrill Lynch staked ETH", "mlETH", ceth, sender, 480 hours, 10 ether);
            mlETH = address(mlETHCST);
            cETH.addMinter(mlETH);
            cETH.approve(mlETH, 1_000_000 ether);
            mlETHCST.deposit(1_000_000 ether);
            console.log("mlETH                           : ", address(mlETH));

            cUSD = new CUSD("Cork Competition USD", "cUSD");
            cUSD.mint(sender, 100_000_000_000_000 ether);
            cusd = address(cUSD);
            console.log("-=-=-=-=-=-=-=-=-=-=-=-=-=-=-=-=-=-=-=-=-=-=-=-=-=-=-=-=-=-=-=-=-=-=-=-=-=-=-=-");
            console.log("CUSD                            : ", address(cUSD));

            CST svbUSDCST = new CST("Sillycoin Valley Bank USD", "svbUSD", cusd, sender, 480 hours, 8 ether);
            svbUSD = address(svbUSDCST);
            cUSD.addMinter(svbUSD);
            cUSD.approve(svbUSD, 10_000_000_000 ether);
            svbUSDCST.deposit(10_000_000_000 ether);
            console.log("svbUSD                          : ", address(svbUSD));

            CST fedUSDCST = new CST("Fed Up USD", "fedUSD", cusd, sender, 480 hours, 5 ether);
            fedUSD = address(fedUSDCST);
            cUSD.addMinter(fedUSD);
            cUSD.approve(fedUSD, 10_000_000_000 ether);
            fedUSDCST.deposit(10_000_000_000 ether);
            console.log("fedUSD                          : ", address(fedUSD));

            CST omgUSDCST = new CST("Own My Gold USD", "omgUSD", cusd, sender, 480 hours, 0);
            omgUSD = address(omgUSDCST);
            cUSD.addMinter(omgUSD);
            cUSD.approve(omgUSD, 10_000_000_000 ether);
            omgUSDCST.deposit(10_000_000_000 ether);
            console.log("omgUSD                          : ", address(omgUSD));
            console.log("-=-=-=-=-=-=-=-=-=-=-=-=-=-=-=-=-=-=-=-=-=-=-=-=-=-=-=-=-=-=-=-=-=-=-=-=-=-=-=-");
        } else {
            console.log("-=-=-=-=-=-=-=-=-=-=-=-=-=-=-=-=-=-=-=-=-=-=-=-=-=-=-=-=-=-=-=-=-=-=-=-=-=-=-=-");
            console.log("CETH USED                       : ", address(ceth));
            console.log("-=-=-=-=-=-=-=-=-=-=-=-=-=-=-=-=-=-=-=-=-=-=-=-=-=-=-=-=-=-=-=-=-=-=-=-=-=-=-=-");
        }
        cETH = CETH(ceth);

        // Deploy the Asset Factory implementation (logic) contract
        AssetFactory assetFactoryImplementation = new AssetFactory();
        console.log("Asset Factory Implementation    : ", address(assetFactoryImplementation));

        // Deploy the Asset Factory Proxy contract
        bytes memory data = abi.encodeWithSelector(assetFactoryImplementation.initialize.selector);
        ERC1967Proxy assetFactoryProxy = new ERC1967Proxy(address(assetFactoryImplementation), data);
        assetFactory = AssetFactory(address(assetFactoryProxy));
        console.log("Asset Factory                   : ", address(assetFactory));

        // Deploy the CorkConfig contract
        config = new CorkConfig();
        console.log("Cork Config                     : ", address(config));

        // Deploy the FlashSwapRouter implementation (logic) contract
        RouterState routerImplementation = new RouterState();
        console.log("Flashswap Router Implementation : ", address(routerImplementation));

        // Deploy the FlashSwapRouter Proxy contract
        data = abi.encodeWithSelector(routerImplementation.initialize.selector, address(config));
        ERC1967Proxy routerProxy = new ERC1967Proxy(address(routerImplementation), data);
        flashswapRouter = RouterState(address(routerProxy));
        console.log("Flashswap Router Proxy          : ", address(flashswapRouter));

        // Deploy the ModuleCore implementation (logic) contract
        ModuleCore moduleCoreImplementation = new ModuleCore();
        console.log("ModuleCore Router Implementation: ", address(moduleCoreImplementation));

        // deploy hook
        poolManager = new PoolManager();
        console.log("Pool Manager                    : ", address(poolManager));
        liquidityToken = new LiquidityToken();
        console.log("Liquidity Token                 : ", address(liquidityToken));

        bytes memory creationCode = type(CorkHook).creationCode;
<<<<<<< HEAD
        bytes memory constructorArgs = abi.encode(poolManager, liquidityToken, sender);

        (address hookAddress, bytes32 salt) = HookMiner.find(CREATE_2_PROXY, hookFlags, creationCode, constructorArgs);

        hook = new CorkHook{salt: salt}(poolManager, liquidityToken, sender);
=======
        bytes memory constructorArgs = abi.encode(poolManager, liquidityToken, address(config));

        (address hookAddress, bytes32 salt) = HookMiner.find(CREATE_2_PROXY, hookFlags, creationCode, constructorArgs);

        hook = new CorkHook{salt: salt}(poolManager, liquidityToken, address(config));
>>>>>>> 0b7fca7a
        require(address(hook) == hookAddress, "hook address mismatch");
        console.log("Hook                            : ", hookAddress);

        // Deploy the ModuleCore Proxy contract
        data = abi.encodeWithSelector(
            moduleCoreImplementation.initialize.selector,
            address(assetFactory),
            address(hook),
            address(flashswapRouter),
            address(config),
            0.2 ether
        ); // 0.2 base redemptionfee
        ERC1967Proxy moduleCoreProxy = new ERC1967Proxy(address(moduleCoreImplementation), data);
        moduleCore = ModuleCore(address(moduleCoreProxy));

        console.log("Module Core                     : ", address(moduleCore));
        console.log("-=-=-=-=-=-=-=-=-=-=-=-=-=-=-=-=-=-=-=-=-=-=-=-=-=-=-=-=-=-=-=-=-=-=-=-=-=-=-=-");

        // Deploy the Liquidator contract
        address hookTrampoline = sender; // For testnet we will simulate hookTrampoline with deployer because of insufficient liquidity
        liquidator = new Liquidator(sender, hookTrampoline, settlementContract);
        console.log("Liquidator                      : ", address(liquidator));
        console.log("-=-=-=-=-=-=-=-=-=-=-=-=-=-=-=-=-=-=-=-=-=-=-=-=-=-=-=-=-=-=-=-=-=-=-=-=-=-=-=-");

        // Transfer Ownership to moduleCore
        assetFactory.transferOwnership(address(moduleCore));
        hook.transferOwnership(address(config));
        console.log("Transferred ownerships to Modulecore");

        config.setModuleCore(address(moduleCore));
        flashswapRouter.setModuleCore(address(moduleCore));
        console.log("Modulecore configured in Config contract");

        config.setHook(address(hook));
        flashswapRouter.setHook(address(hook));
        console.log("Hook configured in FlashswapRouter contract");

        univ2Router = IUniswapV2Router02(uniswapV2RouterSepolia);
        console.log("Univ2 Router                    : ", uniswapV2RouterSepolia);
        console.log("-=-=-=-=-=-=-=-=-=-=-=-=-=-=-=-=-=-=-=-=-=-=-=-=-=-=-=-=-=-=-=-=-=-=-=-=-=-=-=-");

        // EarlyRedemptionFee = 0.2%,  DSPrice=1.285%  repurchaseFee = 0.75%
        issueDSAndDepositToLv(
            wamuETH, ceth, 0.2 ether, 1.285 ether, 0.75 ether, wamuETHExpiry, 30_000 ether, 0.15 ether
        );
        // EarlyRedemptionFee = 0.2%,  DSPrice=6.428%  repurchaseFee = 0.75%
        issueDSAndDepositToLv(bsETH, wamuETH, 0.2 ether, 6.428 ether, 0.75 ether, bsETHExpiry, 30_000 ether, 0.3 ether);
        // EarlyRedemptionFee = 0.2%,  DSPrice=7.5%  repurchaseFee = 0.75%
        issueDSAndDepositToLv(mlETH, bsETH, 0.2 ether, 7.5 ether, 0.75 ether, mlETHExpiry, 30_000 ether, 0.3 ether);

        issueDSAndDepositToLv(
            svbUSD, fedUSD, 0.2 ether, 8.571 ether, 0.75 ether, svbUSDExpiry, 75_000_000 ether, 0.3 ether
        );
        issueDSAndDepositToLv(
            fedUSD, cusd, 0.2 ether, 4.285 ether, 0.75 ether, fedUSDExpiry, 75_000_000 ether, 0.15 ether
        );
        issueDSAndDepositToLv(
            omgUSD, svbUSD, 0.08 ether, 5.1 ether, 0.75 ether, omgUSDExpiry, 75_000_000 ether, 0.3 ether
        );

        // Add liquidity for given pairs to AMM
        AddAMMLiquidity(wamuETH, ceth, 200_000 ether);
        AddAMMLiquidity(bsETH, ceth, 200_000 ether);
        AddAMMLiquidity(mlETH, ceth, 200_000 ether);
        AddAMMLiquidity(svbUSD, cusd, 500_000_000 ether);
        AddAMMLiquidity(fedUSD, cusd, 500_000_000 ether);
        AddAMMLiquidity(omgUSD, cusd, 500_000_000 ether);
        console.log("-=-=-=-=-=-=-=-=-=-=-=-=-=-=-=-=-=-=-=-=-=-=-=-=-=-=-=-=-=-=-=-=-=-=-=-=-=-=-=-");
        vm.stopBroadcast();
    }

    function issueDSAndDepositToLv(
        address paToken,
        address raToken,
        uint256 redmptionFee,
        uint256 dsPrice,
        uint256 repurchaseFee,
        uint256 expiryPeriod,
        uint256 depositLVAmt,
        uint256 ammBaseFeePercentage
    ) public {
        config.initializeModuleCore(paToken, raToken, redmptionFee, dsPrice, base_redemption_fee, expiryPeriod);
        Id id = moduleCore.getId(paToken, raToken, expiryPeriod);
        config.issueNewDs(
            id,
            1 ether, // exchange rate = 1:1
            repurchaseFee,
            6 ether, // 6% per day TODO
            block.timestamp + 6600, // 1 block per 12 second and 22 hours rollover during TC = 6600 // TODO
            block.timestamp + 10 minutes
        );
        console.log("New DS issued");

        //Uniswap V4 constant
        // uint160 SQRT_PRICE_1_1 = 79228162514264337593543950336;

        (address ctToken,) = moduleCore.swapAsset(id, 1);
        // (address ra, address ct) = sortTokens(raToken, ctToken);
        // PoolKey memory key = PoolKey(Currency.wrap(address(ra)), Currency.wrap(address(ct)), 0, 1, hook);
        // poolManager.initialize(key, SQRT_PRICE_1_1);
        config.updateAmmBaseFeePercentage(raToken, ctToken, ammBaseFeePercentage);
        console.log("Initialised V4 RA-CT pool");

        CETH(raToken).approve(address(moduleCore), depositLVAmt);
        moduleCore.depositLv(id, depositLVAmt, 0, 0);
        console.log("LV Deposited");

        // moduleCore.redeemEarlyLv(id, sender, 10 ether);
        // uint256 result = flashswapRouter.previewSwapRaforDs(id, 1, 100 ether);
        // console.log(result);
        console.log("-=-=-=-=-=-=-=-=-=-=-=-=-=-=-=-=-=-=-=-=-=-=-=-=-=-=-=-=-=-=-=-=-=-=-=-=-=-=-=-");
    }

    function AddAMMLiquidity(address paToken, address raToken, uint256 liquidityAmt) public {
        CETH(raToken).approve(uniswapV2RouterSepolia, liquidityAmt);
        IERC20(paToken).approve(uniswapV2RouterSepolia, liquidityAmt);
        univ2Router.addLiquidity(
            raToken,
            paToken,
            liquidityAmt,
            liquidityAmt,
            liquidityAmt,
            liquidityAmt,
            sender,
            block.timestamp + 10000 minutes
        );
        console.log("Liquidity Added to AMM");
    }

    // returns sorted token addresses, used to handle V4 pairs sorted in this order
    function sortTokens(address ra, address ct) internal pure returns (address token0, address token1) {
        assert(ra != ct);
        (token0, token1) = ra < ct ? (ra, ct) : (ct, ra);
        assert(token0 != address(0));
    }
}<|MERGE_RESOLUTION|>--- conflicted
+++ resolved
@@ -170,19 +170,11 @@
         console.log("Liquidity Token                 : ", address(liquidityToken));
 
         bytes memory creationCode = type(CorkHook).creationCode;
-<<<<<<< HEAD
-        bytes memory constructorArgs = abi.encode(poolManager, liquidityToken, sender);
+        bytes memory constructorArgs = abi.encode(poolManager, liquidityToken, address(config));
 
         (address hookAddress, bytes32 salt) = HookMiner.find(CREATE_2_PROXY, hookFlags, creationCode, constructorArgs);
 
-        hook = new CorkHook{salt: salt}(poolManager, liquidityToken, sender);
-=======
-        bytes memory constructorArgs = abi.encode(poolManager, liquidityToken, address(config));
-
-        (address hookAddress, bytes32 salt) = HookMiner.find(CREATE_2_PROXY, hookFlags, creationCode, constructorArgs);
-
         hook = new CorkHook{salt: salt}(poolManager, liquidityToken, address(config));
->>>>>>> 0b7fca7a
         require(address(hook) == hookAddress, "hook address mismatch");
         console.log("Hook                            : ", hookAddress);
 
@@ -209,7 +201,7 @@
 
         // Transfer Ownership to moduleCore
         assetFactory.transferOwnership(address(moduleCore));
-        hook.transferOwnership(address(config));
+        // hook.transferOwnership(address(config));
         console.log("Transferred ownerships to Modulecore");
 
         config.setModuleCore(address(moduleCore));
