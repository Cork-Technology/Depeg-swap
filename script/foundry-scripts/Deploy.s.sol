--- conflicted
+++ resolved
@@ -46,11 +46,7 @@
     uint256 public base_redemption_fee = vm.envUint("PSM_BASE_REDEMPTION_FEE_PERCENTAGE");
     address public ceth = vm.envAddress("WETH");
     uint256 public pk = vm.envUint("PRIVATE_KEY");
-<<<<<<< HEAD
-    address public user = vm.addr(pk);
-=======
     address public deployer = vm.addr(pk);
->>>>>>> 864be509
 
     address internal constant CREATE_2_PROXY = 0x4e59b44847b379578588920cA78FbF26c0B4956C;
 
@@ -163,11 +159,7 @@
         console.log("ModuleCore Router Implementation : ", address(moduleCoreImplementation));
 
         // deploy hook
-<<<<<<< HEAD
-        poolManager = new PoolManager(user);
-=======
         poolManager = new PoolManager(deployer);
->>>>>>> 864be509
         liquidityToken = new LiquidityToken();
 
         bytes memory creationCode = type(CorkHook).creationCode;
