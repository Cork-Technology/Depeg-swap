pragma solidity ^0.8.24;

import {IUniswapV2Factory} from "v2-core/interfaces/IUniswapV2Factory.sol";
import {IUniswapV2Router02} from "v2-periphery/interfaces/IUniswapV2Router02.sol";

import {Script, console} from "forge-std/Script.sol";
import {ERC1967Proxy} from "@openzeppelin/contracts/proxy/ERC1967/ERC1967Proxy.sol";
import {AssetFactory} from "../../contracts/core/assets/AssetFactory.sol";
import {CorkConfig} from "../../contracts/core/CorkConfig.sol";
import {RouterState} from "../../contracts/core/flash-swaps/FlashSwapRouter.sol";
import {ModuleCore} from "../../contracts/core/ModuleCore.sol";
import {Liquidator} from "../../contracts/core/liquidators/cow-protocol/Liquidator.sol";
import {HedgeUnit} from "../../contracts/core/assets/HedgeUnit.sol";
import {HedgeUnitFactory} from "../../contracts/core/assets/HedgeUnitFactory.sol";
import {HedgeUnitRouter} from "../../contracts/core/assets/HedgeUnitRouter.sol";
import {CETH} from "../../contracts/tokens/CETH.sol";
import {CST} from "../../contracts/tokens/CST.sol";
import {Id} from "../../contracts/libraries/Pair.sol";
import {IERC20} from "@openzeppelin/contracts/token/ERC20/ERC20.sol";
import {PoolManager} from "v4-core/PoolManager.sol";
import "./Utils/HookMiner.sol";
import {CorkHook, LiquidityToken, Hooks} from "Cork-Hook/CorkHook.sol";

interface ICST {
    function deposit(uint256 amount) external;
}

contract DeployScript is Script {
    AssetFactory public assetFactory;
    CorkConfig public config;
    RouterState public flashswapRouter;
    ModuleCore public moduleCore;
    PoolManager public poolManager;
    CorkHook public hook;
    LiquidityToken public liquidityToken;
    Liquidator public liquidator;
    HedgeUnitFactory public hedgeUnitFactory;
    HedgeUnitRouter public hedgeUnitRouter;

    HedgeUnit public hedgeUnitbsETH;
    HedgeUnit public hedgeUnitlbETH;
    HedgeUnit public hedgeUnitwamuETH;
    HedgeUnit public hedgeUnitmlETH;

    bool public isProd = vm.envBool("PRODUCTION");
    uint256 public base_redemption_fee = vm.envUint("PSM_BASE_REDEMPTION_FEE_PERCENTAGE");
    address public ceth = vm.envAddress("WETH");
    uint256 public pk = vm.envUint("PRIVATE_KEY");
<<<<<<< HEAD
    address public deployer = vm.addr(pk);
=======
    address sender = vm.addr(pk);
>>>>>>> 7a65e8e8

    address internal constant CREATE_2_PROXY = 0x4e59b44847b379578588920cA78FbF26c0B4956C;

    address bsETH = 0xb194fc7C6ab86dCF5D96CF8525576245d0459ea9;
    address lbETH = 0xF24177162B1604e56EB338dd9775d75CC79DaC2B;
    address wamuETH = 0x38B61B429a3526cC6C446400DbfcA4c1ae61F11B;
    address mlETH = 0xCDc1133148121F43bE5F1CfB3a6426BbC01a9AF6;
    address settlementContract = 0x9008D19f58AAbD9eD0D60971565AA8510560ab41;

    uint256 mlETH_CETH_expiry = 4 days;
    uint256 lbETH_CETH_expiry = 4 days;
    uint256 bsETH_CETH_expiry = 0.4 days;
    uint256 wamuETH_CETH_expiry = 6 days;

    // TODO : plz fix this properly
    address hookTrampoline = vm.addr(pk);

    uint256 constant INITIAL_MINT_CAP = 1000 * 1e18; // 1000 tokens

    CETH cETH = CETH(ceth);

    uint256 depositLVAmt = 40_000 ether;

    uint160 hookFlags = uint160(
        Hooks.BEFORE_INITIALIZE_FLAG | Hooks.BEFORE_ADD_LIQUIDITY_FLAG | Hooks.BEFORE_REMOVE_LIQUIDITY_FLAG
            | Hooks.BEFORE_SWAP_FLAG | Hooks.BEFORE_SWAP_RETURNS_DELTA_FLAG
    );

    function run() public {
        vm.startBroadcast(pk);
        if (!isProd && ceth == address(0)) {
            // Deploy the WETH contract
            cETH = new CETH();
            cETH.mint(msg.sender, 100_000_000_000_000 ether);
            ceth = address(cETH);
            console.log("-=-=-=-=-=-=-=-=-=-=-=-=-=-=-=-=-=-=-=-=-=-=-=-=-=-=-=-=-=-=-=-=-=-=-=-=-=-=-=-");
            console.log("CETH                            : ", address(cETH));

            CST bsETHCST = new CST("Bear Sterns Restaked ETH", "bsETH", ceth, msg.sender, 480 hours, 7.5 ether);
            bsETH = address(bsETHCST);
            cETH.addMinter(bsETH);
            cETH.approve(bsETH, 500_000 ether);
            bsETHCST.deposit(500_000 ether);
            console.log("bsETH                           : ", address(bsETH));

            CST lbETHCST = new CST("Lehman Brothers Restaked ETH", "lbETH", ceth, msg.sender, 10 hours, 7.5 ether);
            lbETH = address(lbETHCST);
            cETH.addMinter(lbETH);
            cETH.approve(lbETH, 500_000 ether);
            lbETHCST.deposit(500_000 ether);
            console.log("lbETH                           : ", address(lbETH));

            CST wamuETHCST = new CST("Washington Mutual restaked ETH", "wamuETH", ceth, msg.sender, 1 seconds, 3 ether);
            wamuETH = address(wamuETHCST);
            cETH.addMinter(wamuETH);
            cETH.approve(wamuETH, 500_000 ether);
            wamuETHCST.deposit(500_000 ether);
            console.log("wamuETH                         : ", address(wamuETH));

            CST mlETHCST = new CST("Merrill Lynch staked ETH", "mlETH", ceth, msg.sender, 5 hours, 7.5 ether);
            mlETH = address(mlETHCST);
            cETH.addMinter(mlETH);
            cETH.approve(mlETH, 10_000_000 ether);
            mlETHCST.deposit(10_000_000 ether);
            console.log("mlETH                           : ", address(mlETH));
            console.log("-=-=-=-=-=-=-=-=-=-=-=-=-=-=-=-=-=-=-=-=-=-=-=-=-=-=-=-=-=-=-=-=-=-=-=-=-=-=-=-");
        } else {
            console.log("-=-=-=-=-=-=-=-=-=-=-=-=-=-=-=-=-=-=-=-=-=-=-=-=-=-=-=-=-=-=-=-=-=-=-=-=-=-=-=-");
            console.log("CETH USED                       : ", address(ceth));
            console.log("-=-=-=-=-=-=-=-=-=-=-=-=-=-=-=-=-=-=-=-=-=-=-=-=-=-=-=-=-=-=-=-=-=-=-=-=-=-=-=-");
        }
        cETH = CETH(ceth);

        // Deploy the Asset Factory implementation (logic) contract
        AssetFactory assetFactoryImplementation = new AssetFactory();
        console.log("Asset Factory Implementation    : ", address(assetFactoryImplementation));

        // Deploy the Asset Factory Proxy contract
        bytes memory data = abi.encodeWithSelector(assetFactoryImplementation.initialize.selector);
        ERC1967Proxy assetFactoryProxy = new ERC1967Proxy(address(assetFactoryImplementation), data);
        assetFactory = AssetFactory(address(assetFactoryProxy));
        console.log("Asset Factory                   : ", address(assetFactory));

        // Deploy the CorkConfig contract
        config = new CorkConfig(sender, sender);
        console.log("Cork Config                     : ", address(config));

        // Deploy the FlashSwapRouter implementation (logic) contract
        RouterState routerImplementation = new RouterState();
        console.log("Flashswap Router Implementation : ", address(routerImplementation));

        // Deploy the FlashSwapRouter Proxy contract
        data = abi.encodeWithSelector(routerImplementation.initialize.selector, address(config));
        ERC1967Proxy routerProxy = new ERC1967Proxy(address(routerImplementation), data);
        flashswapRouter = RouterState(address(routerProxy));
        console.log("Flashswap Router Proxy          : ", address(flashswapRouter));

        // Deploy the UniswapV2Factory contract
        // address _factory = deployCode(v2FactoryArtifact, abi.encode(msg.sender, address(flashswapRouter)));
        // factory = IUniswapV2Factory(_factory);
        // console.log("Univ2 Factory                   : ", _factory);

        // Deploy the UniswapV2Router contract
        // address _router = deployCode(v2RouterArtifact, abi.encode(_factory, address(ceth), address(flashswapRouter)));
        // univ2Router = IUniswapV2Router02(_router);
        // console.log("Univ2 Router                    : ", _router);

        // Deploy the ModuleCore implementation (logic) contract
        ModuleCore moduleCoreImplementation = new ModuleCore();
        console.log("ModuleCore Router Implementation : ", address(moduleCoreImplementation));

        // deploy hook
        poolManager = new PoolManager(deployer);
        liquidityToken = new LiquidityToken();

        bytes memory creationCode = type(CorkHook).creationCode;
        bytes memory constructorArgs = abi.encode(poolManager, liquidityToken, address(config));

        (address hookAddress, bytes32 salt) = HookMiner.find(CREATE_2_PROXY, hookFlags, creationCode, constructorArgs);

        hook = new CorkHook{salt: salt}(poolManager, liquidityToken, address(config));
        require(address(hook) == hookAddress, "hook address mismatch");

        // Deploy the ModuleCore Proxy contract

        data = abi.encodeWithSelector(
            moduleCoreImplementation.initialize.selector,
            address(assetFactory),
            address(hook),
            address(flashswapRouter),
            address(config),
            0.2 ether
        ); // 0.2 base redemptionfee
        ERC1967Proxy moduleCoreProxy = new ERC1967Proxy(address(moduleCoreImplementation), data);
        moduleCore = ModuleCore(address(moduleCoreProxy));

        console.log("Module Core                     : ", address(moduleCore));
        console.log("-=-=-=-=-=-=-=-=-=-=-=-=-=-=-=-=-=-=-=-=-=-=-=-=-=-=-=-=-=-=-=-=-=-=-=-=-=-=-=-");

        // Deploy the Liquidator contract
        liquidator = new Liquidator(address(config), hookTrampoline, settlementContract, address(moduleCore));
        console.log("Liquidator                      : ", address(liquidator));
        console.log("-=-=-=-=-=-=-=-=-=-=-=-=-=-=-=-=-=-=-=-=-=-=-=-=-=-=-=-=-=-=-=-=-=-=-=-=-=-=-=-");

        // Deploy the HedgeUnitFactry contract
        hedgeUnitRouter = new HedgeUnitRouter();
        hedgeUnitFactory = new HedgeUnitFactory(address(moduleCore), address(config), address(flashswapRouter), address(hedgeUnitRouter));
        hedgeUnitRouter.grantRole(hedgeUnitRouter.HEDGE_UNIT_FACTORY_ROLE(), address(hedgeUnitFactory));
        config.setHedgeUnitFactory(address(hedgeUnitFactory));
        console.log("HedgeUnit Factory               : ", address(hedgeUnitFactory));
        console.log("-=-=-=-=-=-=-=-=-=-=-=-=-=-=-=-=-=-=-=-=-=-=-=-=-=-=-=-=-=-=-=-=-=-=-=-=-=-=-=-");

        // Deploy the HedgeUnit contract
        hedgeUnitbsETH = HedgeUnit(
            config.deployHedgeUnit(
                moduleCore.getId(bsETH, ceth, bsETH_CETH_expiry),
                bsETH,
                ceth,
                "Bear Sterns Restaked ETH - CETH",
                INITIAL_MINT_CAP
            )
        );
        console.log("HU bsETH                        : ", address(hedgeUnitbsETH));

        hedgeUnitlbETH = HedgeUnit(
            config.deployHedgeUnit(
                moduleCore.getId(lbETH, ceth, lbETH_CETH_expiry),
                lbETH,
                ceth,
                "Lehman Brothers Restaked ETH - CETH",
                INITIAL_MINT_CAP
            )
        );
        console.log("HU lbETH                        : ", address(hedgeUnitlbETH));

        hedgeUnitwamuETH = HedgeUnit(
            config.deployHedgeUnit(
                moduleCore.getId(wamuETH, ceth, wamuETH_CETH_expiry),
                wamuETH,
                ceth,
                "Washington Mutual restaked ETH - CETH",
                INITIAL_MINT_CAP
            )
        );
        console.log("HU wamuETH                      : ", address(hedgeUnitwamuETH));

        hedgeUnitmlETH = HedgeUnit(
            config.deployHedgeUnit(
                moduleCore.getId(mlETH, ceth, mlETH_CETH_expiry),
                mlETH,
                ceth,
                "Merrill Lynch staked ETH - CETH",
                INITIAL_MINT_CAP
            )
        );
        console.log("HU mlETH                        : ", address(hedgeUnitmlETH));
        console.log("-=-=-=-=-=-=-=-=-=-=-=-=-=-=-=-=-=-=-=-=-=-=-=-=-=-=-=-=-=-=-=-=-=-=-=-=-=-=-=-");

        // Transfer Ownership to moduleCore
        assetFactory.transferOwnership(address(moduleCore));
        // TODO
        // flashswapRouter.transferOwnership(address(moduleCore));
        console.log("Transferred ownerships to Modulecore");

        config.setModuleCore(address(moduleCore));
        flashswapRouter.setModuleCore(address(moduleCore));
        console.log("Modulecore configured in Config contract");
        console.log("-=-=-=-=-=-=-=-=-=-=-=-=-=-=-=-=-=-=-=-=-=-=-=-=-=-=-=-=-=-=-=-=-=-=-=-=-=-=-=-");

        issueDSAndAddLiquidity(mlETH, ceth, 300_000 ether, 0, 0.005 ether, 1 ether, 4 days); // EarlyRedemptionFee = 0%,  DSPrice=0.2%(or 20%)  repurchaseFee = 1%
        issueDSAndAddLiquidity(lbETH, ceth, 300_000 ether, 0, 0.0075 ether, 0.5 ether, 4 days); // EarlyRedemptionFee = 0%,  DSPrice=0.3%(or 30%)  repurchaseFee = 0.5%
        issueDSAndAddLiquidity(bsETH, ceth, 300_000 ether, 0, 0.0175 ether, 0, 4 days); // EarlyRedemptionFee = 0%,  DSPrice=0.7%(or 70%)  repurchaseFee = 0%
        issueDSAndAddLiquidity(wamuETH, ceth, 500_000 ether, 0, 0.0045 ether, 0.25 ether, 6 days); // EarlyRedemptionFee = 0%,  DSPrice=0.3%(or 30%)  repurchaseFee = 0.25%

        // moduleCore.redeemEarlyLv(id, msg.sender, 10 ether);
        // uint256 result = flashswapRouter.previewSwapRaforDs(id, 1, 100 ether);
        // console.log(result);
        console.log("-=-=-=-=-=-=-=-=-=-=-=-=-=-=-=-=-=-=-=-=-=-=-=-=-=-=-=-=-=-=-=-=-=-=-=-=-=-=-=-");
        vm.stopBroadcast();
    }

    function issueDSAndAddLiquidity(
        address cst,
        address ceth,
        uint256 liquidityAmt,
        uint256 redmptionFee,
        uint256 dsPrice,
        uint256 repurchaseFee,
        uint256 expiryPeriod
    ) public {
        config.initializeModuleCore(cst, ceth, dsPrice, base_redemption_fee, expiryPeriod);

        Id id = moduleCore.getId(cst, ceth, expiryPeriod);
        config.issueNewDs(
            id,
            1 ether, // exchange rate = 1:1
            repurchaseFee,
            6 ether, // 6% per day TODO
            block.timestamp + 6600, // 1 block per 12 second and 22 hours rollover during TC = 6600 // TODO
            block.timestamp + 10 seconds
        );
        console.log("New DS issued");
        console.log("-=-=-=-=-=-=-=-=-=-=-=-=-=-=-=-=-=-=-=-=-=-=-=-=-=-=-=-=-=-=-=-=-=-=-=-=-=-=-=-");

        // TODO : doesn't work properly for now
        // cETH.approve(address(moduleCore), depositLVAmt);
        // moduleCore.depositLv(id, depositLVAmt, 0, 0);
        // console.log("LV Deposited");

        // TODO : plz fix this properly
        // cETH.approve(address(univ2Router), liquidityAmt);
        // IERC20(cst).approve(address(univ2Router), liquidityAmt);
        // univ2Router.addLiquidity(
        //     ceth,
        //     cst,
        //     liquidityAmt,
        //     liquidityAmt,
        //     liquidityAmt,
        //     liquidityAmt,
        //     msg.sender,
        //     block.timestamp + 10000 minutes
        // );
        // console.log("Liquidity Added to AMM");

        // moduleCore.redeemEarlyLv(id, msg.sender, 10 ether);
        // uint256 result = flashswapRouter.previewSwapRaforDs(id, 1, 100 ether);
        // console.log(result);
        // console.log("-=-=-=-=-=-=-=-=-=-=-=-=-=-=-=-=-=-=-=-=-=-=-=-=-=-=-=-=-=-=-=-=-=-=-=-=-=-=-=-");
    }
}<|MERGE_RESOLUTION|>--- conflicted
+++ resolved
@@ -46,11 +46,7 @@
     uint256 public base_redemption_fee = vm.envUint("PSM_BASE_REDEMPTION_FEE_PERCENTAGE");
     address public ceth = vm.envAddress("WETH");
     uint256 public pk = vm.envUint("PRIVATE_KEY");
-<<<<<<< HEAD
     address public deployer = vm.addr(pk);
-=======
-    address sender = vm.addr(pk);
->>>>>>> 7a65e8e8
 
     address internal constant CREATE_2_PROXY = 0x4e59b44847b379578588920cA78FbF26c0B4956C;
 
