--- conflicted
+++ resolved
@@ -393,11 +393,7 @@
         console.log("Updated fees");
 
         CETH(raToken).approve(address(moduleCore), depositLVAmt);
-<<<<<<< HEAD
-        moduleCore.depositLv(id, depositLVAmt, 0, 0, 0);
-=======
         moduleCore.depositLv(id, depositLVAmt, 0, 0, 0, block.timestamp + 30 minutes);
->>>>>>> 5e3fdb18
         console.log("LV Deposited");
         console.log("-=-=-=-=-=-=-=-=-=-=-=-=-=-=-=-=-=-=-=-=-=-=-=-=-=-=-=-=-=-=-=-=-=-=-=-=-=-=-=-");
     }
