import {
  time,
  loadFixture,
} from "@nomicfoundation/hardhat-toolbox-viem/network-helpers";
import { expect } from "chai";
import hre from "hardhat";
import { Address, formatEther, parseEther, WalletClient } from "viem";
import * as helper from "../helper/TestHelper";

describe("ModuleCore", function () {
  it("should deploy", async function () {
<<<<<<< HEAD
    const { defaultSigner } = helper.getSigners(
      await hre.viem.getWalletClients()
    );

    const mathLib = await hre.viem.deployContract("MathHelper");
=======
    const { defaultSigner } =  helper.getSigners(await hre.viem.getWalletClients());

    const mathLib = await hre.viem.deployContract("MathHelper");
    const vault = await hre.viem.deployContract("VaultLibrary", [], {
      libraries: {
        MathHelper: mathLib.address,
      },
    });

    const dsFlashSwapRouter = await helper.deployFlashSwapRouter();
    const univ2Factory = await helper.deployUniV2Factory();
    const weth = await helper.deployWeth();
    const univ2Router = await helper.deployUniV2Router(
      weth.contract.address,
      univ2Factory,
      dsFlashSwapRouter.contract.address
    );
    const swapAssetFactory = await helper.deployAssetFactory();
    const config = await helper.deployCorkConfig();
>>>>>>> df68fddb

    const moduleCore = await hre.viem.deployContract(
      "ModuleCore",
      [
        swapAssetFactory.contract.address,
        univ2Factory,
        dsFlashSwapRouter.contract.address,
        univ2Router,
        config.contract.address,
      ],
      {
        client: {
          wallet: defaultSigner,
        },
        libraries: {
          MathHelper: mathLib.address,
          VaultLibrary: vault.address,
        },
      }
    );
    expect(moduleCore).to.be.ok;
  });
});<|MERGE_RESOLUTION|>--- conflicted
+++ resolved
@@ -9,13 +9,6 @@
 
 describe("ModuleCore", function () {
   it("should deploy", async function () {
-<<<<<<< HEAD
-    const { defaultSigner } = helper.getSigners(
-      await hre.viem.getWalletClients()
-    );
-
-    const mathLib = await hre.viem.deployContract("MathHelper");
-=======
     const { defaultSigner } =  helper.getSigners(await hre.viem.getWalletClients());
 
     const mathLib = await hre.viem.deployContract("MathHelper");
@@ -35,7 +28,6 @@
     );
     const swapAssetFactory = await helper.deployAssetFactory();
     const config = await helper.deployCorkConfig();
->>>>>>> df68fddb
 
     const moduleCore = await hre.viem.deployContract(
       "ModuleCore",
