import { loadFixture } from "@nomicfoundation/hardhat-toolbox-viem/network-helpers";
import { expect } from "chai";
import hre from "hardhat";
import { Address, parseEther, parseUnits, zeroAddress } from "viem";
import * as helper from "../helper/TestHelper";

describe("CorkConfig", function () {
  let {
    defaultSigner,
    secondSigner,
    signers,
  }: ReturnType<typeof helper.getSigners> = {} as any;

  let expiryTime: number;
  let mintAmount: bigint;

  let fixture: Awaited<
    ReturnType<typeof helper.ModuleCoreWithInitializedPsmLv>
  >;

  let moduleCore: Awaited<ReturnType<typeof getModuleCore>>;
  let corkConfig: Awaited<ReturnType<typeof getCorkConfig>>;
  let pa: Awaited<ReturnType<typeof getPA>>;

  const initialDsPrice = parseEther("0.1");

  let Id: Awaited<ReturnType<typeof moduleCore.read.getId>>;

  const getModuleCore = async (address: Address) => {
    return await hre.viem.getContractAt("ModuleCore", address);
  };

  const getCorkConfig = async (address: Address) => {
    return await hre.viem.getContractAt("CorkConfig", address);
  };

  const getPA = async (address: Address) => {
    return await hre.viem.getContractAt("ERC20", address);
  };

  async function issueNewSwapAssets(expiry: any, options = {}) {
    return await helper.issueNewSwapAssets({
      expiry: expiry,
      moduleCore: fixture.moduleCore.address,
      config: fixture.config.contract.address,
      pa: fixture.pa.address,
      ra: fixture.ra.address,
      factory: fixture.factory.contract.address,
      ...options,
    });
  }

  before(async () => {
    const __signers = await hre.viem.getWalletClients();
    ({ defaultSigner, secondSigner, signers } = helper.getSigners(__signers));
  });

  beforeEach(async () => {
    fixture = await loadFixture(helper.ModuleCoreWithInitializedPsmLv);

    moduleCore = await getModuleCore(fixture.moduleCore.address);
    corkConfig = await getCorkConfig(fixture.config.contract.address);

    expiryTime = helper.expiry(1e18 * 1000);
    mintAmount = parseEther("1000");

    await fixture.ra.write.approve([fixture.moduleCore.address, mintAmount]);

    await helper.mintRa(
      fixture.ra.address,
      defaultSigner.account.address,
      mintAmount
    );

    pa = await getPA(fixture.pa.address);
    Id = await moduleCore.read.getId([fixture.pa.address, fixture.ra.address]);
  });

  it("should deploy correctly", async function () {
    corkConfig = await hre.viem.deployContract("CorkConfig", [], {
      client: {
        wallet: defaultSigner,
      },
    });
    expect(corkConfig).to.be.ok;
    expect(
      await corkConfig.read.hasRole([
        await corkConfig.read.DEFAULT_ADMIN_ROLE(),
        defaultSigner.account.address,
      ])
    ).to.be.equals(true);
    expect(
      await corkConfig.read.hasRole([
        await corkConfig.read.MANAGER_ROLE(),
        defaultSigner.account.address,
      ])
    ).to.be.equals(false);
    expect(await corkConfig.read.paused()).to.be.equals(false);
  });

  describe("SetModuleCore", function () {
    it("setModuleCore should work correctly", async function () {
      expect(await corkConfig.read.moduleCore()).to.not.be.equals(
        defaultSigner.account.address
      );
      await expect(
        await corkConfig.write.setModuleCore([secondSigner.account.address], {
          account: defaultSigner.account,
        })
      ).to.be.ok;
      expect(
        await (await corkConfig.read.moduleCore()).toLowerCase()
      ).to.be.equals(secondSigner.account.address);
    });

    it("Revert when passed zero address to setModuleCore", async function () {
      await expect(
        corkConfig.write.setModuleCore([zeroAddress], {
          account: defaultSigner.account,
        })
      ).to.be.rejectedWith("InvalidAddress()");
    });

    it("Revert when non MANAGER call setModuleCore", async function () {
      await expect(
        corkConfig.write.setModuleCore([defaultSigner.account.address], {
          account: secondSigner.account,
        })
      ).to.be.rejectedWith("CallerNotManager()");
    });
  });

  describe("initializeModuleCore", function () {
    it("initializeModuleCore should work correctly", async function () {
      const { pa, ra } = await loadFixture(helper.backedAssets);
      await expect(
        await corkConfig.write.initializeModuleCore(
          [
            pa.address,
            ra.address,
            fixture.lvFee,
            initialDsPrice,
            parseEther("1"),
          ],
          {
            account: defaultSigner.account,
          }
        )
      ).to.be.ok;
    });

    it("Revert when non MANAGER call initializeModuleCore", async function () {
      await expect(
        corkConfig.write.initializeModuleCore(
          [
            pa.address,
            fixture.ra.address,
            fixture.lvFee,
            initialDsPrice,
            parseEther("1"),
          ],
          {
            account: secondSigner.account,
          }
        )
      ).to.be.rejectedWith("CallerNotManager()");
    });
  });

  describe("issueNewDs", function () {
    it("issueNewDs should work correctly", async function () {
      await expect(
        await corkConfig.write.issueNewDs(
          [
            Id,
            BigInt(expiryTime),
            parseEther("1"),
            parseEther("5"),
            parseEther("1"),
            10n,
            BigInt(helper.expiry(1000000)),
          ],
          {
            account: defaultSigner.account,
          }
        )
      ).to.be.ok;
    });

    it("Revert issueNewDs when contract is paused", async function () {
      await corkConfig.write.pause({
        account: defaultSigner.account,
      });

      await expect(
        corkConfig.write.issueNewDs(
          [
            Id,
            BigInt(expiryTime),
            parseEther("1"),
            parseEther("10"),
            parseEther("1"),
            10n,
            BigInt(helper.expiry(1000000)),
          ],
          {
            account: secondSigner.account,
          }
        )
      ).to.be.rejectedWith("EnforcedPause()");
    });

    it("Revert when repurchaseFeePercentage is more than 5%", async function () {
      await expect(
        corkConfig.write.issueNewDs([
          Id,
          BigInt(expiryTime),
          parseEther("1"),
          parseEther("5.00000001"),
          parseEther("1"),
          10n,
          BigInt(helper.expiry(1000000)),
        ])
      ).to.be.rejectedWith("InvalidFees()");
    });

    it("Revert when non MANAGER call issueNewDs", async function () {
      await expect(
        corkConfig.write.issueNewDs(
          [
            Id,
            BigInt(expiryTime),
            parseEther("1"),
            parseEther("10"),
            parseEther("1"),
            10n,
            BigInt(helper.expiry(1000000)),
          ],
          {
            account: secondSigner.account,
          }
        )
      ).to.be.rejectedWith("CallerNotManager()");
    });
  });

  describe("updateRepurchaseFeeRate", function () {
    it("updateRepurchaseFeeRate should work correctly", async function () {
      expect(await moduleCore.read.repurchaseFee([Id])).to.be.equals(
        parseUnits("0", 1)
      );
      expect(
        await corkConfig.write.updateRepurchaseFeeRate([Id, 1000n], {
          account: defaultSigner.account,
        })
      ).to.be.ok;
      expect(await moduleCore.read.repurchaseFee([Id])).to.be.equals(
        parseUnits("1000", 0)
      );
    });

    it("Revert when non MANAGER call updateRepurchaseFeeRate", async function () {
      await expect(
        corkConfig.write.updateRepurchaseFeeRate([Id, 1000n], {
          account: secondSigner.account,
        })
      ).to.be.rejectedWith("CallerNotManager()");
    });
  });

  describe("updateEarlyRedemptionFeeRate", function () {
    it("updateEarlyRedemptionFeeRate should work correctly", async function () {
      expect(await moduleCore.read.earlyRedemptionFee([Id])).to.be.equals(
        parseEther("5")
      );
      expect(
        await corkConfig.write.updateEarlyRedemptionFeeRate([Id, 1000n], {
          account: defaultSigner.account,
        })
      ).to.be.ok;
      expect(await moduleCore.read.earlyRedemptionFee([Id])).to.be.equals(
        parseUnits("1000", 0)
      );
    });

    it("Revert when non MANAGER call updateEarlyRedemptionFeeRate", async function () {
      await expect(
        corkConfig.write.updateEarlyRedemptionFeeRate([Id, 1000n], {
          account: secondSigner.account,
        })
      ).to.be.rejectedWith("CallerNotManager()");
    });
  });

  describe("updatePsmBaseRedemptionFeePrecentage", function () {
    it("updatePsmBaseRedemptionFeePrecentage should work correctly", async function () {
      expect(
        await moduleCore.read.baseRedemptionFee([fixture.Id])
      ).to.be.equals(parseEther("5"));
      expect(
        await corkConfig.write.updatePsmBaseRedemptionFeePrecentage(
          [fixture.Id, 1000n],
          {
            account: defaultSigner.account,
          }
        )
      ).to.be.ok;
      expect(
        await moduleCore.read.baseRedemptionFee([fixture.Id])
      ).to.be.equals(parseUnits("1000", 0));
    });

    it("Revert when non MANAGER call updatePsmBaseRedemptionFeePrecentage", async function () {
      await expect(
        corkConfig.write.updatePsmBaseRedemptionFeePrecentage(
          [fixture.Id, 1000n],
          {
            account: secondSigner.account,
          }
        )
      ).to.be.rejectedWith("CallerNotManager()");
    });
  });

  describe("updatePoolsStatus", function () {
    it("updatePoolsStatus should work correctly", async function () {
      const depositAmount = parseEther("10");
      pa.write.approve([fixture.moduleCore.address, depositAmount]);
      const { dsId } = await issueNewSwapAssets(
        helper.nowTimestampInSeconds() + 10000
      );
      await fixture.moduleCore.write.depositPsm([fixture.Id, depositAmount]);

      // don't actually matter in this context
      const preview = 0n;

      expect(
        await corkConfig.write.updatePoolsStatus(
          [Id, true, true, true, true, true],
          {
            account: defaultSigner.account,
          }
        )
      ).to.be.ok;

      await expect(
        fixture.moduleCore.write.depositPsm([fixture.Id, depositAmount])
      ).to.be.rejectedWith("PSMDepositPaused()");

      await expect(
        fixture.moduleCore.read.previewDepositPsm([fixture.Id, depositAmount])
      ).to.be.rejectedWith("PSMDepositPaused()");

      await expect(
        fixture.moduleCore.write.redeemRaWithDs([
          fixture.Id,
          dsId!,
          depositAmount,
        ])
      ).to.be.rejectedWith("PSMWithdrawalPaused()");

      await expect(
        fixture.moduleCore.read.previewRedeemRaWithDs([
          fixture.Id,
          dsId!,
          depositAmount,
        ])
      ).to.be.rejectedWith("PSMWithdrawalPaused()");

      await expect(
        fixture.moduleCore.write.repurchase([fixture.Id, depositAmount])
      ).to.be.rejectedWith("PSMRepurchasePaused()");

      await expect(
        fixture.moduleCore.read.previewRepurchase([fixture.Id, depositAmount])
      ).to.be.rejectedWith("PSMRepurchasePaused()");

      await expect(
        fixture.moduleCore.write.redeemWithCT([
          fixture.Id,
          dsId!,
          depositAmount,
        ])
      ).to.be.rejectedWith("PSMWithdrawalPaused()");

      await expect(
        fixture.moduleCore.read.previewRedeemWithCt([
          fixture.Id,
          dsId!,
          depositAmount,
        ])
      ).to.be.rejectedWith("PSMWithdrawalPaused()");

      await expect(
        fixture.moduleCore.write.redeemRaWithCtDs([fixture.Id, parseEther("2")])
      ).to.be.rejectedWith("PSMWithdrawalPaused()");

      await expect(
        fixture.moduleCore.read.previewRedeemRaWithCtDs([
          fixture.Id,
          parseEther("2"),
        ])
      ).to.be.rejectedWith("PSMWithdrawalPaused()");

      await expect(
        fixture.moduleCore.write.depositLv([fixture.Id, parseEther("2")])
      ).to.be.rejectedWith("LVDepositPaused()");

      await expect(
        fixture.moduleCore.read.previewLvDeposit([fixture.Id, parseEther("2")])
      ).to.be.rejectedWith("LVDepositPaused()");

      await expect(
        fixture.moduleCore.write.redeemEarlyLv([
          fixture.Id,
          defaultSigner.account.address,
          parseEther("1"),
          preview,
<<<<<<< HEAD
          BigInt(helper.expiry(1000000)),
=======
        ])
      ).to.be.rejectedWith("LVWithdrawalPaused()");

      await expect(
        fixture.moduleCore.read.previewRedeemEarlyLv([
          fixture.Id,
          parseEther("1"),
>>>>>>> 351c5422
        ])
      ).to.be.rejectedWith("LVWithdrawalPaused()");
    });

    it("Revert when non MANAGER call updatePoolsStatus", async function () {
      await expect(
        corkConfig.write.updatePoolsStatus(
          [Id, false, false, false, false, false],
          {
            account: secondSigner.account,
          }
        )
      ).to.be.rejectedWith("CallerNotManager()");
    });
  });

  describe("Pause", function () {
    it("pause should work correctly", async function () {
      expect(await corkConfig.read.paused()).to.be.equals(false);

      await expect(
        await corkConfig.write.pause({
          account: defaultSigner.account,
        })
      ).to.be.ok;

      expect(await corkConfig.read.paused()).to.be.equals(true);
    });

    it("Revert when non MANAGER call pause", async function () {
      await expect(
        corkConfig.write.pause({
          account: secondSigner.account,
        })
      ).to.be.rejectedWith("CallerNotManager()");
    });
  });

  describe("Unpause", function () {
    it("unpause should work correctly", async function () {
      await corkConfig.write.pause();

      expect(await corkConfig.read.paused()).to.be.equals(true);

      await expect(
        await corkConfig.write.unpause({
          account: defaultSigner.account,
        })
      ).to.be.ok;

      expect(await corkConfig.read.paused()).to.be.equals(false);
    });

    it("Revert when non MANAGER call unpause", async function () {
      await expect(
        corkConfig.write.unpause({
          account: secondSigner.account,
        })
      ).to.be.rejectedWith("CallerNotManager()");
    });
  });
});<|MERGE_RESOLUTION|>--- conflicted
+++ resolved
@@ -416,17 +416,7 @@
           defaultSigner.account.address,
           parseEther("1"),
           preview,
-<<<<<<< HEAD
           BigInt(helper.expiry(1000000)),
-=======
-        ])
-      ).to.be.rejectedWith("LVWithdrawalPaused()");
-
-      await expect(
-        fixture.moduleCore.read.previewRedeemEarlyLv([
-          fixture.Id,
-          parseEther("1"),
->>>>>>> 351c5422
         ])
       ).to.be.rejectedWith("LVWithdrawalPaused()");
     });
