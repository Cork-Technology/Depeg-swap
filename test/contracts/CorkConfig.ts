import { loadFixture } from "@nomicfoundation/hardhat-toolbox-viem/network-helpers";
import { expect } from "chai";
import hre from "hardhat";
import { Address, parseEther, parseUnits, zeroAddress } from "viem";
import * as helper from "../helper/TestHelper";

describe("CorkConfig", function () {
  let {
    defaultSigner,
    secondSigner,
    signers,
  }: ReturnType<typeof helper.getSigners> = {} as any;

  let expiryTime: number;
  let mintAmount: bigint;

  let fixture: Awaited<
    ReturnType<typeof helper.ModuleCoreWithInitializedPsmLv>
  >;

  let moduleCore: Awaited<ReturnType<typeof getModuleCore>>;
  let corkConfig: Awaited<ReturnType<typeof getCorkConfig>>;
  let pa: Awaited<ReturnType<typeof getPA>>;

  const initialDsPrice = parseEther("0.1");

  let Id: Awaited<ReturnType<typeof moduleCore.read.getId>>;

  const getModuleCore = async (address: Address) => {
    return await hre.viem.getContractAt("ModuleCore", address);
  };

  const getCorkConfig = async (address: Address) => {
    return await hre.viem.getContractAt("CorkConfig", address);
  };

  const getPA = async (address: Address) => {
    return await hre.viem.getContractAt("ERC20", address);
  };

  async function issueNewSwapAssets(expiry: any, options = {}) {
    return await helper.issueNewSwapAssets({
      expiry: expiry,
      moduleCore: fixture.moduleCore.address,
      config: fixture.config.contract.address,
      pa: fixture.pa.address,
      ra: fixture.ra.address,
      factory: fixture.factory.contract.address,
      ...options,
    });
  }

  before(async () => {
    const __signers = await hre.viem.getWalletClients();
    ({ defaultSigner, secondSigner, signers } = helper.getSigners(__signers));
  });

  beforeEach(async () => {
    fixture = await loadFixture(helper.ModuleCoreWithInitializedPsmLv);

    moduleCore = await getModuleCore(fixture.moduleCore.address);
    corkConfig = await getCorkConfig(fixture.config.contract.address);

    expiryTime = helper.expiry(1e18 * 1000);
    mintAmount = parseEther("1000");

    await fixture.ra.write.approve([fixture.moduleCore.address, mintAmount]);

    await helper.mintRa(
      fixture.ra.address,
      defaultSigner.account.address,
      mintAmount
    );

    pa = await getPA(fixture.pa.address);
    Id = await moduleCore.read.getId([fixture.pa.address, fixture.ra.address]);
  });

  it("should deploy correctly", async function () {
    corkConfig = await hre.viem.deployContract("CorkConfig", [], {
      client: {
        wallet: defaultSigner,
      },
    });
    expect(corkConfig).to.be.ok;
    expect(
      await corkConfig.read.hasRole([
        await corkConfig.read.DEFAULT_ADMIN_ROLE(),
        defaultSigner.account.address,
      ])
    ).to.be.equals(true);
    expect(
      await corkConfig.read.hasRole([
        await corkConfig.read.MANAGER_ROLE(),
        defaultSigner.account.address,
      ])
    ).to.be.equals(false);
    expect(await corkConfig.read.paused()).to.be.equals(false);
  });

  describe("SetModuleCore", function () {
    it("setModuleCore should work correctly", async function () {
      expect(await corkConfig.read.moduleCore()).to.not.be.equals(
        defaultSigner.account.address
      );
      await expect(
        await corkConfig.write.setModuleCore([secondSigner.account.address], {
          account: defaultSigner.account,
        })
      ).to.be.ok;
      expect(
        await (await corkConfig.read.moduleCore()).toLowerCase()
      ).to.be.equals(secondSigner.account.address);
    });

    it("Revert when passed zero address to setModuleCore", async function () {
      await expect(
        corkConfig.write.setModuleCore([zeroAddress], {
          account: defaultSigner.account,
        })
      ).to.be.rejectedWith("InvalidAddress()");
    });

    it("Revert when non MANAGER call setModuleCore", async function () {
      await expect(
        corkConfig.write.setModuleCore([defaultSigner.account.address], {
          account: secondSigner.account,
        })
      ).to.be.rejectedWith("CallerNotManager()");
    });
  });

  describe("initializeModuleCore", function () {
    it("initializeModuleCore should work correctly", async function () {
      const { pa, ra } = await loadFixture(helper.backedAssets);
      await expect(
        await corkConfig.write.initializeModuleCore(
          [
            pa.address,
            ra.address,
            fixture.lvFee,
            initialDsPrice,
            parseEther("1"),
          ],
          {
            account: defaultSigner.account,
          }
        )
      ).to.be.ok;
    });

    it("Revert when non MANAGER call initializeModuleCore", async function () {
      await expect(
        corkConfig.write.initializeModuleCore(
          [
            pa.address,
            fixture.ra.address,
            fixture.lvFee,
            initialDsPrice,
            parseEther("1"),
          ],
          {
            account: secondSigner.account,
          }
        )
      ).to.be.rejectedWith("CallerNotManager()");
    });
  });

  describe("issueNewDs", function () {
    it("issueNewDs should work correctly", async function () {
      await expect(
        await corkConfig.write.issueNewDs(
          [
            Id,
            BigInt(expiryTime),
            parseEther("1"),
            parseEther("5"),
            parseEther("1"),
            10n,
            BigInt(helper.expiry(1000000)),
          ],
          {
            account: defaultSigner.account,
          }
        )
      ).to.be.ok;
    });

    it("Revert issueNewDs when contract is paused", async function () {
      await corkConfig.write.pause({
        account: defaultSigner.account,
      });

      await expect(
        corkConfig.write.issueNewDs(
          [
            Id,
            BigInt(expiryTime),
            parseEther("1"),
            parseEther("10"),
            parseEther("1"),
            10n,
            BigInt(helper.expiry(1000000)),
          ],
          {
            account: secondSigner.account,
          }
        )
      ).to.be.rejectedWith("EnforcedPause()");
    });

    it("Revert when repurchaseFeePercentage is more than 5%", async function () {
      await expect(
        corkConfig.write.issueNewDs([
          Id,
          BigInt(expiryTime),
          parseEther("1"),
          parseEther("5.00000001"),
          parseEther("1"),
          10n,
          BigInt(helper.expiry(1000000)),
        ])
      ).to.be.rejectedWith("InvalidFees()");
    });

    it("Revert when non MANAGER call issueNewDs", async function () {
      await expect(
        corkConfig.write.issueNewDs(
          [
            Id,
            BigInt(expiryTime),
            parseEther("1"),
            parseEther("10"),
            parseEther("1"),
            10n,
            BigInt(helper.expiry(1000000)),
          ],
          {
            account: secondSigner.account,
          }
        )
      ).to.be.rejectedWith("CallerNotManager()");
    });
  });

  describe("updateRepurchaseFeeRate", function () {
    it("updateRepurchaseFeeRate should work correctly", async function () {
      expect(await moduleCore.read.repurchaseFee([Id])).to.be.equals(
        parseUnits("0", 1)
      );
      expect(
        await corkConfig.write.updateRepurchaseFeeRate([Id, 1000n], {
          account: defaultSigner.account,
        })
      ).to.be.ok;
      expect(await moduleCore.read.repurchaseFee([Id])).to.be.equals(
        parseUnits("1000", 0)
      );
    });

    it("Revert when non MANAGER call updateRepurchaseFeeRate", async function () {
      await expect(
        corkConfig.write.updateRepurchaseFeeRate([Id, 1000n], {
          account: secondSigner.account,
        })
      ).to.be.rejectedWith("CallerNotManager()");
    });
  });

  describe("updateEarlyRedemptionFeeRate", function () {
    it("updateEarlyRedemptionFeeRate should work correctly", async function () {
      expect(await moduleCore.read.earlyRedemptionFee([Id])).to.be.equals(
        parseEther("5")
      );
      expect(
        await corkConfig.write.updateEarlyRedemptionFeeRate([Id, 1000n], {
          account: defaultSigner.account,
        })
      ).to.be.ok;
      expect(await moduleCore.read.earlyRedemptionFee([Id])).to.be.equals(
        parseUnits("1000", 0)
      );
    });

    it("Revert when non MANAGER call updateEarlyRedemptionFeeRate", async function () {
      await expect(
        corkConfig.write.updateEarlyRedemptionFeeRate([Id, 1000n], {
          account: secondSigner.account,
        })
      ).to.be.rejectedWith("CallerNotManager()");
    });
  });

<<<<<<< HEAD
  describe("updatePsmBaseRedemptionFeePercentage", function () {
    it("updatePsmBaseRedemptionFeePercentage should work correctly", async function () {
      expect(await moduleCore.read.baseRedemptionFee()).to.be.equals(
        parseEther("5")
      );
      expect(
        await corkConfig.write.updatePsmBaseRedemptionFeePercentage([1000n], {
          account: defaultSigner.account,
        })
=======
  describe("updatePsmBaseRedemptionFeePrecentage", function () {
    it("updatePsmBaseRedemptionFeePrecentage should work correctly", async function () {
      expect(
        await moduleCore.read.baseRedemptionFee([fixture.Id])
      ).to.be.equals(parseEther("5"));
      expect(
        await corkConfig.write.updatePsmBaseRedemptionFeePrecentage(
          [fixture.Id, 1000n],
          {
            account: defaultSigner.account,
          }
        )
>>>>>>> a3cdfbd3
      ).to.be.ok;
      expect(
        await moduleCore.read.baseRedemptionFee([fixture.Id])
      ).to.be.equals(parseUnits("1000", 0));
    });

    it("Revert when non MANAGER call updatePsmBaseRedemptionFeePercentage", async function () {
      await expect(
<<<<<<< HEAD
        corkConfig.write.updatePsmBaseRedemptionFeePercentage([1000n], {
          account: secondSigner.account,
        })
=======
        corkConfig.write.updatePsmBaseRedemptionFeePrecentage(
          [fixture.Id, 1000n],
          {
            account: secondSigner.account,
          }
        )
>>>>>>> a3cdfbd3
      ).to.be.rejectedWith("CallerNotManager()");
    });
  });

  describe("updatePoolsStatus", function () {
    it("updatePoolsStatus should work correctly", async function () {
      const depositAmount = parseEther("10");
      pa.write.approve([fixture.moduleCore.address, depositAmount]);
      const { dsId } = await issueNewSwapAssets(
        helper.nowTimestampInSeconds() + 10000
      );
      await fixture.moduleCore.write.depositPsm([fixture.Id, depositAmount]);

      // don't actually matter in this context
      const preview = 0n;

      expect(
        await corkConfig.write.updatePoolsStatus(
          [Id, true, true, true, true, true],
          {
            account: defaultSigner.account,
          }
        )
      ).to.be.ok;

      await expect(
        fixture.moduleCore.write.depositPsm([fixture.Id, depositAmount])
      ).to.be.rejectedWith("PSMDepositPaused()");

      await expect(
        fixture.moduleCore.read.previewDepositPsm([fixture.Id, depositAmount])
      ).to.be.rejectedWith("PSMDepositPaused()");

      await expect(
        fixture.moduleCore.write.redeemRaWithDs([
          fixture.Id,
          dsId!,
          depositAmount,
        ])
      ).to.be.rejectedWith("PSMWithdrawalPaused()");

      await expect(
        fixture.moduleCore.read.previewRedeemRaWithDs([
          fixture.Id,
          dsId!,
          depositAmount,
        ])
      ).to.be.rejectedWith("PSMWithdrawalPaused()");

      await expect(
        fixture.moduleCore.write.repurchase([fixture.Id, depositAmount])
      ).to.be.rejectedWith("PSMRepurchasePaused()");

      await expect(
        fixture.moduleCore.read.previewRepurchase([fixture.Id, depositAmount])
      ).to.be.rejectedWith("PSMRepurchasePaused()");

      await expect(
        fixture.moduleCore.write.redeemWithCT([
          fixture.Id,
          dsId!,
          depositAmount,
        ])
      ).to.be.rejectedWith("PSMWithdrawalPaused()");

      await expect(
        fixture.moduleCore.read.previewRedeemWithCt([
          fixture.Id,
          dsId!,
          depositAmount,
        ])
      ).to.be.rejectedWith("PSMWithdrawalPaused()");

      await expect(
        fixture.moduleCore.write.redeemRaWithCtDs([fixture.Id, parseEther("2")])
      ).to.be.rejectedWith("PSMWithdrawalPaused()");

      await expect(
        fixture.moduleCore.read.previewRedeemRaWithCtDs([
          fixture.Id,
          parseEther("2"),
        ])
      ).to.be.rejectedWith("PSMWithdrawalPaused()");

      await expect(
        fixture.moduleCore.write.depositLv([fixture.Id, parseEther("2"), 0n, 0n])
      ).to.be.rejectedWith("LVDepositPaused()");

      await expect(
        fixture.moduleCore.read.previewLvDeposit([fixture.Id, parseEther("2")])
      ).to.be.rejectedWith("LVDepositPaused()");

      await expect(
        fixture.moduleCore.write.redeemEarlyLv([
          fixture.Id,
          defaultSigner.account.address,
          parseEther("1"),
          preview,
          BigInt(helper.expiry(1000000)),
        ])
      ).to.be.rejectedWith("LVWithdrawalPaused()");
    });

    it("Revert when non MANAGER call updatePoolsStatus", async function () {
      await expect(
        corkConfig.write.updatePoolsStatus(
          [Id, false, false, false, false, false],
          {
            account: secondSigner.account,
          }
        )
      ).to.be.rejectedWith("CallerNotManager()");
    });
  });

  describe("Pause", function () {
    it("pause should work correctly", async function () {
      expect(await corkConfig.read.paused()).to.be.equals(false);

      await expect(
        await corkConfig.write.pause({
          account: defaultSigner.account,
        })
      ).to.be.ok;

      expect(await corkConfig.read.paused()).to.be.equals(true);
    });

    it("Revert when non MANAGER call pause", async function () {
      await expect(
        corkConfig.write.pause({
          account: secondSigner.account,
        })
      ).to.be.rejectedWith("CallerNotManager()");
    });
  });

  describe("Unpause", function () {
    it("unpause should work correctly", async function () {
      await corkConfig.write.pause();

      expect(await corkConfig.read.paused()).to.be.equals(true);

      await expect(
        await corkConfig.write.unpause({
          account: defaultSigner.account,
        })
      ).to.be.ok;

      expect(await corkConfig.read.paused()).to.be.equals(false);
    });

    it("Revert when non MANAGER call unpause", async function () {
      await expect(
        corkConfig.write.unpause({
          account: secondSigner.account,
        })
      ).to.be.rejectedWith("CallerNotManager()");
    });
  });
});<|MERGE_RESOLUTION|>--- conflicted
+++ resolved
@@ -292,30 +292,18 @@
     });
   });
 
-<<<<<<< HEAD
   describe("updatePsmBaseRedemptionFeePercentage", function () {
     it("updatePsmBaseRedemptionFeePercentage should work correctly", async function () {
-      expect(await moduleCore.read.baseRedemptionFee()).to.be.equals(
-        parseEther("5")
-      );
-      expect(
-        await corkConfig.write.updatePsmBaseRedemptionFeePercentage([1000n], {
-          account: defaultSigner.account,
-        })
-=======
-  describe("updatePsmBaseRedemptionFeePrecentage", function () {
-    it("updatePsmBaseRedemptionFeePrecentage should work correctly", async function () {
       expect(
         await moduleCore.read.baseRedemptionFee([fixture.Id])
       ).to.be.equals(parseEther("5"));
       expect(
-        await corkConfig.write.updatePsmBaseRedemptionFeePrecentage(
+        await corkConfig.write.updatePsmBaseRedemptionFeePercentage(
           [fixture.Id, 1000n],
           {
             account: defaultSigner.account,
           }
         )
->>>>>>> a3cdfbd3
       ).to.be.ok;
       expect(
         await moduleCore.read.baseRedemptionFee([fixture.Id])
@@ -324,18 +312,12 @@
 
     it("Revert when non MANAGER call updatePsmBaseRedemptionFeePercentage", async function () {
       await expect(
-<<<<<<< HEAD
-        corkConfig.write.updatePsmBaseRedemptionFeePercentage([1000n], {
-          account: secondSigner.account,
-        })
-=======
-        corkConfig.write.updatePsmBaseRedemptionFeePrecentage(
+        corkConfig.write.updatePsmBaseRedemptionFeePercentage(
           [fixture.Id, 1000n],
           {
             account: secondSigner.account,
           }
         )
->>>>>>> a3cdfbd3
       ).to.be.rejectedWith("CallerNotManager()");
     });
   });
