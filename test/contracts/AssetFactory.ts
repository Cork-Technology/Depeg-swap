import {
  time,
  loadFixture,
} from "@nomicfoundation/hardhat-toolbox-viem/network-helpers";
import { expect } from "chai";
import hre from "hardhat";

import { Address, formatEther, parseEther, WalletClient } from "viem";
import * as helper from "../helper/TestHelper";

describe("Asset Factory", function () {
  let {
    defaultSigner,
    secondSigner,
    signers,
  }: ReturnType<typeof helper.getSigners> = {} as any;

  let assetFactory: Awaited<ReturnType<typeof deployFactory>>;
<<<<<<< HEAD

=======
  
>>>>>>> df68fddb
  const deployFactory = async () => {
    return await hre.viem.deployContract("AssetFactory", [], {
      client: {
        wallet: defaultSigner,
      },
    });
  };

  before(async () => {
    const __signers = await hre.viem.getWalletClients();
<<<<<<< HEAD
    ({ defaultSigner, secondSigner, signers } = helper.getSigners(__signers));
=======
    ({ defaultSigner, signers } = helper.getSigners(__signers));
    secondSigner = signers[1];
>>>>>>> df68fddb
  });

  beforeEach(async () => {
    assetFactory = await loadFixture(deployFactory);

    await assetFactory.write.initialize([defaultSigner.account.address], {
      account: defaultSigner.account,
    });
  });

  it("should deploy AssetFactory", async function () {
    expect(assetFactory).to.be.ok;
  });

  it("should deploy swap assets", async function () {
    const { ra, pa } = await helper.backedAssets();

    // deploy lv to signal that a pair exist
    await assetFactory.write.deployLv([
      ra.address,
      pa.address,
      defaultSigner.account.address,
    ]);

    await assetFactory.write.deploySwapAssets([
      ra.address,
      pa.address,
      defaultSigner.account.address,
      BigInt(helper.expiry(100000)),
      parseEther("1"),
    ]);

    const events = await assetFactory.getEvents.AssetDeployed({
      ra: ra.address,
    });

    expect(events.length).to.equal(1);
  });

  it("should deploy swap sassets 100x", async function () {
    const { ra, pa } = await helper.backedAssets();

    // deploy lv to signal that a pair exist
    await assetFactory.write.deployLv([
      ra.address,
      pa.address,
      defaultSigner.account.address,
    ]);

    for (let i = 0; i < 100; i++) {
      await assetFactory.write.deploySwapAssets([
        ra.address,
        pa.address,

        defaultSigner.account.address,
        BigInt(helper.expiry(100000)),
        parseEther("1"),
      ]);
    }

    const events = await assetFactory.getEvents.AssetDeployed({
      ra: ra.address,
    });

    expect(events.length).to.equal(1);
  });

  it("shoud get deployed swap assets paged", async function () {
    const { ra, pa } = await helper.backedAssets();

    // deploy lv to signal that a pair exist
    await assetFactory.write.deployLv([
      ra.address,
      pa.address,
      defaultSigner.account.address,
    ]);

    for (let i = 0; i < 20; i++) {
      await assetFactory.write.deploySwapAssets([
        ra.address,
        pa.address,
        defaultSigner.account.address,
        BigInt(helper.expiry(100000)),
        parseEther("1"),
      ]);
    }

    const assets = await assetFactory.read.getDeployedSwapAssets([
      ra.address,
      0,
      10,
    ]);

    expect(assets[0].length).to.equal(10);
    expect(assets[1].length).to.equal(10);

    const noAsset = await assetFactory.read.getDeployedSwapAssets([
      ra.address,
      7,
      10,
    ]);

    for (const asset1 of noAsset[0]) {
      expect(asset1).to.be.equal("0x0000000000000000000000000000000000000000");
    }

    for (const asset of noAsset[1]) {
      expect(asset).to.be.equal("0x0000000000000000000000000000000000000000");
    }
  });

  it("should issue check is deployed swap assets", async function () {
    const { ra, pa } = await helper.backedAssets();

    // deploy lv to signal that a pair exist
    await assetFactory.write.deployLv([
      ra.address,
      pa.address,
      defaultSigner.account.address,
    ]);

    for (let i = 0; i < 10; i++) {
      await assetFactory.write.deploySwapAssets([
        ra.address,
        pa.address,
        defaultSigner.account.address,
        BigInt(helper.expiry(100000)),
        parseEther("1"),
      ]);
    }

    const assets = await assetFactory.read.getDeployedSwapAssets([
      ra.address,
      0,
      10,
    ]);

    expect(assets[0].length).to.equal(10);
    expect(assets[1].length).to.equal(10);

    for (const asset of assets[1]) {
      const isDeployed = await assetFactory.read.isDeployed([asset]);
      expect(isDeployed).to.be.true;
    }
  });
});<|MERGE_RESOLUTION|>--- conflicted
+++ resolved
@@ -16,11 +16,7 @@
   }: ReturnType<typeof helper.getSigners> = {} as any;
 
   let assetFactory: Awaited<ReturnType<typeof deployFactory>>;
-<<<<<<< HEAD
-
-=======
   
->>>>>>> df68fddb
   const deployFactory = async () => {
     return await hre.viem.deployContract("AssetFactory", [], {
       client: {
@@ -31,12 +27,7 @@
 
   before(async () => {
     const __signers = await hre.viem.getWalletClients();
-<<<<<<< HEAD
     ({ defaultSigner, secondSigner, signers } = helper.getSigners(__signers));
-=======
-    ({ defaultSigner, signers } = helper.getSigners(__signers));
-    secondSigner = signers[1];
->>>>>>> df68fddb
   });
 
   beforeEach(async () => {
