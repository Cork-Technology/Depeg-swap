--- conflicted
+++ resolved
@@ -495,13 +495,7 @@
   } = await onlymoduleCoreWithFactory(basePsmRedemptionFee);
   const { pa, ra } = await backedAssets();
 
-<<<<<<< HEAD
-  const fee = parseEther("10");
-=======
   const fee = parseEther("5");
-  // 0 for now cause we dont have any amm
-  const depositThreshold = parseEther("0");
->>>>>>> 7c6ea9c5
 
   const { Id, lv } = await initializeNewPsmLv({
     moduleCore: moduleCore.address,
