pragma solidity ^0.8.24;

import {Script, console} from "forge-std/Script.sol";
import "./../Helper.sol";
import {ModuleCore} from "../../../contracts/core/ModuleCore.sol";
import {CorkConfig} from "../../../contracts/core/CorkConfig.sol";
import {CorkHook} from "Cork-Hook/CorkHook.sol";
import {RouterState} from "../../../contracts/core/flash-swaps/FlashSwapRouter.sol";
import "@openzeppelin/contracts/token/ERC20/utils/SafeERC20.sol";
import {Id, PairLibrary} from "../../../contracts/libraries/Pair.sol";
import {ERC20, IERC20} from "@openzeppelin/contracts/token/ERC20/ERC20.sol";
import {IVault} from "../../../contracts/interfaces/IVault.sol";
import {SafeERC20} from "@openzeppelin/contracts/token/ERC20/utils/SafeERC20.sol";
import {IDsFlashSwapCore} from "../../../contracts/interfaces/IDsFlashSwapRouter.sol";
import {TransferHelper} from "../../../contracts/libraries/TransferHelper.sol";

struct Market {
    address redemptionAsset;
    address peggedAsset;
    uint256 expiryInterval;
    uint256 arp;
    uint256 exchangeRate;
    uint256 redemptionFee;
    uint256 repurchaseFee;
    uint256 ammBaseFee;
    address caller;
    address paHolder;
}

contract SimulateScript is Test {
    using SafeERC20 for IERC20;

    CorkConfig public config = CorkConfig(0xF0DA8927Df8D759d5BA6d3d714B1452135D99cFC);
    ModuleCore public moduleCore = ModuleCore(0xCCd90F6435dd78C4ECCED1FA4db0D7242548a2a9);
    RouterState public routerState = RouterState(0x55B90B37416DC0Bd936045A8110d1aF3B6Bf0fc3);
    CorkHook public corkHook = CorkHook(0x5287E8915445aee78e10190559D8Dd21E0E9Ea88);
    address public exchangeProvider = 0x7b285955DdcbAa597155968f9c4e901bb4c99263;

    address constant weth = 0xC02aaA39b223FE8D0A0e5C4F27eAD9083C756Cc2;
    address constant wstETH = 0x7f39C581F595B53c5cb19bD0b3f8dA6c935E2Ca0;
    address constant weETH = 0xCd5fE23C85820F7B72D0926FC9b05b43E359b7ee;
    address constant sUSDS = 0xa3931d71877C0E7a3148CB7Eb4463524FEc27fbD;
    address constant USDe = 0x4c9EDD5852cd905f086C759E8383e09bff1E68B3;
    address constant sUSDe = 0x9D39A5DE30e57443BfF2A8307A4256c8797A3497;
    address constant USDT = 0xdAC17F958D2ee523a2206206994597C13D831ec7;

    uint256 constant weth_wstETH_Expiry = 90 days;
    uint256 constant wstETH_weETH_Expiry = 90 days;
    uint256 constant sUSDS_USDe_Expiry = 90 days;
    uint256 constant sUSDe_USDT_Expiry = 90 days;

    uint256 constant weth_wstETH_ARP = 0.3698630135 ether;
    uint256 constant wstETH_weETH_ARP = 0.4931506847 ether;
    uint256 constant sUSDS_USDe_ARP = 0.9863013697 ether;
    uint256 constant sUSDe_USDT_ARP = 0.4931506847 ether;

    uint256 constant weth_wstETH_ExchangeRate = 1.192057609 ether;
    uint256 constant wstETH_weETH_ExchangeRate = 0.8881993472 ether;
    uint256 constant sUSDS_USDe_ExchangeRate = 0.9689922481 ether;
    uint256 constant sUSDe_USDT_ExchangeRate = 0.8680142355 ether;

    uint256 constant weth_wstETH_RedemptionFee = 0.2 ether;
    uint256 constant wstETH_weETH_RedemptionFee = 0.2 ether;
    uint256 constant sUSDS_USDe_RedemptionFee = 0.2 ether;
    uint256 constant sUSDe_USDT_RedemptionFee = 0.2 ether;

    uint256 constant weth_wstETH_RepurchaseFee = 0.23 ether;
    uint256 constant wstETH_weETH_RepurchaseFee = 0.3 ether;
    uint256 constant sUSDS_USDe_RepurchaseFee = 0.61 ether;
    uint256 constant sUSDe_USDT_RepurchaseFee = 0.3 ether;

    uint256 constant weth_wstETH_AmmBaseFee = 0.018 ether;
    uint256 constant wstETH_weETH_AmmBaseFee = 0.025 ether;
    uint256 constant sUSDS_USDe_AmmBaseFee = 0.049 ether;
    uint256 constant sUSDe_USDT_AmmBaseFee = 0.025 ether;

    Market weth_wstETH_market = Market(
        weth,
        wstETH,
        weth_wstETH_Expiry,
        weth_wstETH_ARP,
        weth_wstETH_ExchangeRate,
        weth_wstETH_RedemptionFee,
        weth_wstETH_RepurchaseFee,
        weth_wstETH_AmmBaseFee,
        0xF04a5cC80B1E94C69B48f5ee68a08CD2F09A7c3E,
        0x12B54025C112Aa61fAce2CDB7118740875A566E9
    );
    Market wstETH_weETH_market = Market(
        wstETH,
        weETH,
        wstETH_weETH_Expiry,
        wstETH_weETH_ARP,
        wstETH_weETH_ExchangeRate,
        wstETH_weETH_RedemptionFee,
        wstETH_weETH_RepurchaseFee,
        wstETH_weETH_AmmBaseFee,
        0x12B54025C112Aa61fAce2CDB7118740875A566E9,
        0xBdfa7b7893081B35Fb54027489e2Bc7A38275129
    );
    Market sUSDS_USDe_market = Market(
        sUSDS,
        USDe,
        sUSDS_USDe_Expiry,
        sUSDS_USDe_ARP,
        sUSDS_USDe_ExchangeRate,
        sUSDS_USDe_RedemptionFee,
        sUSDS_USDe_RepurchaseFee,
        sUSDS_USDe_AmmBaseFee,
        0x2d4d2A025b10C09BDbd794B4FCe4F7ea8C7d7bB4,
        0x9D39A5DE30e57443BfF2A8307A4256c8797A3497
    );
    Market sUSDe_USDT_market = Market(
        sUSDe,
        USDT,
        sUSDe_USDT_Expiry,
        sUSDe_USDT_ARP,
        sUSDe_USDT_ExchangeRate,
        sUSDe_USDT_RedemptionFee,
        sUSDe_USDT_RepurchaseFee,
        sUSDe_USDT_AmmBaseFee,
        0x3Ee118EFC826d30A29645eAf3b2EaaC9E8320185,
        0xF977814e90dA44bFA03b6295A0616a897441aceC
    );

    EnvGetters internal env = new EnvGetters();

    function setUp() public {
        string memory forkUrl = envStringNoRevert("FORK_URL");
        uint256 forkBlock = envUintNoRevert("FORK_BLOCK");

        if (forkBlock == 0 || keccak256(abi.encodePacked(forkUrl)) == keccak256("")) {
            vm.skip(true, "no fork url and block was found");
        }

        vm.createSelectFork(forkUrl, forkBlock);
    }

    function envStringNoRevert(string memory key) internal view returns (string memory) {
        try env.envString(key) returns (string memory value) {
            return value;
        } catch {
            return "";
        }
    }

    function envUintNoRevert(string memory key) internal view returns (uint256) {
        try env.envUint(key) returns (uint256 value) {
            return value;
        } catch {
            return 0;
        }
    }

    function test_allMarket() public {
        address impl = address(new ModuleCore());
        bytes memory implCode = impl.code;

        // vm.etch(address(moduleCore), implCode);

        vm.pauseGasMetering();

        string[4] memory marketName = ["weth_wstETH", "wstETH_weETH", "sUSDS_USDe", "sUSDe_USDT"];
        Market[4] memory markets = [weth_wstETH_market, wstETH_weETH_market, sUSDS_USDe_market, sUSDe_USDT_market];
        // Market[1] memory markets = [weth_wstETH_market];

        for (uint256 i = 0; i < markets.length; i++) {
            console.log("-=-=-=-=-=-=-=-=-=-=-=-=-=-=-=-=-=-=-=-=-=-=-=-=-=-=-=-=-=-=-=-=-=-=-=-=-=-=-=-");
            console.log("Market: ", marketName[i]);

            Market memory market = markets[i];

            if (market.peggedAsset == USDT) {
                // skip usdt check since foundry is throwing invalid opcode for it
                console.log("Skipping USDT market, Foundry is throwing invalid opcode for it");
                continue;
            } else {
                vm.startPrank(market.paHolder);
                SafeERC20.safeTransfer(IERC20(market.peggedAsset), market.caller, 0.2 ether);

                vm.startPrank(market.caller);
            }

            Id marketId = moduleCore.getId(
                market.peggedAsset, market.redemptionAsset, market.arp, market.expiryInterval, exchangeProvider
            );

            uint256 dsId = moduleCore.lastDsId(marketId);
            (address ct, address ds) = moduleCore.swapAsset(marketId, dsId);
            address lv = moduleCore.lvAsset(marketId);

            uint256 lvDepositAmt = 0.001 ether;
            console.log("Depositing %s RA", lvDepositAmt);
            uint256 redeemLvAmt = depositLv(market, marketId, lvDepositAmt);

            uint256 psmDepositAmt = 0.1 ether;
            console.log("Depositing %s RA", psmDepositAmt);
            depositPsm(market, marketId, psmDepositAmt);

            uint256 redeemAmt = 0.001 ether;
            console.log("Redeeming %s RA with DS", redeemAmt);
            redeemRaWithDsPa(market, marketId, dsId, redeemAmt, ds);

            console.log("Returning %s RA with CT and DS", redeemAmt);
            returnRaWithCtDs(market, marketId, redeemAmt, ds, ct);

            console.log("Redeeming %s LV", redeemLvAmt);
            redeemLv(market, marketId, redeemLvAmt, lv);

            // deposit again to add liquidity for testing swaps
            lvDepositAmt = 0.1 ether;
            console.log("Depositing %s RA", lvDepositAmt);
            depositLv(market, marketId, lvDepositAmt);
            uint256 swapAmt = 0.01 ether;
            console.log("Swapping RA with DS");
            swapRaForDs(market, marketId, dsId, swapAmt);

            console.log("Swapping DS with RA");
            swapAmt = 0.0001 ether;
            // swapDsForRa(market, marketId, dsId, swapAmt, ds);

            console.log("Swapping RA with CT");
            swapRaCtTokens(market, marketId, swapAmt, ct);
            console.log("-=-=-=-=-=-=-=-=-=-=-=-=-=-=-=-=-=-=-=-=-=-=-=-=-=-=-=-=-=-=-=-=-=-=-=-=-=-=-=-");
        }
    }

    function depositPsm(Market memory market, Id marketId, uint256 depositAmt) public {
        depositAmt = convertToDecimals(market.redemptionAsset, depositAmt);
        ERC20(market.redemptionAsset).approve(address(moduleCore), depositAmt);
        moduleCore.depositPsm(marketId, depositAmt);
    }

    function depositLv(Market memory market, Id marketId, uint256 depositAmt) public returns (uint256) {
        depositAmt = convertToDecimals(market.redemptionAsset, depositAmt);
        ERC20(market.redemptionAsset).approve(address(moduleCore), depositAmt);
        return moduleCore.depositLv(marketId, depositAmt, 0, 0, block.timestamp + 30 minutes);
    }

    function redeemRaWithDsPa(Market memory market, Id marketId, uint256 dsId, uint256 redeemAmt, address ds) public {
        redeemAmt = convertToDecimals(market.peggedAsset, redeemAmt);
        IERC20(market.peggedAsset).safeIncreaseAllowance(address(moduleCore), redeemAmt);

        uint256 decimals = ERC20(ds).decimals();
        ERC20(ds).approve(address(moduleCore), redeemAmt * 10 ** decimals);

        moduleCore.redeemRaWithDsPa(marketId, dsId, redeemAmt);
    }

    function returnRaWithCtDs(Market memory market, Id marketId, uint256 redeemAmt, address ds, address ct) public {
        redeemAmt = convertToDecimals(ds, redeemAmt);
        ERC20(ds).approve(address(moduleCore), redeemAmt);
        ERC20(ct).approve(address(moduleCore), redeemAmt);
        moduleCore.returnRaWithCtDs(marketId, redeemAmt);
    }

    function redeemLv(Market memory market, Id marketId, uint256 redeemAmt, address lv) public {
        redeemAmt = convertToDecimals(lv, redeemAmt);
        ERC20(lv).approve(address(moduleCore), redeemAmt);
        moduleCore.redeemEarlyLv(IVault.RedeemEarlyParams(marketId, redeemAmt, 0, block.timestamp + 1 days, 0, 0, 0));
    }

    function swapDsForRa(Market memory market, Id marketId, uint256 dsId, uint256 swapAmt, address ds) public {
        swapAmt = convertToDecimals(ds, swapAmt);
        ERC20(ds).approve(address(routerState), swapAmt);
        routerState.swapDsforRa(marketId, dsId, swapAmt, 0, block.timestamp + 30 minutes);
    }

    function swapRaForDs(Market memory market, Id marketId, uint256 dsId, uint256 swapAmt) public {
        swapAmt = convertToDecimals(market.redemptionAsset, swapAmt);
        ERC20(market.redemptionAsset).approve(address(routerState), swapAmt);
        IDsFlashSwapCore.BuyAprroxParams memory buyApprox =
            IDsFlashSwapCore.BuyAprroxParams(108, 108, 1 ether, 1 gwei, 1 gwei, 0.01 ether);
<<<<<<< HEAD
        IDsFlashSwapCore.OffchainGuess memory offchainguess = IDsFlashSwapCore.OffchainGuess(0, 0);
        routerState.swapRaforDs(marketId, dsId, swapAmt, 0, buyApprox, offchainguess);
=======
        IDsFlashSwapCore.OffchainGuess memory offchainguess = IDsFlashSwapCore.OffchainGuess({borrow: swapAmt});
        routerState.swapRaforDs(marketId, dsId, swapAmt, 0, buyApprox, offchainguess, block.timestamp + 30 minutes);
>>>>>>> d456f4bc
    }

    function swapRaCtTokens(Market memory market, Id marketId, uint256 swapAmt, address ct) public {
        uint256 inputAmt = convertToDecimals(market.redemptionAsset, swapAmt);
        uint256 amountOut = corkHook.getAmountOut(market.redemptionAsset, ct, true, inputAmt);
        uint256 inputOut = corkHook.getAmountIn(market.redemptionAsset, ct, true, amountOut);
        ERC20(market.redemptionAsset).approve(address(corkHook), inputOut + inputOut / 100000);
        corkHook.swap(market.redemptionAsset, ct, 0, amountOut, bytes(""));
        console.log("Swapped RA with CT");

        inputAmt = convertToDecimals(ct, swapAmt);
        amountOut = corkHook.getAmountOut(market.redemptionAsset, ct, false, inputAmt);
        inputOut = corkHook.getAmountIn(market.redemptionAsset, ct, false, amountOut);
        ERC20(ct).approve(address(corkHook), inputOut + inputOut / 100000);
        corkHook.swap(market.redemptionAsset, ct, amountOut, 0, bytes(""));
        console.log("Swapped CT with RA");
    }

    function convertToDecimals(address token, uint256 value) public view returns (uint256) {
        return TransferHelper.fixedToTokenNativeDecimals(value, token);
    }
}

interface Issue {
    function issue(uint256 _amount) external;
}<|MERGE_RESOLUTION|>--- conflicted
+++ resolved
@@ -271,13 +271,8 @@
         ERC20(market.redemptionAsset).approve(address(routerState), swapAmt);
         IDsFlashSwapCore.BuyAprroxParams memory buyApprox =
             IDsFlashSwapCore.BuyAprroxParams(108, 108, 1 ether, 1 gwei, 1 gwei, 0.01 ether);
-<<<<<<< HEAD
         IDsFlashSwapCore.OffchainGuess memory offchainguess = IDsFlashSwapCore.OffchainGuess(0, 0);
-        routerState.swapRaforDs(marketId, dsId, swapAmt, 0, buyApprox, offchainguess);
-=======
-        IDsFlashSwapCore.OffchainGuess memory offchainguess = IDsFlashSwapCore.OffchainGuess({borrow: swapAmt});
         routerState.swapRaforDs(marketId, dsId, swapAmt, 0, buyApprox, offchainguess, block.timestamp + 30 minutes);
->>>>>>> d456f4bc
     }
 
     function swapRaCtTokens(Market memory market, Id marketId, uint256 swapAmt, address ct) public {
