--- conflicted
+++ resolved
@@ -234,11 +234,7 @@
     function depositLv(Market memory market, Id marketId, uint256 depositAmt) public returns (uint256) {
         depositAmt = convertToDecimals(market.redemptionAsset, depositAmt);
         ERC20(market.redemptionAsset).approve(address(moduleCore), depositAmt);
-<<<<<<< HEAD
-        return moduleCore.depositLv(marketId, depositAmt, 0, 0, 0);
-=======
         return moduleCore.depositLv(marketId, depositAmt, 0, 0, 0, block.timestamp);
->>>>>>> 5e3fdb18
     }
 
     function redeemRaWithDsPa(Market memory market, Id marketId, uint256 dsId, uint256 redeemAmt, address ds) public {
