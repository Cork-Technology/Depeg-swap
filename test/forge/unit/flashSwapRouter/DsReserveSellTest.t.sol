--- conflicted
+++ resolved
@@ -101,59 +101,6 @@
         vm.stopPrank();
     }
 
-<<<<<<< HEAD
-=======
-    // Test that the reserve sell works when the DS reserve sell fails
-    // We increased price of CT so that DS reserve sell fails
-    function test_SellFromReserveWorkWhenDsReserveSellFails() public {
-        vm.startPrank(DEFAULT_ADDRESS);
-
-        // Setup the test to trigger a reserve sell
-        ra.approve(address(flashSwapRouter), type(uint256).max);
-        Asset(ds).approve(address(moduleCore), type(uint256).max);
-        uint256 reserveAmount = flashSwapRouter.getLvReserve(currencyId, dsId);
-
-        // Set reserve pressure threshold to 100% to ensure sell pressure
-        corkConfig.updateReserveSellPressurePercentage(currencyId, 100 ether);
-
-        // Buy maximum CT and increase CT prices to the moon
-        ra.approve(address(hook), type(uint256).max);
-        uint256 amountIn = hook.getAmountIn(address(ra), address(ct), false, 510 ether);
-        uint256 amountOut = hook.getAmountOut(address(ra), address(ct), false, amountIn);
-        hook.swap(address(ra), address(ct), 0, amountOut / 2, "");
-        hook.swap(address(ra), address(ct), 0, amountOut / 2, "");
-        hook.swap(address(ra), address(ct), 0, 2.1 ether, "");
-        hook.swap(address(ra), address(ct), 0, 0.2 ether, "");
-        hook.swap(address(ra), address(ct), 0, 0.1 ether, "");
-        hook.swap(address(ra), address(ct), 0, 0.1 ether, "");
-        hook.swap(address(ra), address(ct), 0, 0.1 ether, "");
-
-        uint256 ctPrice = hook.getAmountOut(address(ra), address(ct), false, 1 ether);
-        assertGt(ctPrice, 1 ether, "CT price should be greater than 1 ether");
-
-        uint256 amount = 100 ether;
-        IDsFlashSwapCore.SwapRaForDsReturn memory result = flashSwapRouter.swapRaforDs(
-            currencyId,
-            dsId,
-            amount,
-            0,
-            defaultBuyApproxParams(),
-            defaultOffchainGuessParams(),
-            block.timestamp + 30 minutes
-        );
-
-        // Verify the swap worked and returned the expected DS tokens
-        assertGt(result.amountOut, 0, "Swap should return DS tokens");
-        assertEq(result.reserveSellPressure, 0, "Sell pressure should be zero");
-
-        // Check if LV reserve decreased (reserve sell succeeded)
-        uint256 reserveAfter = flashSwapRouter.getLvReserve(currencyId, dsId);
-        bool sellSucceeded = reserveAfter < reserveAmount;
-        assertEq(sellSucceeded, false, "Sell should be failed");
-        vm.stopPrank();
-    }
-
->>>>>>> d456f4bc
     // Test that the reserve sell reverts when the reserve is zero
     function test_SellFromReserveWithZeroReserveShouldRevert() public {
         vm.startPrank(DEFAULT_ADDRESS);
@@ -200,11 +147,7 @@
         corkConfig.updateReserveSellPressurePercentage(currencyId, 100 ether);
 
         ra.approve(address(moduleCore), type(uint256).max);
-<<<<<<< HEAD
-        moduleCore.depositLv(currencyId, 10 ether, 0, 0);
-=======
-        moduleCore.depositLv(currencyId, 0.00001 ether, 0, 0, block.timestamp + 30 minutes);
->>>>>>> d456f4bc
+        moduleCore.depositLv(currencyId, 10 ether, 0, 0, block.timestamp + 30 minutes);
 
         // Prepare for swap
         ra.approve(address(flashSwapRouter), type(uint256).max);
