--- conflicted
+++ resolved
@@ -89,32 +89,25 @@
             block.timestamp + 30 minutes
         );
 
-<<<<<<< HEAD
+        // Update to a lower threshold (should increase sell pressure)
+        corkConfig.updateReserveSellPressurePercentage(currencyId, 5 ether);
+
+        IDsFlashSwapCore.SwapRaForDsReturn memory result2 = flashSwapRouter.swapRaforDs(
+            currencyId,
+            dsId,
+            amount,
+            0,
+            defaultBuyApproxParams(),
+            defaultOffchainGuessParams(),
+            block.timestamp + 30 minutes
+        );
+
+        // Verify sell pressure is higher with lower threshold
+        assertGe(result2.reserveSellPressure, result1.reserveSellPressure);
+
         // Update to a higher threshold (should decrease sell pressure)
         corkConfig.updateReserveSellPressurePercentage(currencyId, 20 ether);
 
-        IDsFlashSwapCore.SwapRaForDsReturn memory result2 = flashSwapRouter.swapRaforDs(
-            currencyId, dsId, amount, 0, defaultBuyApproxParams(), defaultOffchainGuessParams()
-=======
-        // Update to a lower threshold (should increase sell pressure)
-        corkConfig.updateReserveSellPressurePercentage(currencyId, 5 ether);
-
-        IDsFlashSwapCore.SwapRaForDsReturn memory result2 = flashSwapRouter.swapRaforDs(
-            currencyId,
-            dsId,
-            amount,
-            0,
-            defaultBuyApproxParams(),
-            defaultOffchainGuessParams(),
-            block.timestamp + 30 minutes
-        );
-
-        // Verify sell pressure is higher with lower threshold
-        assertGt(result2.reserveSellPressure, result1.reserveSellPressure);
-
-        // Update to a higher threshold (should decrease sell pressure)
-        corkConfig.updateReserveSellPressurePercentage(currencyId, 20 ether);
-
         IDsFlashSwapCore.SwapRaForDsReturn memory result3 = flashSwapRouter.swapRaforDs(
             currencyId,
             dsId,
@@ -123,11 +116,10 @@
             defaultBuyApproxParams(),
             defaultOffchainGuessParams(),
             block.timestamp + 30 minutes
->>>>>>> d456f4bc
         );
 
         // Verify sell pressure is greater with lower threshold
-        assertGt(result1.reserveSellPressure, result2.reserveSellPressure);
+        assertGe(result1.reserveSellPressure, result2.reserveSellPressure);
         vm.stopPrank();
     }
 
