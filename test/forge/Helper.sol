pragma solidity ^0.8.24;

import {ERC1967Proxy} from "@openzeppelin/contracts/proxy/ERC1967/ERC1967Proxy.sol";
import {ModuleCore} from "./../../contracts/core/ModuleCore.sol";
import {AssetFactory} from "./../../contracts/core/assets/AssetFactory.sol";
import "forge-std/Test.sol";
import "forge-std/console.sol";
import {IUniswapV2Factory} from "./../../contracts/interfaces/uniswap-v2/factory.sol";
import {IUniswapV2Router02} from "./../../contracts/interfaces/uniswap-v2/RouterV2.sol";
import {Id, Pair, PairLibrary} from "./../../contracts/libraries/Pair.sol";
import {CorkConfig} from "./../../contracts/core/CorkConfig.sol";
import {RouterState} from "./../../contracts/core/flash-swaps/FlashSwapRouter.sol";
import {DummyWETH} from "./../../contracts/dummy/DummyWETH.sol";
import {TestModuleCore} from "./TestModuleCore.sol";
import {TestFlashSwapRouter} from "./TestFlashSwapRouter.sol";
import "./SigUtils.sol";
import {TestHelper} from "Cork-Hook/../test/Helper.sol";
import "./../../contracts/interfaces/IDsFlashSwapRouter.sol";

abstract contract Helper is SigUtils, TestHelper {
    TestModuleCore internal moduleCore;
    AssetFactory internal assetFactory;
    IUniswapV2Factory internal uniswapFactory;
    IUniswapV2Router02 internal uniswapRouter;
    CorkConfig internal corkConfig;
    TestFlashSwapRouter internal flashSwapRouter;
    DummyWETH internal weth = new DummyWETH();

    Id defaultCurrencyId;

    // 1% base redemption fee
    uint256 internal constant DEFAULT_BASE_REDEMPTION_FEE = 1 ether;

    uint256 internal constant DEFAULT_EXCHANGE_RATES = 1 ether;

    // 1% repurchase fee
    uint256 internal constant DEFAULT_REPURCHASE_FEE = 1 ether;

    // 1% decay discount rate
    uint256 internal constant DEFAULT_DECAY_DISCOUNT_RATE = 1 ether;

    // 10 block rollover period
    uint256 internal constant DEFAULT_ROLLOVER_PERIOD = 100000;

    // 0% liquidity vault early fee
    uint256 internal constant DEFAULT_LV_FEE = 0 ether;

    // 1% initial ds price
    uint256 internal constant DEFAULT_INITIAL_DS_PRICE = 0.1 ether;

    // 50% split percentage
    uint256 internal DEFAULT_CT_SPLIT_PERCENTAGE = 50 ether;

    function defaultInitialArp() internal pure virtual returns (uint256) {
        return DEFAULT_INITIAL_DS_PRICE;
    }

    function defaultExchangeRate() internal pure virtual returns (uint256) {
        return DEFAULT_EXCHANGE_RATES;
    }

    function deployAssetFactory() internal {
        ERC1967Proxy assetFactoryProxy =
            new ERC1967Proxy(address(new AssetFactory()), abi.encodeWithSignature("initialize()"));
        assetFactory = AssetFactory(address(assetFactoryProxy));
    }

    function setupAssetFactory() internal {
        assetFactory.transferOwnership(address(moduleCore));
    }

    function defaultBuyApproxParams() internal pure returns (IDsFlashSwapCore.BuyAprroxParams memory) {
        return IDsFlashSwapCore.BuyAprroxParams(256, 256, 1e16, 1e9, 1e9);
    }

    function initializeNewModuleCore(
        address pa,
        address ra,
        uint256 lvFee,
        uint256 initialDsPrice,
        uint256 baseRedemptionFee,
        uint256 expiryInSeconds
    ) internal {
        corkConfig.initializeModuleCore(pa, ra, lvFee, initialDsPrice, baseRedemptionFee, expiryInSeconds);
    }

    function initializeNewModuleCore(
        address pa,
        address ra,
        uint256 lvFee,
        uint256 initialDsPrice,
        uint256 expiryInSeconds
    ) internal {
        corkConfig.initializeModuleCore(pa, ra, lvFee, initialDsPrice, DEFAULT_BASE_REDEMPTION_FEE, expiryInSeconds);
    }

    function issueNewDs(
        Id id,
        uint256 exchangeRates,
        uint256 repurchaseFeePercentage,
        uint256 decayDiscountRateInDays,
        uint256 rolloverPeriodInblocks
    ) internal {
        corkConfig.issueNewDs(
            id,
            exchangeRates,
            repurchaseFeePercentage,
            decayDiscountRateInDays,
            rolloverPeriodInblocks,
            block.timestamp + 10 seconds
        );
    }

    function issueNewDs(Id id, uint256 expiryInSeconds) internal {
        issueNewDs(
            id,
            defaultExchangeRate(),
            DEFAULT_REPURCHASE_FEE,
            DEFAULT_DECAY_DISCOUNT_RATE,
            block.number + DEFAULT_ROLLOVER_PERIOD
        );
    }

    function initializeAndIssueNewDs(uint256 expiryInSeconds) internal returns (DummyWETH ra, DummyWETH pa, Id id) {
        if (block.timestamp + expiryInSeconds > block.timestamp + 100 days) {
            revert(
                "Expiry too far in the future, specify a default decay rate, this will cause the discount to exceed 100!"
            );
        }

        ra = new DummyWETH();
        pa = new DummyWETH();

        Pair memory _id = PairLibrary.initalize(address(pa), address(ra), expiryInSeconds);
        id = PairLibrary.toId(_id);

        defaultCurrencyId = id;

        initializeNewModuleCore(
            address(pa), address(ra), DEFAULT_LV_FEE, defaultInitialArp(), DEFAULT_BASE_REDEMPTION_FEE, expiryInSeconds
        );
        issueNewDs(
            id, defaultExchangeRate(), DEFAULT_REPURCHASE_FEE, DEFAULT_DECAY_DISCOUNT_RATE, DEFAULT_ROLLOVER_PERIOD
        );
    }

    function initializeAndIssueNewDs(uint256 expiryInSeconds, uint256 baseRedemptionFee)
        internal
        returns (DummyWETH ra, DummyWETH pa, Id id)
    {
        if (block.timestamp + expiryInSeconds > block.timestamp + 100 days) {
            revert(
                "Expiry too far in the future, specify a default decay rate, this will cause the discount to exceed 100!"
            );
        }

        ra = new DummyWETH();
        pa = new DummyWETH();

        Pair memory _id = PairLibrary.initalize(address(pa), address(ra), expiryInSeconds);
        id = PairLibrary.toId(_id);

        defaultCurrencyId = id;

        initializeNewModuleCore(
            address(pa), address(ra), DEFAULT_LV_FEE, defaultInitialArp(), baseRedemptionFee, expiryInSeconds
        );
        issueNewDs(
            id, DEFAULT_EXCHANGE_RATES, DEFAULT_REPURCHASE_FEE, DEFAULT_DECAY_DISCOUNT_RATE, DEFAULT_ROLLOVER_PERIOD
        );
    }

    function initializeAndIssueNewDs(
        uint256 expiryInSeconds,
        uint256 exchangeRates,
        uint256 repurchaseFeePercentage,
        uint256 decayDiscountRateInDays,
        uint256 rolloverPeriodInblocks,
        uint256 lvFee,
        uint256 initialDsPrice
    ) internal returns (DummyWETH ra, DummyWETH pa, Id id) {
        ra = new DummyWETH();
        pa = new DummyWETH();

        Pair memory _id = PairLibrary.initalize(address(pa), address(ra), expiryInSeconds);
        id = PairLibrary.toId(_id);

        initializeNewModuleCore(address(pa), address(ra), lvFee, initialDsPrice, expiryInSeconds);
        issueNewDs(id, exchangeRates, repurchaseFeePercentage, decayDiscountRateInDays, rolloverPeriodInblocks);
    }

    function deployConfig() internal {
        corkConfig = new CorkConfig();
    }

    function setupConfig() internal {
        corkConfig.setModuleCore(address(moduleCore));
        corkConfig.setFlashSwapCore(address(flashSwapRouter));
    }

    function deployFlashSwapRouter() internal {
        ERC1967Proxy flashswapProxy = new ERC1967Proxy(
            address(new TestFlashSwapRouter()), abi.encodeWithSignature("initialize(address)", address(corkConfig))
        );
        flashSwapRouter = TestFlashSwapRouter(address(flashswapProxy));
    }

    function setupFlashSwapRouter() internal {
        flashSwapRouter.setModuleCore(address(moduleCore));
        flashSwapRouter.setHook(address(hook));
    }

    function initializeModuleCore() internal {
        moduleCore.initialize(address(assetFactory), address(hook), address(flashSwapRouter), address(corkConfig));
    }

    function deployModuleCore() internal {
        setupTest();

        deployConfig();
        deployFlashSwapRouter();
        deployAssetFactory();

<<<<<<< HEAD
        moduleCore = new TestModuleCore();
        initializeAssetFactory();
        initializeConfig();
        initializeFlashSwapRouter();
        initializeModuleCore();

        corkConfig.updateLvStrategyCtSplitPercentage(defaultCurrencyId, DEFAULT_CT_SPLIT_PERCENTAGE);
=======
        ERC1967Proxy moduleCoreProxy = new ERC1967Proxy(
            address(new TestModuleCore()),
            abi.encodeWithSignature(
                "initialize(address,address,address,address)",
                address(assetFactory),
                address(hook),
                address(flashSwapRouter),
                address(corkConfig)
            )
        );
        moduleCore = TestModuleCore(address(moduleCoreProxy));
        setupAssetFactory();
        setupConfig();
        setupFlashSwapRouter();
>>>>>>> e19076f1
    }
}<|MERGE_RESOLUTION|>--- conflicted
+++ resolved
@@ -221,15 +221,6 @@
         deployFlashSwapRouter();
         deployAssetFactory();
 
-<<<<<<< HEAD
-        moduleCore = new TestModuleCore();
-        initializeAssetFactory();
-        initializeConfig();
-        initializeFlashSwapRouter();
-        initializeModuleCore();
-
-        corkConfig.updateLvStrategyCtSplitPercentage(defaultCurrencyId, DEFAULT_CT_SPLIT_PERCENTAGE);
-=======
         ERC1967Proxy moduleCoreProxy = new ERC1967Proxy(
             address(new TestModuleCore()),
             abi.encodeWithSignature(
@@ -244,6 +235,7 @@
         setupAssetFactory();
         setupConfig();
         setupFlashSwapRouter();
->>>>>>> e19076f1
+
+        corkConfig.updateLvStrategyCtSplitPercentage(defaultCurrencyId, DEFAULT_CT_SPLIT_PERCENTAGE);
     }
 }