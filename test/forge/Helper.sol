--- conflicted
+++ resolved
@@ -137,11 +137,8 @@
         Pair memory _id = PairLibrary.initalize(address(pa), address(ra));
         id = PairLibrary.toId(_id);
 
-<<<<<<< HEAD
         defaultCurrencyId = id;
 
-        initializeNewModuleCore(address(pa), address(ra), DEFAULT_LV_FEE, defaultInitialDsPrice());
-=======
         initializeNewModuleCore(
             address(pa), address(ra), DEFAULT_LV_FEE, defaultInitialDsPrice(), DEFAULT_BASE_REDEMPTION_FEE
         );
@@ -171,8 +168,10 @@
         Pair memory _id = PairLibrary.initalize(address(pa), address(ra));
         id = PairLibrary.toId(_id);
 
+                defaultCurrencyId = id;
+
+
         initializeNewModuleCore(address(pa), address(ra), DEFAULT_LV_FEE, defaultInitialDsPrice(), baseRedemptionFee);
->>>>>>> 351c5422
         issueNewDs(
             id,
             expiryInSeconds,
@@ -231,7 +230,7 @@
         );
     }
 
-    function deployModuleCore() internal {
+   function deployModuleCore() internal {
         deployConfig();
         deployFlashSwapRouter();
         deployAssetFactory();
