pragma solidity ^0.8.24;

import {ERC1967Proxy} from "@openzeppelin/contracts/proxy/ERC1967/ERC1967Proxy.sol";
import {ModuleCore} from "./../../contracts/core/ModuleCore.sol";
import {AssetFactory} from "./../../contracts/core/assets/AssetFactory.sol";
import "forge-std/Test.sol";
import "forge-std/console.sol";
import {IUniswapV2Factory} from "./../../contracts/interfaces/uniswap-v2/factory.sol";
import {IUniswapV2Router02} from "./../../contracts/interfaces/uniswap-v2/RouterV2.sol";
import {Id, Pair, PairLibrary} from "./../../contracts/libraries/Pair.sol";
import {CorkConfig} from "./../../contracts/core/CorkConfig.sol";
import {RouterState} from "./../../contracts/core/flash-swaps/FlashSwapRouter.sol";
import {DummyERCWithPermit} from "./../../contracts/dummy/DummyERCWithPermit.sol";
import {DummyWETH} from "./../../contracts/dummy/DummyWETH.sol";
import {TestModuleCore} from "./TestModuleCore.sol";
import {TestFlashSwapRouter} from "./TestFlashSwapRouter.sol";
import "./SigUtils.sol";
import {TestHelper} from "Cork-Hook/../test/Helper.sol";
import "./../../contracts/interfaces/IDsFlashSwapRouter.sol";
import "./../../contracts/core/Withdrawal.sol";
import "./../../contracts/core/assets/HedgeUnitFactory.sol";
import {HedgeUnitRouter} from "../../contracts/core/assets/HedgeUnitRouter.sol";

contract CustomErc20 is DummyWETH {
    uint8 internal __decimals;

    constructor(uint8 _decimals) DummyWETH() {
        __decimals = _decimals;
    }

    function decimals() public view override returns (uint8) {
        return __decimals;
    }
}

abstract contract Helper is SigUtils, TestHelper {
    TestModuleCore internal moduleCore;
    AssetFactory internal assetFactory;
    IUniswapV2Factory internal uniswapFactory;
    IUniswapV2Router02 internal uniswapRouter;
    CorkConfig internal corkConfig;
    TestFlashSwapRouter internal flashSwapRouter;
    DummyWETH internal weth = new DummyWETH();
    Withdrawal internal withdrawalContract;
    HedgeUnitFactory internal hedgeUnitFactory;
    HedgeUnitRouter internal hedgeUnitRouter;

    Id defaultCurrencyId;

    // 1% base redemption fee
    uint256 internal constant DEFAULT_BASE_REDEMPTION_FEE = 1 ether;

    uint256 internal constant DEFAULT_EXCHANGE_RATES = 1 ether;

    // 1% repurchase fee
    uint256 internal constant DEFAULT_REPURCHASE_FEE = 1 ether;

    // 1% decay discount rate
    uint256 internal constant DEFAULT_DECAY_DISCOUNT_RATE = 1 ether;

    // 10 block rollover period
    uint256 internal constant DEFAULT_ROLLOVER_PERIOD = 100000;

    // 10% initial ds price
    uint256 internal constant DEFAULT_INITIAL_DS_PRICE = 0.1 ether;

    // 50% split percentage
    uint256 internal DEFAULT_CT_SPLIT_PERCENTAGE = 50 ether;

    uint8 internal constant TARGET_DECIMALS = 18;

    uint8 internal constant MAX_DECIMALS = 64;

    address internal constant CORK_PROTOCOL_TREASURY = address(789);

    address private overridenAddress;

    function overridePrank(address _as) public {
        (, address currentCaller,) = vm.readCallers();
        overridenAddress = currentCaller;
        vm.startPrank(_as);
    }

    function revertPrank() public {
        vm.stopPrank();
        vm.startPrank(overridenAddress);

        overridenAddress = address(0);
    }

    function defaultInitialArp() internal pure virtual returns (uint256) {
        return DEFAULT_INITIAL_DS_PRICE;
    }

    function defaultExchangeRate() internal pure virtual returns (uint256) {
        return DEFAULT_EXCHANGE_RATES;
    }

    function deployAssetFactory() internal {
        ERC1967Proxy assetFactoryProxy =
            new ERC1967Proxy(address(new AssetFactory()), abi.encodeWithSignature("initialize()"));
        assetFactory = AssetFactory(address(assetFactoryProxy));
    }

    function setupAssetFactory() internal {
        assetFactory.transferOwnership(address(moduleCore));
    }

    function defaultBuyApproxParams() internal pure returns (IDsFlashSwapCore.BuyAprroxParams memory) {
        return IDsFlashSwapCore.BuyAprroxParams(256, 256, 1e16, 1e9, 1e9, 0.01 ether);
    }

    function defaultOffchainGuessParams() internal pure returns (IDsFlashSwapCore.OffchainGuess memory params) {
        // we return 0 since in most cases, we want to actually test the on-chain calculation logic
        params.initialBorrowAmount = 0;
        params.afterSoldBorrowAmount = 0;
    }

    function initializeNewModuleCore(
        address pa,
        address ra,
        uint256 initialDsPrice,
        uint256 baseRedemptionFee,
        uint256 expiryInSeconds
    ) internal {
<<<<<<< HEAD
        corkConfig.initializeModuleCore(pa, ra, initialDsPrice, baseRedemptionFee, expiryInSeconds);
=======
        corkConfig.initializeModuleCore(pa, ra, initialDsPrice, expiryInSeconds);
        corkConfig.updatePsmBaseRedemptionFeePercentage(defaultCurrencyId, baseRedemptionFee);
>>>>>>> 213f9fc1
    }

    function initializeNewModuleCore(address pa, address ra, uint256 initialDsPrice, uint256 expiryInSeconds)
        internal
    {
<<<<<<< HEAD
        corkConfig.initializeModuleCore(pa, ra, initialDsPrice, DEFAULT_BASE_REDEMPTION_FEE, expiryInSeconds);
=======
        corkConfig.initializeModuleCore(pa, ra, initialDsPrice, expiryInSeconds);
        corkConfig.updatePsmBaseRedemptionFeePercentage(defaultCurrencyId, DEFAULT_BASE_REDEMPTION_FEE);
>>>>>>> 213f9fc1
    }

    function issueNewDs(
        Id id,
        uint256 exchangeRates,
        uint256 repurchaseFeePercentage,
        uint256 decayDiscountRateInDays,
        uint256 rolloverPeriodInblocks
    ) internal {
        corkConfig.issueNewDs(
            id,
            exchangeRates,
            repurchaseFeePercentage,
            decayDiscountRateInDays,
            rolloverPeriodInblocks,
            block.timestamp + 10 seconds
        );
    }

    function issueNewDs(Id id) internal {
        issueNewDs(
            id,
            defaultExchangeRate(),
            DEFAULT_REPURCHASE_FEE,
            DEFAULT_DECAY_DISCOUNT_RATE,
            block.number + DEFAULT_ROLLOVER_PERIOD
        );
    }

    function initializeAndIssueNewDs(uint256 expiryInSeconds) internal returns (DummyWETH ra, DummyWETH pa, Id id) {
        if (block.timestamp + expiryInSeconds > block.timestamp + 100 days) {
            revert(
                "Expiry too far in the future, specify a default decay rate, this will cause the discount to exceed 100!"
            );
        }

        ra = new DummyWETH();
        pa = new DummyWETH();

        Pair memory _id = PairLibrary.initalize(address(pa), address(ra), expiryInSeconds);
        id = PairLibrary.toId(_id);

        defaultCurrencyId = id;

        initializeNewModuleCore(
            address(pa), address(ra), defaultInitialArp(), DEFAULT_BASE_REDEMPTION_FEE, expiryInSeconds
        );
        issueNewDs(
            id, defaultExchangeRate(), DEFAULT_REPURCHASE_FEE, DEFAULT_DECAY_DISCOUNT_RATE, DEFAULT_ROLLOVER_PERIOD
        );

        corkConfig.updateLvStrategyCtSplitPercentage(defaultCurrencyId, DEFAULT_CT_SPLIT_PERCENTAGE);
    }

    function initializeAndIssueNewDsWithRaAsPermit(uint256 expiryInSeconds)
        internal
        returns (DummyERCWithPermit ra, DummyERCWithPermit pa, Id id)
    {
        if (block.timestamp + expiryInSeconds > block.timestamp + 100 days) {
            revert(
                "Expiry too far in the future, specify a default decay rate, this will cause the discount to exceed 100!"
            );
        }

        ra = new DummyERCWithPermit("RA", "RA");
        pa = new DummyERCWithPermit("PA", "PA");

        Pair memory _id = PairLibrary.initalize(address(pa), address(ra), expiryInSeconds);
        id = PairLibrary.toId(_id);

        defaultCurrencyId = id;

        initializeNewModuleCore(
            address(pa), address(ra), defaultInitialArp(), DEFAULT_BASE_REDEMPTION_FEE, expiryInSeconds
        );
        issueNewDs(
            id, defaultExchangeRate(), DEFAULT_REPURCHASE_FEE, DEFAULT_DECAY_DISCOUNT_RATE, DEFAULT_ROLLOVER_PERIOD
        );

        corkConfig.updateLvStrategyCtSplitPercentage(defaultCurrencyId, DEFAULT_CT_SPLIT_PERCENTAGE);
    }

    function initializeAndIssueNewDs(uint256 expiryInSeconds, uint256 baseRedemptionFee)
        internal
        returns (DummyWETH ra, DummyWETH pa, Id id)
    {
        if (block.timestamp + expiryInSeconds > block.timestamp + 100 days) {
            revert(
                "Expiry too far in the future, specify a default decay rate, this will cause the discount to exceed 100!"
            );
        }

        ra = new DummyWETH();
        pa = new DummyWETH();

        Pair memory _id = PairLibrary.initalize(address(pa), address(ra), expiryInSeconds);
        id = PairLibrary.toId(_id);

        defaultCurrencyId = id;

        initializeNewModuleCore(address(pa), address(ra), defaultInitialArp(), baseRedemptionFee, expiryInSeconds);
        issueNewDs(
            id, DEFAULT_EXCHANGE_RATES, DEFAULT_REPURCHASE_FEE, DEFAULT_DECAY_DISCOUNT_RATE, DEFAULT_ROLLOVER_PERIOD
        );
        corkConfig.updateLvStrategyCtSplitPercentage(defaultCurrencyId, DEFAULT_CT_SPLIT_PERCENTAGE);
    }

    function initializeAndIssueNewDs(uint256 expiryInSeconds, uint8 raDecimals, uint8 paDecimals)
        internal
        returns (DummyWETH ra, DummyWETH pa, Id id)
    {
        if (block.timestamp + expiryInSeconds > block.timestamp + 100 days) {
            revert(
                "Expiry too far in the future, specify a default decay rate, this will cause the discount to exceed 100!"
            );
        }

        ra = new CustomErc20(raDecimals);
        pa = new CustomErc20(paDecimals);

        Pair memory _id = PairLibrary.initalize(address(pa), address(ra), expiryInSeconds);
        id = PairLibrary.toId(_id);

        defaultCurrencyId = id;

        initializeNewModuleCore(
            address(pa), address(ra), defaultInitialArp(), DEFAULT_BASE_REDEMPTION_FEE, expiryInSeconds
        );
        issueNewDs(
            id, DEFAULT_EXCHANGE_RATES, DEFAULT_REPURCHASE_FEE, DEFAULT_DECAY_DISCOUNT_RATE, DEFAULT_ROLLOVER_PERIOD
        );
        corkConfig.updateLvStrategyCtSplitPercentage(defaultCurrencyId, DEFAULT_CT_SPLIT_PERCENTAGE);
    }

    function initializeAndIssueNewDs(
        uint256 expiryInSeconds,
        uint256 exchangeRates,
        uint256 repurchaseFeePercentage,
        uint256 decayDiscountRateInDays,
        uint256 rolloverPeriodInblocks,
        uint256 initialDsPrice
    ) internal returns (DummyWETH ra, DummyWETH pa, Id id) {
        ra = new DummyWETH();
        pa = new DummyWETH();

        Pair memory _id = PairLibrary.initalize(address(pa), address(ra), expiryInSeconds);
        id = PairLibrary.toId(_id);

        initializeNewModuleCore(address(pa), address(ra), initialDsPrice, expiryInSeconds);
        issueNewDs(id, exchangeRates, repurchaseFeePercentage, decayDiscountRateInDays, rolloverPeriodInblocks);
    }

    function deployConfig() internal {
        corkConfig = new CorkConfig();
        corkConfig.setHook(address(hook));

        // transfer hook onwer to corkConfig
        overridePrank(DEFAULT_HOOK_OWNER);
        hook.transferOwnership(address(corkConfig));
        revertPrank();
    }

    function setupConfig() internal {
        corkConfig.setModuleCore(address(moduleCore));
        corkConfig.setFlashSwapCore(address(flashSwapRouter));
        corkConfig.setTreasury(CORK_PROTOCOL_TREASURY);
    }

    function deployFlashSwapRouter() internal {
        ERC1967Proxy flashswapProxy = new ERC1967Proxy(
            address(new TestFlashSwapRouter()), abi.encodeWithSignature("initialize(address)", address(corkConfig))
        );
        flashSwapRouter = TestFlashSwapRouter(address(flashswapProxy));
    }

    function setupFlashSwapRouter() internal {
        flashSwapRouter.setModuleCore(address(moduleCore));
        flashSwapRouter.setHook(address(hook));
    }

    function initializeModuleCore() internal {
        moduleCore.initialize(address(assetFactory), address(hook), address(flashSwapRouter), address(corkConfig));
    }

    function initializeWithdrawalContract() internal {
        withdrawalContract = new Withdrawal(address(moduleCore));

        corkConfig.setWithdrawalContract(address(withdrawalContract));
    }

    function disableDsGradualSale() internal {
        disableDsGradualSale(defaultCurrencyId);
    }

    function disableDsGradualSale(Id id) internal {
        corkConfig.updateRouterGradualSaleStatus(id, true);
    }

    function deployModuleCore() internal {
        __workaround();

        // workaround for uni v4
        overridePrank(address(this));
        setupTest();
        revertPrank();

        deployConfig();
        deployFlashSwapRouter();
        deployAssetFactory();

        ERC1967Proxy moduleCoreProxy = new ERC1967Proxy(
            address(new TestModuleCore()),
            abi.encodeWithSignature(
                "initialize(address,address,address,address)",
                address(assetFactory),
                address(hook),
                address(flashSwapRouter),
                address(corkConfig)
            )
        );
        moduleCore = TestModuleCore(address(moduleCoreProxy));
        setupAssetFactory();
        setupConfig();
        setupFlashSwapRouter();
        initializeWithdrawalContract();
        initializeHedgeUnitFactory();
    }

    function initializeHedgeUnitFactory() internal {
        hedgeUnitRouter = new HedgeUnitRouter();
<<<<<<< HEAD
        hedgeUnitFactory = new HedgeUnitFactory(
            address(moduleCore), address(corkConfig), address(flashSwapRouter), address(hedgeUnitRouter)
        );
=======
        hedgeUnitFactory = new HedgeUnitFactory(address(moduleCore), address(corkConfig), address(flashSwapRouter));
>>>>>>> 213f9fc1
        hedgeUnitRouter.grantRole(hedgeUnitRouter.HEDGE_UNIT_FACTORY_ROLE(), address(hedgeUnitFactory));
        corkConfig.setHedgeUnitFactory(address(hedgeUnitFactory));
    }

    function forceUnpause(Id id) internal {
        corkConfig.updatePsmDepositsStatus(id, false);
        corkConfig.updatePsmWithdrawalsStatus(id, false);
        corkConfig.updatePsmRepurchasesStatus(id, false);
        corkConfig.updateLvDepositsStatus(id, false);
        corkConfig.updateLvWithdrawalsStatus(id, false);
    }

    function forceUnpause() internal {
        forceUnpause(defaultCurrencyId);
    }

    function __workaround() internal {
        PrankWorkAround _contract = new PrankWorkAround();
        _contract.prankApply();
    }
}

contract PrankWorkAround {
    constructor() {
        // This is a workaround to apply the prank to the contract
        // since uniswap does whacky things with the contract creation
    }

    function prankApply() public {
        // This is a workaround to apply the prank to the contract
        // since uniswap does whacky things with the contract creation
    }
}<|MERGE_RESOLUTION|>--- conflicted
+++ resolved
@@ -123,23 +123,15 @@
         uint256 baseRedemptionFee,
         uint256 expiryInSeconds
     ) internal {
-<<<<<<< HEAD
-        corkConfig.initializeModuleCore(pa, ra, initialDsPrice, baseRedemptionFee, expiryInSeconds);
-=======
         corkConfig.initializeModuleCore(pa, ra, initialDsPrice, expiryInSeconds);
         corkConfig.updatePsmBaseRedemptionFeePercentage(defaultCurrencyId, baseRedemptionFee);
->>>>>>> 213f9fc1
     }
 
     function initializeNewModuleCore(address pa, address ra, uint256 initialDsPrice, uint256 expiryInSeconds)
         internal
     {
-<<<<<<< HEAD
-        corkConfig.initializeModuleCore(pa, ra, initialDsPrice, DEFAULT_BASE_REDEMPTION_FEE, expiryInSeconds);
-=======
         corkConfig.initializeModuleCore(pa, ra, initialDsPrice, expiryInSeconds);
         corkConfig.updatePsmBaseRedemptionFeePercentage(defaultCurrencyId, DEFAULT_BASE_REDEMPTION_FEE);
->>>>>>> 213f9fc1
     }
 
     function issueNewDs(
@@ -370,13 +362,7 @@
 
     function initializeHedgeUnitFactory() internal {
         hedgeUnitRouter = new HedgeUnitRouter();
-<<<<<<< HEAD
-        hedgeUnitFactory = new HedgeUnitFactory(
-            address(moduleCore), address(corkConfig), address(flashSwapRouter), address(hedgeUnitRouter)
-        );
-=======
         hedgeUnitFactory = new HedgeUnitFactory(address(moduleCore), address(corkConfig), address(flashSwapRouter));
->>>>>>> 213f9fc1
         hedgeUnitRouter.grantRole(hedgeUnitRouter.HEDGE_UNIT_FACTORY_ROLE(), address(hedgeUnitFactory));
         corkConfig.setHedgeUnitFactory(address(hedgeUnitFactory));
     }
