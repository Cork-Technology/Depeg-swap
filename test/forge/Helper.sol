--- conflicted
+++ resolved
@@ -75,14 +75,8 @@
 
     address private overridenAddress;
 
-<<<<<<< HEAD
     function overridePrank(address _as) public {
         (, address currentCaller,) = vm.readCallers();
-=======
-
-    function overridePrank(address _as) public {
-        (,address currentCaller,) = vm.readCallers();
->>>>>>> 44fa8086
         overridenAddress = currentCaller;
         vm.startPrank(_as);
     }
@@ -132,18 +126,9 @@
         corkConfig.initializeModuleCore(pa, ra, initialDsPrice, baseRedemptionFee, expiryInSeconds);
     }
 
-<<<<<<< HEAD
     function initializeNewModuleCore(address pa, address ra, uint256 initialDsPrice, uint256 expiryInSeconds)
         internal
     {
-=======
-    function initializeNewModuleCore(
-        address pa,
-        address ra,
-        uint256 initialDsPrice,
-        uint256 expiryInSeconds
-    ) internal {
->>>>>>> 44fa8086
         corkConfig.initializeModuleCore(pa, ra, initialDsPrice, DEFAULT_BASE_REDEMPTION_FEE, expiryInSeconds);
     }
 
@@ -190,11 +175,7 @@
         defaultCurrencyId = id;
 
         initializeNewModuleCore(
-<<<<<<< HEAD
             address(pa), address(ra), defaultInitialArp(), DEFAULT_BASE_REDEMPTION_FEE, expiryInSeconds
-=======
-            address(pa), address(ra),  defaultInitialArp(), DEFAULT_BASE_REDEMPTION_FEE, expiryInSeconds
->>>>>>> 44fa8086
         );
         issueNewDs(
             id, defaultExchangeRate(), DEFAULT_REPURCHASE_FEE, DEFAULT_DECAY_DISCOUNT_RATE, DEFAULT_ROLLOVER_PERIOD
@@ -222,11 +203,7 @@
         defaultCurrencyId = id;
 
         initializeNewModuleCore(
-<<<<<<< HEAD
             address(pa), address(ra), defaultInitialArp(), DEFAULT_BASE_REDEMPTION_FEE, expiryInSeconds
-=======
-            address(pa), address(ra),  defaultInitialArp(), DEFAULT_BASE_REDEMPTION_FEE, expiryInSeconds
->>>>>>> 44fa8086
         );
         issueNewDs(
             id, defaultExchangeRate(), DEFAULT_REPURCHASE_FEE, DEFAULT_DECAY_DISCOUNT_RATE, DEFAULT_ROLLOVER_PERIOD
@@ -253,13 +230,7 @@
 
         defaultCurrencyId = id;
 
-<<<<<<< HEAD
         initializeNewModuleCore(address(pa), address(ra), defaultInitialArp(), baseRedemptionFee, expiryInSeconds);
-=======
-        initializeNewModuleCore(
-            address(pa), address(ra),  defaultInitialArp(), baseRedemptionFee, expiryInSeconds
-        );
->>>>>>> 44fa8086
         issueNewDs(
             id, DEFAULT_EXCHANGE_RATES, DEFAULT_REPURCHASE_FEE, DEFAULT_DECAY_DISCOUNT_RATE, DEFAULT_ROLLOVER_PERIOD
         );
@@ -285,11 +256,7 @@
         defaultCurrencyId = id;
 
         initializeNewModuleCore(
-<<<<<<< HEAD
             address(pa), address(ra), defaultInitialArp(), DEFAULT_BASE_REDEMPTION_FEE, expiryInSeconds
-=======
-            address(pa), address(ra),  defaultInitialArp(), DEFAULT_BASE_REDEMPTION_FEE, expiryInSeconds
->>>>>>> 44fa8086
         );
         issueNewDs(
             id, DEFAULT_EXCHANGE_RATES, DEFAULT_REPURCHASE_FEE, DEFAULT_DECAY_DISCOUNT_RATE, DEFAULT_ROLLOVER_PERIOD
@@ -413,20 +380,12 @@
     }
 
     function __workaround() internal {
-<<<<<<< HEAD
         PrankWorkAround _contract = new PrankWorkAround();
-=======
-        PrankWorkAround _contract= new PrankWorkAround();
->>>>>>> 44fa8086
         _contract.prankApply();
     }
 }
 
-<<<<<<< HEAD
 contract PrankWorkAround {
-=======
-contract PrankWorkAround{
->>>>>>> 44fa8086
     constructor() {
         // This is a workaround to apply the prank to the contract
         // since uniswap does whacky things with the contract creation
