pragma solidity ^0.8.24;

import "../../../../../contracts/core/flash-swaps/FlashSwapRouter.sol";
import {Helper} from "../../../Helper.sol";
import {DummyWETH} from "../../../../../contracts/dummy/DummyWETH.sol";
import "../../../../../contracts/core/assets/Asset.sol";
import {Id, Pair, PairLibrary} from "../../../../../contracts/libraries/Pair.sol";
import "../../../../../contracts/interfaces/IPSMcore.sol";
import "../../../../../contracts/interfaces/IDsFlashSwapRouter.sol";
import "forge-std/console.sol";

contract BuyDsTest is Helper {
    DummyWETH internal ra;
    DummyWETH internal pa;
    address ct;
    address ds;
    Id public currencyId;

    uint256 public DEFAULT_DEPOSIT_AMOUNT = 2050 ether;

    uint256 end = block.timestamp + 10 days;
    uint256 current = block.timestamp + 1 days;

    uint256 public dsId;

    uint256 stateId;

    function defaultInitialArp() internal pure virtual override returns (uint256) {
        return 5 ether;
    }

    function defaultExchangeRate() internal pure virtual override returns (uint256) {
        return 1.1 ether;
    }

    function snapshotRouterState() internal {
        stateId = vm.snapshotState();
    }

    function revertRouterState() internal {
        vm.revertToStateAndDelete(stateId);
        stateId = 0;
    }

    function setUp() public virtual {
        vm.startPrank(DEFAULT_ADDRESS);

        deployModuleCore();

        (ra, pa, currencyId) = initializeAndIssueNewDs(end);

        vm.deal(DEFAULT_ADDRESS, 100_000_000_000 ether);

        ra.deposit{value: 1_000_000_000 ether}();
        pa.deposit{value: 1_000_000_000 ether}();

        ra.approve(address(moduleCore), 100_000_000_000 ether);

        moduleCore.depositPsm(currencyId, DEFAULT_DEPOSIT_AMOUNT);
<<<<<<< HEAD
        moduleCore.depositLv(currencyId, DEFAULT_DEPOSIT_AMOUNT, 0, 0, 0);
=======
        moduleCore.depositLv(currencyId, DEFAULT_DEPOSIT_AMOUNT, 0, 0, 0, block.timestamp);
>>>>>>> 5e3fdb18

        dsId = moduleCore.lastDsId(currencyId);
        (ct, ds) = moduleCore.swapAsset(currencyId, dsId);

        vm.stopPrank();
        vm.prank(address(corkConfig));
        flashSwapRouter.updateGradualSaleStatus(currencyId, true);
        vm.startPrank(DEFAULT_ADDRESS);
        fetchProtocolGeneralInfo();
    }

    function setupDifferentDecimals(uint8 raDecimals, uint8 paDecimals) internal returns (uint8, uint8) {
        uint8 lowDecimals = 6;
        uint8 highDecimals = 32;

        // bound decimals to minimum of 18 and max of 64
        raDecimals = uint8(bound(raDecimals, lowDecimals, highDecimals));
        paDecimals = uint8(bound(paDecimals, lowDecimals, highDecimals));

        (ra, pa, defaultCurrencyId) = initializeAndIssueNewDs(10 days, raDecimals, paDecimals);
        currencyId = defaultCurrencyId;

        vm.deal(DEFAULT_ADDRESS, type(uint256).max);
        ra.deposit{value: type(uint256).max}();
        ra.approve(address(moduleCore), type(uint256).max);

        vm.deal(DEFAULT_ADDRESS, type(uint256).max);
        pa.deposit{value: type(uint256).max}();
        pa.approve(address(moduleCore), type(uint256).max);

        fetchProtocolGeneralInfo();

        vm.stopPrank();
        vm.prank(address(corkConfig));
        flashSwapRouter.updateGradualSaleStatus(currencyId, false);
        vm.startPrank(DEFAULT_ADDRESS);

        uint256 depositAmount = TransferHelper.normalizeDecimals(DEFAULT_DEPOSIT_AMOUNT, TARGET_DECIMALS, raDecimals);

        moduleCore.depositPsm(currencyId, depositAmount);
<<<<<<< HEAD
        moduleCore.depositLv(currencyId, depositAmount, 0, 0, 0);
=======
        moduleCore.depositLv(currencyId, depositAmount, 0, 0, 0, block.timestamp);
>>>>>>> 5e3fdb18

        return (raDecimals, paDecimals);
    }

    function test_buyDS() public virtual {
        ra.approve(address(flashSwapRouter), type(uint256).max);

        (uint256 raReserve, uint256 ctReserve) = hook.getReserves(address(ra), address(ct));

        uint256 amount = 0.5 ether;

        Asset(ds).approve(address(flashSwapRouter), amount);

        uint256 balanceRaBefore = Asset(ds).balanceOf(DEFAULT_ADDRESS);
        vm.warp(current);

        vm.pauseGasMetering();

        corkConfig.updateAmmBaseFeePercentage(defaultCurrencyId, 1 ether);

        IDsFlashSwapCore.SwapRaForDsReturn memory result = flashSwapRouter.swapRaforDs(
            currencyId,
            dsId,
            amount,
            0,
            defaultBuyApproxParams(),
            defaultOffchainGuessParams(),
            block.timestamp + 30 minutes
        );
        uint256 amountOut = result.amountOut;

        uint256 balanceRaAfter = Asset(address(ds)).balanceOf(DEFAULT_ADDRESS);

        vm.assertEq(balanceRaAfter - balanceRaBefore, amountOut);

        ff_expired();

        // should work even if the resulting lowerbound is very large(won't be gas efficient)
        IDsFlashSwapCore.BuyAprroxParams memory params = defaultBuyApproxParams();
        params.maxFeeIter = 100000;
        params.feeIntervalAdjustment = 1 ether;

        // should work after expiry
        flashSwapRouter.swapRaforDs(
            currencyId, dsId, amount, 0, params, defaultOffchainGuessParams(), block.timestamp + 30 minutes
        );

        // there's no sufficient liquidity due to very low HIYA, so we disable the fee to make it work
        corkConfig.updateAmmBaseFeePercentage(defaultCurrencyId, 0 ether);

        flashSwapRouter.swapRaforDs(
            currencyId, dsId, 0.01 ether, 0, params, defaultOffchainGuessParams(), block.timestamp + 30 minutes
        );
    }

    function test_buyDsSellReserve() public virtual {
        ra.approve(address(flashSwapRouter), type(uint256).max);

        (uint256 raReserve, uint256 ctReserve) = hook.getReserves(address(ra), address(ct));

        // will generate approximately 6% risk premium
        uint256 amount = 0.01 ether;

        Asset(ds).approve(address(flashSwapRouter), amount);

        uint256 balanceRaBefore = Asset(ds).balanceOf(DEFAULT_ADDRESS);
        vm.warp(current);

        vm.pauseGasMetering();

        corkConfig.updateAmmBaseFeePercentage(defaultCurrencyId, 1 ether);

        // enable ds sale
        corkConfig.updateRouterGradualSaleStatus(currencyId, false);

        // 12% threshold, we want to find 50% sell pressure
        corkConfig.updateReserveSellPressurePercentage(defaultCurrencyId, 12 ether);

        IDsFlashSwapCore.SwapRaForDsReturn memory result = flashSwapRouter.swapRaforDs(
            currencyId,
            dsId,
            amount,
            0,
            defaultBuyApproxParams(),
            defaultOffchainGuessParams(),
            block.timestamp + 30 minutes
        );

        // won't be exact
        vm.assertApproxEqAbs(result.reserveSellPressure, 50 ether, 4 ether);

        uint256 amountOut = result.amountOut;

        uint256 balanceRaAfter = Asset(address(ds)).balanceOf(DEFAULT_ADDRESS);

        vm.assertEq(balanceRaAfter - balanceRaBefore, amountOut);

        // 1% threshold, we want to find 100% sell pressure
        corkConfig.updateReserveSellPressurePercentage(defaultCurrencyId, 1 ether);

        result = flashSwapRouter.swapRaforDs(
            currencyId,
            dsId,
            amount,
            0,
            defaultBuyApproxParams(),
            defaultOffchainGuessParams(),
            block.timestamp + 30 minutes
        );

        vm.assertEq(result.reserveSellPressure, 97.5 ether);
    }

    function testFuzz_buyDS(uint256 amount, uint8 raDecimals, uint8 paDecimals) public {
        (raDecimals, paDecimals) = setupDifferentDecimals(raDecimals, paDecimals);

        amount = bound(amount, 0.001 ether, 100 ether);
        amount = TransferHelper.normalizeDecimals(amount, TARGET_DECIMALS, raDecimals);

        ra.approve(address(flashSwapRouter), type(uint256).max);

        dsId = moduleCore.lastDsId(currencyId);
        (ct, ds) = moduleCore.swapAsset(currencyId, dsId);

        (uint256 raReserve, uint256 ctReserve) = hook.getReserves(address(ra), address(ct));

        // 1-t = 0.1

        Asset(ds).approve(address(flashSwapRouter), amount);

        uint256 balanceDsBefore = Asset(ds).balanceOf(DEFAULT_ADDRESS);
        vm.warp(current);

        // TODO : figure out the out of whack gas consumption
        vm.pauseGasMetering();

        IDsFlashSwapCore.SwapRaForDsReturn memory result = flashSwapRouter.swapRaforDs(
            currencyId,
            dsId,
            amount,
            0,
            defaultBuyApproxParams(),
            defaultOffchainGuessParams(),
            block.timestamp + 30 minutes
        );
        uint256 amountOut = result.amountOut;

        uint256 balanceDsAfter = Asset(address(ds)).balanceOf(DEFAULT_ADDRESS);

        vm.assertEq(balanceDsAfter - balanceDsBefore, amountOut);

        ff_expired();

        // should work even if the resulting lowerbound is very large(won't be gas efficient)
        IDsFlashSwapCore.BuyAprroxParams memory params = defaultBuyApproxParams();
        params.maxFeeIter = 100000;
        params.feeIntervalAdjustment = 1000 ether;

        (raReserve, ctReserve) = hook.getReserves(address(ra), address(ct));

        // should work after expiry
        flashSwapRouter.swapRaforDs(
            currencyId, dsId, amount, 0, params, defaultOffchainGuessParams(), block.timestamp + 30 minutes
        );

        // there's no sufficient liquidity due to very low HIYA, so we disable the fee to make it work
        corkConfig.updateAmmBaseFeePercentage(defaultCurrencyId, 0 ether);

        (raReserve, ctReserve) = hook.getReserves(address(ra), address(ct));

        amount = TransferHelper.normalizeDecimals(0.001 ether, TARGET_DECIMALS, raDecimals);
        flashSwapRouter.swapRaforDs(
            currencyId, dsId, amount, 0, params, defaultOffchainGuessParams(), block.timestamp + 30 minutes
        );
    }

    function testFuzz_buyDsOffchainGuess(uint256 amount, uint8 raDecimals, uint8 paDecimals) public {
        (raDecimals, paDecimals) = setupDifferentDecimals(raDecimals, paDecimals);

        amount = bound(amount, 0.001 ether, 100 ether);
        amount = TransferHelper.normalizeDecimals(amount, TARGET_DECIMALS, raDecimals);

        ra.approve(address(flashSwapRouter), type(uint256).max);

        dsId = moduleCore.lastDsId(currencyId);
        (ct, ds) = moduleCore.swapAsset(currencyId, dsId);

        (uint256 raReserve, uint256 ctReserve) = hook.getReserves(address(ra), address(ct));

        // 1-t = 0.1

        Asset(ds).approve(address(flashSwapRouter), amount);

        uint256 balanceDsBefore = Asset(ds).balanceOf(DEFAULT_ADDRESS);
        vm.warp(current);

        // TODO : figure out the out of whack gas consumption
        vm.pauseGasMetering();

        snapshotRouterState();

        IDsFlashSwapCore.SwapRaForDsReturn memory result = flashSwapRouter.swapRaforDs(
            currencyId,
            dsId,
            amount,
            0,
            defaultBuyApproxParams(),
            defaultOffchainGuessParams(),
            block.timestamp + 30 minutes
        );

        IDsFlashSwapCore.OffchainGuess memory offchainGuess;
        offchainGuess.borrowOnBuy = result.borrowOnBuy;

        revertRouterState();

        // should pass
        result = flashSwapRouter.swapRaforDs(
            currencyId, dsId, amount, 0, defaultBuyApproxParams(), offchainGuess, block.timestamp + 30 minutes
        );
        uint256 amountOut = result.amountOut;

        uint256 balanceDsAfter = Asset(address(ds)).balanceOf(DEFAULT_ADDRESS);

        vm.assertEq(balanceDsAfter - balanceDsBefore, amountOut);

        ff_expired();

        // should work even if the resulting lowerbound is very large(won't be gas efficient)
        IDsFlashSwapCore.BuyAprroxParams memory params = defaultBuyApproxParams();
        params.maxFeeIter = 100000;
        params.feeIntervalAdjustment = 1000 ether;

        (raReserve, ctReserve) = hook.getReserves(address(ra), address(ct));

        // should work after expiry
        snapshotRouterState();

        result = flashSwapRouter.swapRaforDs(
            currencyId, dsId, amount, 0, params, defaultOffchainGuessParams(), block.timestamp + 30 minutes
        );

        offchainGuess.borrowOnBuy = result.borrowOnBuy;

        revertRouterState();
        result = flashSwapRouter.swapRaforDs(
            currencyId, dsId, amount, 0, params, offchainGuess, block.timestamp + 30 minutes
        );

        // there's no sufficient liquidity due to very low HIYA, so we disable the fee to make it work
        corkConfig.updateAmmBaseFeePercentage(defaultCurrencyId, 0 ether);

        (raReserve, ctReserve) = hook.getReserves(address(ra), address(ct));

        amount = TransferHelper.normalizeDecimals(0.001 ether, TARGET_DECIMALS, raDecimals);

        snapshotRouterState();
        result = flashSwapRouter.swapRaforDs(
            currencyId, dsId, amount, 0, params, defaultOffchainGuessParams(), block.timestamp + 30 minutes
        );

        offchainGuess.borrowOnBuy = result.borrowOnBuy;

        revertRouterState();

        flashSwapRouter.swapRaforDs(currencyId, dsId, amount, 0, params, offchainGuess, block.timestamp + 30 minutes);
    }

    // ff to expiry and update infos
    function ff_expired() internal {
        // fast forward to expiry
        uint256 expiry = Asset(ds).expiry();
        vm.warp(expiry);

        uint256 rolloverBlocks = flashSwapRouter.getRolloverEndInBlockNumber(currencyId);
        vm.roll(block.number + rolloverBlocks);

        Asset(ct).approve(address(moduleCore), DEFAULT_DEPOSIT_AMOUNT);

        issueNewDs(currencyId);

        fetchProtocolGeneralInfo();
    }

    function fetchProtocolGeneralInfo() internal {
        dsId = moduleCore.lastDsId(currencyId);
        (ct, ds) = moduleCore.swapAsset(currencyId, dsId);
    }
}<|MERGE_RESOLUTION|>--- conflicted
+++ resolved
@@ -57,11 +57,7 @@
         ra.approve(address(moduleCore), 100_000_000_000 ether);
 
         moduleCore.depositPsm(currencyId, DEFAULT_DEPOSIT_AMOUNT);
-<<<<<<< HEAD
-        moduleCore.depositLv(currencyId, DEFAULT_DEPOSIT_AMOUNT, 0, 0, 0);
-=======
         moduleCore.depositLv(currencyId, DEFAULT_DEPOSIT_AMOUNT, 0, 0, 0, block.timestamp);
->>>>>>> 5e3fdb18
 
         dsId = moduleCore.lastDsId(currencyId);
         (ct, ds) = moduleCore.swapAsset(currencyId, dsId);
@@ -102,11 +98,7 @@
         uint256 depositAmount = TransferHelper.normalizeDecimals(DEFAULT_DEPOSIT_AMOUNT, TARGET_DECIMALS, raDecimals);
 
         moduleCore.depositPsm(currencyId, depositAmount);
-<<<<<<< HEAD
-        moduleCore.depositLv(currencyId, depositAmount, 0, 0, 0);
-=======
         moduleCore.depositLv(currencyId, depositAmount, 0, 0, 0, block.timestamp);
->>>>>>> 5e3fdb18
 
         return (raDecimals, paDecimals);
     }
