pragma solidity ^0.8.24;

import "../../../../../contracts/core/flash-swaps/FlashSwapRouter.sol";
import {Helper} from "../../../Helper.sol";
import {DummyWETH} from "../../../../../contracts/dummy/DummyWETH.sol";
import "../../../../../contracts/core/assets/Asset.sol";
import {Id, Pair, PairLibrary} from "../../../../../contracts/libraries/Pair.sol";
import "../../../../../contracts/interfaces/IPSMcore.sol";
import "../../../../../contracts/interfaces/IDsFlashSwapRouter.sol";
import "forge-std/console.sol";

contract BuyDsTest is Helper {
    DummyWETH internal ra;
    DummyWETH internal pa;
    address ct;
    address ds;
    Id public currencyId;

    uint256 public DEFAULT_DEPOSIT_AMOUNT = 2050 ether;

    uint256 end = block.timestamp + 10 days;
    uint256 current = block.timestamp + 1 days;

    uint256 public dsId;

    uint256 stateId;

    function defaultInitialArp() internal pure virtual override returns (uint256) {
        return 5 ether;
    }

    function defaultExchangeRate() internal pure virtual override returns (uint256) {
        return 1.1 ether;
    }

    function snapshotRouterState() internal {
        stateId = vm.snapshotState();
    }

    function revertRouterState() internal {
        vm.revertToStateAndDelete(stateId);
        stateId = 0;
    }

    function setUp() public virtual {
        vm.startPrank(DEFAULT_ADDRESS);

        deployModuleCore();

        (ra, pa, currencyId) = initializeAndIssueNewDs(end);

        vm.deal(DEFAULT_ADDRESS, 100_000_000_000 ether);

        ra.deposit{value: 1_000_000_000 ether}();
        pa.deposit{value: 1_000_000_000 ether}();

        ra.approve(address(moduleCore), 100_000_000_000 ether);

        moduleCore.depositPsm(currencyId, DEFAULT_DEPOSIT_AMOUNT);
        moduleCore.depositLv(currencyId, DEFAULT_DEPOSIT_AMOUNT, 0, 0);

        dsId = moduleCore.lastDsId(currencyId);
        (ct, ds) = moduleCore.swapAsset(currencyId, dsId);

        vm.stopPrank();
        vm.prank(address(corkConfig));
        flashSwapRouter.updateGradualSaleStatus(currencyId, true);
        vm.startPrank(DEFAULT_ADDRESS);
        fetchProtocolGeneralInfo();
    }

    function setupDifferentDecimals(uint8 raDecimals, uint8 paDecimals) internal returns (uint8, uint8) {
        uint8 lowDecimals = 6;
        uint8 highDecimals = 32;

        // bound decimals to minimum of 18 and max of 64
        raDecimals = uint8(bound(raDecimals, lowDecimals, highDecimals));
        paDecimals = uint8(bound(paDecimals, lowDecimals, highDecimals));

        (ra, pa, defaultCurrencyId) = initializeAndIssueNewDs(10 days, raDecimals, paDecimals);
        currencyId = defaultCurrencyId;

        vm.deal(DEFAULT_ADDRESS, type(uint256).max);
        ra.deposit{value: type(uint256).max}();
        ra.approve(address(moduleCore), type(uint256).max);

        vm.deal(DEFAULT_ADDRESS, type(uint256).max);
        pa.deposit{value: type(uint256).max}();
        pa.approve(address(moduleCore), type(uint256).max);

        fetchProtocolGeneralInfo();

        vm.stopPrank();
        vm.prank(address(corkConfig));
        flashSwapRouter.updateGradualSaleStatus(currencyId, false);
        vm.startPrank(DEFAULT_ADDRESS);

        uint256 depositAmount = TransferHelper.normalizeDecimals(DEFAULT_DEPOSIT_AMOUNT, TARGET_DECIMALS, raDecimals);

        moduleCore.depositPsm(currencyId, depositAmount);
        moduleCore.depositLv(currencyId, depositAmount, 0, 0);

        return (raDecimals, paDecimals);
    }

    function test_buyDS() public virtual {
        ra.approve(address(flashSwapRouter), type(uint256).max);

        (uint256 raReserve, uint256 ctReserve) = hook.getReserves(address(ra), address(ct));

        uint256 amount = 0.5 ether;

        Asset(ds).approve(address(flashSwapRouter), amount);

        uint256 balanceRaBefore = Asset(ds).balanceOf(DEFAULT_ADDRESS);
        vm.warp(current);

        vm.pauseGasMetering();

        corkConfig.updateAmmBaseFeePercentage(defaultCurrencyId, 1 ether);
<<<<<<< HEAD
=======

        IDsFlashSwapCore.SwapRaForDsReturn memory result = flashSwapRouter.swapRaforDs(
            currencyId, dsId, amount, 0, defaultBuyApproxParams(), defaultOffchainGuessParams()
        );
        uint256 amountOut = result.amountOut;
>>>>>>> 336b367f

        uint256 balanceRaAfter = Asset(address(ds)).balanceOf(DEFAULT_ADDRESS);

        vm.assertEq(balanceRaAfter - balanceRaBefore, amountOut);

        ff_expired();

        // should work even if the resulting lowerbound is very large(won't be gas efficient)
        IDsFlashSwapCore.BuyAprroxParams memory params = defaultBuyApproxParams();
        params.maxFeeIter = 100000;
        params.feeIntervalAdjustment = 1 ether;

        // should work after expiry
        flashSwapRouter.swapRaforDs(currencyId, dsId, amount, 0, params, defaultOffchainGuessParams());

        // there's no sufficient liquidity due to very low HIYA, so we disable the fee to make it work
        corkConfig.updateAmmBaseFeePercentage(defaultCurrencyId, 0 ether);

        flashSwapRouter.swapRaforDs(currencyId, dsId, 0.01 ether, 0, params, defaultOffchainGuessParams());
    }

    function testFuzz_buyDS(uint256 amount, uint8 raDecimals, uint8 paDecimals) public {
        (raDecimals, paDecimals) = setupDifferentDecimals(raDecimals, paDecimals);

        amount = bound(amount, 0.001 ether, 100 ether);
        amount = TransferHelper.normalizeDecimals(amount, TARGET_DECIMALS, raDecimals);

        ra.approve(address(flashSwapRouter), type(uint256).max);

        dsId = moduleCore.lastDsId(currencyId);
        (ct, ds) = moduleCore.swapAsset(currencyId, dsId);

        (uint256 raReserve, uint256 ctReserve) = hook.getReserves(address(ra), address(ct));

        // 1-t = 0.1

        Asset(ds).approve(address(flashSwapRouter), amount);

        uint256 balanceDsBefore = Asset(ds).balanceOf(DEFAULT_ADDRESS);
        vm.warp(current);

        // TODO : figure out the out of whack gas consumption
        vm.pauseGasMetering();

        IDsFlashSwapCore.SwapRaForDsReturn memory result = flashSwapRouter.swapRaforDs(
            currencyId, dsId, amount, 0, defaultBuyApproxParams(), defaultOffchainGuessParams()
        );
        uint256 amountOut = result.amountOut;

        uint256 balanceDsAfter = Asset(address(ds)).balanceOf(DEFAULT_ADDRESS);

        vm.assertEq(balanceDsAfter - balanceDsBefore, amountOut);

        ff_expired();

        // should work even if the resulting lowerbound is very large(won't be gas efficient)
        IDsFlashSwapCore.BuyAprroxParams memory params = defaultBuyApproxParams();
        params.maxFeeIter = 100000;
        params.feeIntervalAdjustment = 1000 ether;

        (raReserve, ctReserve) = hook.getReserves(address(ra), address(ct));

        // should work after expiry
        flashSwapRouter.swapRaforDs(currencyId, dsId, amount, 0, params, defaultOffchainGuessParams());

        // there's no sufficient liquidity due to very low HIYA, so we disable the fee to make it work
        corkConfig.updateAmmBaseFeePercentage(defaultCurrencyId, 0 ether);

        (raReserve, ctReserve) = hook.getReserves(address(ra), address(ct));

        amount = TransferHelper.normalizeDecimals(0.001 ether, TARGET_DECIMALS, raDecimals);
        flashSwapRouter.swapRaforDs(currencyId, dsId, amount, 0, params, defaultOffchainGuessParams());
    }

    /// forge-config: default.fuzz.show-logs = true
    function testFuzz_buyDsOffchainGuess(uint256 amount, uint8 raDecimals, uint8 paDecimals) public {
        (raDecimals, paDecimals) = setupDifferentDecimals(raDecimals, paDecimals);

        amount = bound(amount, 0.001 ether, 100 ether);
        amount = TransferHelper.normalizeDecimals(amount, TARGET_DECIMALS, raDecimals);

        ra.approve(address(flashSwapRouter), type(uint256).max);

        dsId = moduleCore.lastDsId(currencyId);
        (ct, ds) = moduleCore.swapAsset(currencyId, dsId);

        (uint256 raReserve, uint256 ctReserve) = hook.getReserves(address(ra), address(ct));

        // 1-t = 0.1

        Asset(ds).approve(address(flashSwapRouter), amount);

        uint256 balanceDsBefore = Asset(ds).balanceOf(DEFAULT_ADDRESS);
        vm.warp(current);

        // TODO : figure out the out of whack gas consumption
        vm.pauseGasMetering();

        snapshotRouterState();

        IDsFlashSwapCore.SwapRaForDsReturn memory result = flashSwapRouter.swapRaforDs(
            currencyId, dsId, amount, 0, defaultBuyApproxParams(), defaultOffchainGuessParams()
        );

        IDsFlashSwapCore.OffchainGuess memory offchainGuess;
        offchainGuess.initialBorrowAmount = result.initialBorrow;
        offchainGuess.afterSoldBorrowAmount = result.afterSoldBorrow;

        revertRouterState();

        // should pass
        result = flashSwapRouter.swapRaforDs(currencyId, dsId, amount, 0, defaultBuyApproxParams(), offchainGuess);
        uint256 amountOut = result.amountOut;

        uint256 balanceDsAfter = Asset(address(ds)).balanceOf(DEFAULT_ADDRESS);

        vm.assertEq(balanceDsAfter - balanceDsBefore, amountOut);

        ff_expired();

        // should work even if the resulting lowerbound is very large(won't be gas efficient)
        IDsFlashSwapCore.BuyAprroxParams memory params = defaultBuyApproxParams();
        params.maxFeeIter = 100000;
        params.feeIntervalAdjustment = 1000 ether;

        (raReserve, ctReserve) = hook.getReserves(address(ra), address(ct));

        // should work after expiry
        snapshotRouterState();

        result = flashSwapRouter.swapRaforDs(currencyId, dsId, amount, 0, params, defaultOffchainGuessParams());

        offchainGuess.initialBorrowAmount = result.initialBorrow;
        offchainGuess.afterSoldBorrowAmount = result.afterSoldBorrow;

        revertRouterState();
        result = flashSwapRouter.swapRaforDs(currencyId, dsId, amount, 0, params, offchainGuess);

        // there's no sufficient liquidity due to very low HIYA, so we disable the fee to make it work
        corkConfig.updateAmmBaseFeePercentage(defaultCurrencyId, 0 ether);

        (raReserve, ctReserve) = hook.getReserves(address(ra), address(ct));

        amount = TransferHelper.normalizeDecimals(0.001 ether, TARGET_DECIMALS, raDecimals);

        snapshotRouterState();
        result = flashSwapRouter.swapRaforDs(currencyId, dsId, amount, 0, params, defaultOffchainGuessParams());

        offchainGuess.initialBorrowAmount = result.initialBorrow;
        offchainGuess.afterSoldBorrowAmount = result.afterSoldBorrow;

        revertRouterState();

        flashSwapRouter.swapRaforDs(currencyId, dsId, amount, 0, params, offchainGuess);
    }

    // ff to expiry and update infos
    function ff_expired() internal {
        // fast forward to expiry
        uint256 expiry = Asset(ds).expiry();
        vm.warp(expiry);

        uint256 rolloverBlocks = flashSwapRouter.getRolloverEndInBlockNumber(currencyId);
        vm.roll(block.number + rolloverBlocks);

        Asset(ct).approve(address(moduleCore), DEFAULT_DEPOSIT_AMOUNT);

        issueNewDs(currencyId);

        fetchProtocolGeneralInfo();
    }

    function fetchProtocolGeneralInfo() internal {
        dsId = moduleCore.lastDsId(currencyId);
        (ct, ds) = moduleCore.swapAsset(currencyId, dsId);
    }
}<|MERGE_RESOLUTION|>--- conflicted
+++ resolved
@@ -118,14 +118,11 @@
         vm.pauseGasMetering();
 
         corkConfig.updateAmmBaseFeePercentage(defaultCurrencyId, 1 ether);
-<<<<<<< HEAD
-=======
 
         IDsFlashSwapCore.SwapRaForDsReturn memory result = flashSwapRouter.swapRaforDs(
             currencyId, dsId, amount, 0, defaultBuyApproxParams(), defaultOffchainGuessParams()
         );
         uint256 amountOut = result.amountOut;
->>>>>>> 336b367f
 
         uint256 balanceRaAfter = Asset(address(ds)).balanceOf(DEFAULT_ADDRESS);
 
