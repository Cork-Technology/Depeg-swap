pragma solidity ^0.8.24;

import "../../../../../contracts/core/flash-swaps/FlashSwapRouter.sol";
import {Helper} from "../../../Helper.sol";
import {DummyWETH} from "../../../../../contracts/dummy/DummyWETH.sol";
import "../../../../../contracts/core/assets/Asset.sol";
import {Id, Pair, PairLibrary} from "../../../../../contracts/libraries/Pair.sol";
import "../../../../../contracts/interfaces/IPSMcore.sol";
import "../../../../../contracts/interfaces/IDsFlashSwapRouter.sol";
import "forge-std/console.sol";

contract BuyDsTest is Helper {
    DummyWETH internal ra;
    DummyWETH internal pa;
    address ct;
    address ds;
    Id public currencyId;

    uint256 public DEFAULT_DEPOSIT_AMOUNT = 2050 ether;

    uint256 end = block.timestamp + 10 days;
    uint256 current = block.timestamp + 0.01 days;

    uint256 public dsId;

    function defaultInitialDsPrice() internal pure virtual override returns (uint256) {
        return 0.04761904762 ether;
    }

    function defaultExchangeRate() internal pure virtual override returns (uint256) {
        return 1.1 ether;
    }

    function setUp() public virtual {
        vm.startPrank(DEFAULT_ADDRESS);

        deployModuleCore();

        (ra, pa, currencyId) = initializeAndIssueNewDs(end);

        vm.deal(DEFAULT_ADDRESS, 100_000_000_000 ether);

        ra.deposit{value: 1_000_000_000 ether}();
        pa.deposit{value: 1_000_000_000 ether}();

        ra.approve(address(moduleCore), 100_000_000_000 ether);

        moduleCore.depositPsm(currencyId, DEFAULT_DEPOSIT_AMOUNT);
        moduleCore.depositLv(currencyId, DEFAULT_DEPOSIT_AMOUNT, 0, 0);

        dsId = moduleCore.lastDsId(currencyId);
        (ct, ds) = moduleCore.swapAsset(currencyId, dsId);

        vm.stopPrank();
        vm.prank(address(corkConfig));
        flashSwapRouter.updateGradualSaleStatus(currencyId, false);
        vm.startPrank(DEFAULT_ADDRESS);
    }

    function test_buyDS() public virtual {
        ra.approve(address(flashSwapRouter), type(uint256).max);

        (uint256 raReserve, uint256 ctReserve) = hook.getReserves(address(ra), address(ct));

        uint256 amount = 0.5 ether;

        Asset(ds).approve(address(flashSwapRouter), amount);

        uint256 balanceRaBefore = Asset(ds).balanceOf(DEFAULT_ADDRESS);
        vm.warp(current);

        // TODO : figure out the out of whack gas consumption
        vm.pauseGasMetering();

        // TODO : implement fee in buy
<<<<<<< HEAD
        hook.updateBaseFeePercentage(address(ra), ct, 1 ether);
        uint256 amountOutPreview = flashSwapRouter.previewSwapRaforDs(currencyId, dsId, amount);
=======
        // hook.updateBaseFeePercentage(address(ra), ct, 1 ether);
>>>>>>> 47240d02

        uint256 amountOut = flashSwapRouter.swapRaforDs(
            currencyId, dsId, amount, 0, DEFAULT_ADDRESS, bytes(""), block.timestamp
        );
        uint256 balanceRaAfter = Asset(ds).balanceOf(DEFAULT_ADDRESS);

        vm.assertEq(balanceRaAfter - balanceRaBefore, amountOut);
    }
}<|MERGE_RESOLUTION|>--- conflicted
+++ resolved
@@ -73,12 +73,8 @@
         vm.pauseGasMetering();
 
         // TODO : implement fee in buy
-<<<<<<< HEAD
         hook.updateBaseFeePercentage(address(ra), ct, 1 ether);
         uint256 amountOutPreview = flashSwapRouter.previewSwapRaforDs(currencyId, dsId, amount);
-=======
-        // hook.updateBaseFeePercentage(address(ra), ct, 1 ether);
->>>>>>> 47240d02
 
         uint256 amountOut = flashSwapRouter.swapRaforDs(
             currencyId, dsId, amount, 0, DEFAULT_ADDRESS, bytes(""), block.timestamp
