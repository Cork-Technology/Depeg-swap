--- conflicted
+++ resolved
@@ -48,11 +48,7 @@
 
         ra.approve(address(moduleCore), type(uint256).max);
 
-<<<<<<< HEAD
-        moduleCore.depositLv(defaultCurrencyId, DEFAULT_DEPOSIT_AMOUNT, 0, 0, 0);
-=======
         moduleCore.depositLv(defaultCurrencyId, DEFAULT_DEPOSIT_AMOUNT, 0, 0, 0, block.timestamp);
->>>>>>> 5e3fdb18
     }
 
     function setupDifferentDecimals(uint8 raDecimals, uint8 paDecimals) internal returns (uint8, uint8) {
