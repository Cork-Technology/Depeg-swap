// SPDX-License-Identifier: MIT
pragma solidity ^0.8.24;

import {Helper} from "./../../Helper.sol";
import {ProtectedUnit} from "../../../../contracts/core/assets/ProtectedUnit.sol";
import {Liquidator} from "../../../../contracts/core/liquidators/cow-protocol/Liquidator.sol";
import {IProtectedUnit} from "../../../../contracts/interfaces/IProtectedUnit.sol";
import {DummyWETH} from "../../../../contracts/dummy/DummyWETH.sol";
import {Id} from "./../../../../contracts/libraries/Pair.sol";
import {PausableUpgradeable} from "@openzeppelin/contracts-upgradeable/utils/PausableUpgradeable.sol";
import "./../../../../contracts/core/liquidators/cow-protocol/Liquidator.sol";
import {IPermit2} from "permit2/src/interfaces/IPermit2.sol";
import {IAllowanceTransfer} from "permit2/src/interfaces/IAllowanceTransfer.sol";

contract ProtectedUnitTest is Helper {
    ProtectedUnit public protectedUnit;
    DummyWETH public dsToken;
    DummyWETH internal ra;
    DummyWETH internal pa;
    Liquidator internal liquidator;

    Id public currencyId;
    uint256 public dsId;

    address public ct;
    address public ds;
    address public owner;
    address public user;

    uint256 public DEFAULT_DEPOSIT_AMOUNT = 2050 ether;
    uint256 constant INITIAL_MINT_CAP = 1000 * 1e18; // 1000 tokens
    uint256 constant USER_BALANCE = 500 * 1e18;
    uint256 internal USER_PK = 1;

    address settlementContract = 0x9008D19f58AAbD9eD0D60971565AA8510560ab41;

    function setUp() public {
        vm.startPrank(DEFAULT_ADDRESS);
        // Setup accounts
        owner = address(this); // Owner of the contract
        user = address(0x123);

        deployModuleCore();

        (ra, pa, currencyId) = initializeAndIssueNewDs(block.timestamp + 20 days);
        vm.deal(DEFAULT_ADDRESS, 100_000_000 ether);
        ra.deposit{value: 100000 ether}();
        pa.deposit{value: 100000 ether}();

        // 10000 for psm 10000 for LV
        ra.approve(address(moduleCore), 100_000_000 ether);

        ra.transfer(user, 1000 ether);

        moduleCore.depositPsm(currencyId, USER_BALANCE * 2);
<<<<<<< HEAD
        moduleCore.depositLv(currencyId, USER_BALANCE * 2, 0, 0, 0);
=======
        moduleCore.depositLv(currencyId, USER_BALANCE * 2, 0, 0, 0, block.timestamp);
>>>>>>> 5e3fdb18

        fetchProtocolGeneralInfo();

        corkConfig.deployProtectedUnit(currencyId, address(pa), address(ra), "DS/PA", INITIAL_MINT_CAP);
        // Deploy the ProtectedUnit contract
        protectedUnit = ProtectedUnit(protectedUnitFactory.getProtectedUnitAddress(currencyId));

        // Transfer tokens to user for test_ing
        dsToken.transfer(user, USER_BALANCE);
        pa.deposit{value: USER_BALANCE}();
        pa.transfer(user, USER_BALANCE);

        // we disable the redemption fee so its easier to test
        corkConfig.updatePsmBaseRedemptionFeePercentage(defaultCurrencyId, 0);

        liquidator = new Liquidator(address(corkConfig), address(this), address(moduleCore));

        corkConfig.grantLiquidatorRole(address(liquidator), DEFAULT_ADDRESS);
        corkConfig.whitelist(address(liquidator));
        vm.warp(block.timestamp + 10 days);

        uint256 amount = 100 ether;
        pa.approve(permit2, amount);
        dsToken.approve(permit2, amount);

        IPermit2(permit2).approve(
            address(pa), address(protectedUnit), uint160(amount), uint48(block.timestamp + 10 days)
        );
        IPermit2(permit2).approve(
            address(dsToken), address(protectedUnit), uint160(amount), uint48(block.timestamp + 10 days)
        );
        protectedUnit.mint(amount);

        (, address caller,) = vm.readCallers();
        corkConfig.whitelist(caller);
        corkConfig.whitelist(address(this));

        vm.warp(block.timestamp + 7.1 days);
    }

    function fetchProtocolGeneralInfo() internal {
        dsId = moduleCore.lastDsId(currencyId);
        (ct, ds) = moduleCore.swapAsset(currencyId, dsId);
        dsToken = DummyWETH(payable(address(ds)));
    }

    function test_liquidationPartial() external {
        uint256 amountToSell = 10 ether;
        uint256 amountFilled = 4 ether;
        uint256 amountTaken = 4 ether;
        uint256 expectedLeftover = 6 ether;

        bytes32 randomRefId = keccak256("ref");
        // irrelevant, since we're testing the logic ourself
        bytes memory randomOrderUid = bytes.concat(keccak256("orderUid"));

        ILiquidator.CreateProtectedUnitOrderParams memory params = ILiquidator.CreateProtectedUnitOrderParams({
            internalRefId: randomRefId,
            orderUid: randomOrderUid,
            sellToken: address(pa),
            sellAmount: amountToSell,
            buyToken: address(ra),
            protectedUnit: address(protectedUnit)
        });

        liquidator.createOrderProtectedUnit(params);

        address receiver = liquidator.fetchProtectedUnitReceiver(randomRefId);

        // mimic trade execution
        vm.stopPrank();
        pa.transferFrom(address(receiver), address(this), amountTaken);

        vm.startPrank(DEFAULT_ADDRESS);
        ra.transfer(address(receiver), amountFilled);

        uint256 paBalanceProtectedUnitBefore = pa.balanceOf(address(protectedUnit));
        uint256 raBalanceProtectedUnitBefore = ra.balanceOf(address(protectedUnit));

        liquidator.finishProtectedUnitOrder(randomRefId);

        uint256 paBalanceProtectedUnitAfter = pa.balanceOf(address(protectedUnit));
        uint256 raBalanceProtectedUnitAfter = ra.balanceOf(address(protectedUnit));

        vm.assertEq(paBalanceProtectedUnitAfter - paBalanceProtectedUnitBefore, expectedLeftover);
        vm.assertEq(raBalanceProtectedUnitAfter - raBalanceProtectedUnitBefore, amountFilled);
    }

    function setPreSignature(bytes calldata orderUid, bool signed) external {
        // do nothing, just a place holder
    }

    function test_liquidationFull() external {
        uint256 amountToSell = 10 ether;

        bytes32 randomRefId = keccak256("ref");
        // irrelevant, since we're testing the logic ourself
        bytes memory randomOrderUid = bytes.concat(keccak256("orderUid"));

        ILiquidator.CreateProtectedUnitOrderParams memory params = ILiquidator.CreateProtectedUnitOrderParams({
            internalRefId: randomRefId,
            orderUid: randomOrderUid,
            sellToken: address(pa),
            sellAmount: amountToSell,
            buyToken: address(ra),
            protectedUnit: address(protectedUnit)
        });

        liquidator.createOrderProtectedUnit(params);

        address receiver = liquidator.fetchProtectedUnitReceiver(randomRefId);

        // mimic trade execution
        vm.stopPrank();
        pa.transferFrom(address(receiver), address(this), amountToSell);

        vm.startPrank(DEFAULT_ADDRESS);
        ra.transfer(address(receiver), amountToSell);

        uint256 paBalanceProtectedUnitBefore = pa.balanceOf(address(protectedUnit));
        uint256 raBalanceProtectedUnitBefore = ra.balanceOf(address(protectedUnit));

        liquidator.finishProtectedUnitOrder(randomRefId);

        uint256 paBalanceProtectedUnitAfter = pa.balanceOf(address(protectedUnit));
        uint256 raBalanceProtectedUnitAfter = ra.balanceOf(address(protectedUnit));

        vm.assertEq(paBalanceProtectedUnitAfter - paBalanceProtectedUnitBefore, 0);
        vm.assertEq(raBalanceProtectedUnitAfter - raBalanceProtectedUnitBefore, amountToSell);
    }

    function test_liquidationAndExecuteTrade() external {
        uint256 amountToSell = 10 ether;

        bytes32 randomRefId = keccak256("ref");
        // irrelevant, since we're testing the logic ourself
        bytes memory randomOrderUid = bytes.concat(keccak256("orderUid"));

        ILiquidator.CreateProtectedUnitOrderParams memory params = ILiquidator.CreateProtectedUnitOrderParams({
            internalRefId: randomRefId,
            orderUid: randomOrderUid,
            sellToken: address(pa),
            sellAmount: amountToSell,
            buyToken: address(ra),
            protectedUnit: address(protectedUnit)
        });

        liquidator.createOrderProtectedUnit(params);

        address receiver = liquidator.fetchProtectedUnitReceiver(randomRefId);

        // mimic trade execution
        vm.stopPrank();
        pa.transferFrom(address(receiver), address(this), amountToSell);

        vm.startPrank(DEFAULT_ADDRESS);
        ra.transfer(address(receiver), amountToSell);

        uint256 paBalanceProtectedUnitBefore = pa.balanceOf(address(protectedUnit));
        uint256 raBalanceProtectedUnitBefore = ra.balanceOf(address(protectedUnit));
        uint256 dsBalanceProtectedUnitBefore = dsToken.balanceOf(address(protectedUnit));

        uint256 dsBought = liquidator.finishProtectedUnitOrderAndExecuteTrade(
            randomRefId, 0, defaultBuyApproxParams(), defaultOffchainGuessParams()
        );

        uint256 paBalanceProtectedUnitAfter = pa.balanceOf(address(protectedUnit));
        uint256 raBalanceProtectedUnitAfter = ra.balanceOf(address(protectedUnit));
        uint256 dsBalanceProtectedUnitAfter = dsToken.balanceOf(address(protectedUnit));

        vm.assertEq(paBalanceProtectedUnitAfter - paBalanceProtectedUnitBefore, 0);
        vm.assertEq(raBalanceProtectedUnitAfter - raBalanceProtectedUnitBefore, 0);
        vm.assertEq(dsBalanceProtectedUnitAfter - dsBalanceProtectedUnitBefore, dsBought);
    }

    function test_liquidationAndExecuteTradeWhenItReverts() external {
        uint256 amountToSell = 10 ether;

        bytes32 randomRefId = keccak256("ref");
        // irrelevant, since we're testing the logic ourself
        bytes memory randomOrderUid = bytes.concat(keccak256("orderUid"));

        ILiquidator.CreateProtectedUnitOrderParams memory params = ILiquidator.CreateProtectedUnitOrderParams({
            internalRefId: randomRefId,
            orderUid: randomOrderUid,
            sellToken: address(pa),
            sellAmount: amountToSell,
            buyToken: address(ra),
            protectedUnit: address(protectedUnit)
        });

        liquidator.createOrderProtectedUnit(params);

        address receiver = liquidator.fetchProtectedUnitReceiver(randomRefId);

        // mimic trade execution
        vm.stopPrank();
        pa.transferFrom(address(receiver), address(this), amountToSell);

        vm.startPrank(DEFAULT_ADDRESS);
        ra.transfer(address(receiver), amountToSell);

        uint256 paBalanceProtectedUnitBefore = pa.balanceOf(address(protectedUnit));
        uint256 raBalanceProtectedUnitBefore = ra.balanceOf(address(protectedUnit));
        uint256 dsBalanceProtectedUnitBefore = dsToken.balanceOf(address(protectedUnit));

        uint256 dsBought = liquidator.finishProtectedUnitOrderAndExecuteTrade(
            randomRefId, 10000000 ether, defaultBuyApproxParams(), defaultOffchainGuessParams()
        );
        vm.assertEq(dsBought, 0);

        uint256 paBalanceProtectedUnitAfter = pa.balanceOf(address(protectedUnit));
        uint256 raBalanceProtectedUnitAfter = ra.balanceOf(address(protectedUnit));
        uint256 dsBalanceProtectedUnitAfter = dsToken.balanceOf(address(protectedUnit));

        vm.assertEq(paBalanceProtectedUnitAfter - paBalanceProtectedUnitBefore, 0);
        vm.assertEq(raBalanceProtectedUnitAfter - raBalanceProtectedUnitBefore, amountToSell);
        vm.assertEq(dsBalanceProtectedUnitAfter - dsBalanceProtectedUnitBefore, 0);
    }

    function test_revertIfNotLiquidator() external {
        uint256 amountToSell = 10 ether;

        bytes32 randomRefId = keccak256("ref");
        // irrelevant, since we're testing the logic ourself
        bytes memory randomOrderUid = bytes.concat(keccak256("orderUid"));

        ILiquidator.CreateProtectedUnitOrderParams memory params = ILiquidator.CreateProtectedUnitOrderParams({
            internalRefId: randomRefId,
            orderUid: randomOrderUid,
            sellToken: address(pa),
            sellAmount: amountToSell,
            buyToken: address(ra),
            protectedUnit: address(protectedUnit)
        });

        vm.startPrank(address(99));
        vm.expectRevert();
        liquidator.createOrderProtectedUnit(params);

        vm.expectRevert();
        liquidator.finishProtectedUnitOrderAndExecuteTrade(
            randomRefId, 10000000 ether, defaultBuyApproxParams(), defaultOffchainGuessParams()
        );
    }

    function test_MintWhileLiquidationIsInProgress() public {
        startLiquidation();

        vm.startPrank(user);
        // Without Permit
        vm.expectRevert(PausableUpgradeable.EnforcedPause.selector);
        protectedUnit.mint(100 * 1e18);

        // With Permit
        uint256 mintAmount = 100 * 1e18;

        // Calculate token amounts needed for minting
        (uint256 dsAmount, uint256 paAmount) = protectedUnit.previewMint(mintAmount);

        // Create the tokens array
        address[] memory tokens = new address[](2);
        tokens[0] = address(dsToken);
        tokens[1] = address(pa);

        IAllowanceTransfer.PermitBatch memory permitBatchData;
        {
            // Set up nonce and deadline
            uint48 nonce = uint48(0);
            uint48 deadline = uint48(block.timestamp + 1 hours);

            // Create the Permit2 PermitBatchTransferFrom struct
            IAllowanceTransfer.PermitDetails[] memory permitted = new IAllowanceTransfer.PermitDetails[](2);
            permitted[0] = IAllowanceTransfer.PermitDetails({
                token: address(dsToken),
                amount: uint160(dsAmount),
                expiration: deadline,
                nonce: nonce
            });
            permitted[1] = IAllowanceTransfer.PermitDetails({
                token: address(pa),
                amount: uint160(paAmount),
                expiration: deadline,
                nonce: nonce
            });

            permitBatchData = IAllowanceTransfer.PermitBatch({
                details: permitted,
                spender: address(protectedUnit),
                sigDeadline: deadline
            });
        }
        // Generate the batch permit signature
        bytes memory signature = getPermitBatchSignature(permitBatchData, USER_PK, IPermit2(permit2).DOMAIN_SEPARATOR());

        // Call the mint function with Permit2 data
        vm.expectRevert(PausableUpgradeable.EnforcedPause.selector);
        protectedUnit.mint(mintAmount, permitBatchData, signature);

        vm.stopPrank();
    }

    function test_BurnPUWhileLiquidationIsInProgress() public {
        vm.startPrank(user);
        pa.approve(permit2, USER_BALANCE);
        dsToken.approve(permit2, USER_BALANCE);

        // Approve tokens for ProtectedUnit contract
        IPermit2(permit2).approve(
            address(pa), address(protectedUnit), uint160(USER_BALANCE), uint48(block.timestamp + 1 hours)
        );
        IPermit2(permit2).approve(
            address(dsToken), address(protectedUnit), uint160(USER_BALANCE), uint48(block.timestamp + 1 hours)
        );

        // Mint 100 ProtectedUnit tokens
        uint256 mintAmount = 100 * 1e18;
        protectedUnit.mint(mintAmount);

        // Started liquidation
        startLiquidation();

        vm.startPrank(user);
        // burn 50 tokens
        vm.expectRevert(PausableUpgradeable.EnforcedPause.selector);
        protectedUnit.burn(50 * 1e18);

        vm.stopPrank();
    }

    function test_BurnFromWhileLiquidationIsInProgress() public {
        vm.startPrank(user);
        pa.approve(permit2, USER_BALANCE);
        dsToken.approve(permit2, USER_BALANCE);

        // Approve tokens for ProtectedUnit contract
        IPermit2(permit2).approve(
            address(pa), address(protectedUnit), uint160(USER_BALANCE), uint48(block.timestamp + 1 hours)
        );
        IPermit2(permit2).approve(
            address(dsToken), address(protectedUnit), uint160(USER_BALANCE), uint48(block.timestamp + 1 hours)
        );

        // Mint 100 ProtectedUnit tokens
        uint256 mintAmount = 100 * 1e18;
        protectedUnit.mint(mintAmount);

        // Started liquidation
        startLiquidation();

        vm.startPrank(user);
        // burn 50 tokens
        vm.expectRevert(PausableUpgradeable.EnforcedPause.selector);
        protectedUnit.burnFrom(user, 50 * 1e18);

        vm.stopPrank();
    }

    function startLiquidation() internal {
        vm.startPrank(DEFAULT_ADDRESS);
        uint256 amountToSell = 10 ether;
        bytes32 randomRefId = keccak256("ref");
        bytes memory randomOrderUid = bytes.concat(keccak256("orderUid"));
        ILiquidator.CreateProtectedUnitOrderParams memory params = ILiquidator.CreateProtectedUnitOrderParams({
            internalRefId: randomRefId,
            orderUid: randomOrderUid,
            sellToken: address(pa),
            sellAmount: amountToSell,
            buyToken: address(ra),
            protectedUnit: address(protectedUnit)
        });
        liquidator.createOrderProtectedUnit(params);
        vm.stopPrank();
    }
}<|MERGE_RESOLUTION|>--- conflicted
+++ resolved
@@ -53,11 +53,7 @@
         ra.transfer(user, 1000 ether);
 
         moduleCore.depositPsm(currencyId, USER_BALANCE * 2);
-<<<<<<< HEAD
-        moduleCore.depositLv(currencyId, USER_BALANCE * 2, 0, 0, 0);
-=======
         moduleCore.depositLv(currencyId, USER_BALANCE * 2, 0, 0, 0, block.timestamp);
->>>>>>> 5e3fdb18
 
         fetchProtocolGeneralInfo();
 
