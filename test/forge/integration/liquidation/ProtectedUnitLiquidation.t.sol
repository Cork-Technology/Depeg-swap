// SPDX-License-Identifier: MIT
pragma solidity ^0.8.24;

import {Helper} from "./../../Helper.sol";
import {ProtectedUnit} from "../../../../contracts/core/assets/ProtectedUnit.sol";
import {Liquidator} from "../../../../contracts/core/liquidators/cow-protocol/Liquidator.sol";
import {IProtectedUnit} from "../../../../contracts/interfaces/IProtectedUnit.sol";
import {DummyWETH} from "../../../../contracts/dummy/DummyWETH.sol";
import {Id} from "./../../../../contracts/libraries/Pair.sol";
import {PausableUpgradeable} from "@openzeppelin/contracts-upgradeable/utils/PausableUpgradeable.sol";
import "./../../../../contracts/core/liquidators/cow-protocol/Liquidator.sol";
import {IPermit2} from "permit2/src/interfaces/IPermit2.sol";
import {IAllowanceTransfer} from "permit2/src/interfaces/IAllowanceTransfer.sol";

contract ProtectedUnitTest is Helper {
    ProtectedUnit public protectedUnit;
    DummyWETH public dsToken;
    DummyWETH internal ra;
    DummyWETH internal pa;
    Liquidator internal liquidator;

    Id public currencyId;
    uint256 public dsId;

    address public ct;
    address public ds;
    address public owner;
    address public user;

    uint256 public DEFAULT_DEPOSIT_AMOUNT = 2050 ether;
    uint256 constant INITIAL_MINT_CAP = 1000 * 1e18; // 1000 tokens
    uint256 constant USER_BALANCE = 500 * 1e18;
    uint256 internal USER_PK = 1;

    // TODO : Add the hookTrampoline address
    address hookTrampoline = DEFAULT_ADDRESS;

    address settlementContract = 0x9008D19f58AAbD9eD0D60971565AA8510560ab41;

    function setUp() public {
        vm.startPrank(DEFAULT_ADDRESS);
        // Setup accounts
        owner = address(this); // Owner of the contract
        user = address(0x123);

        deployModuleCore();

        (ra, pa, currencyId) = initializeAndIssueNewDs(block.timestamp + 20 days);
        vm.deal(DEFAULT_ADDRESS, 100_000_000 ether);
        ra.deposit{value: 100000 ether}();
        pa.deposit{value: 100000 ether}();

        // 10000 for psm 10000 for LV
        ra.approve(address(moduleCore), 100_000_000 ether);

        ra.transfer(user, 1000 ether);

        moduleCore.depositPsm(currencyId, USER_BALANCE * 2);
<<<<<<< HEAD
        moduleCore.depositLv(currencyId, USER_BALANCE * 2, 0, 0, 0, block.timestamp);
=======
        moduleCore.depositLv(currencyId, USER_BALANCE * 2, 0, 0, block.timestamp + 30 minutes);
>>>>>>> bfd0474d

        fetchProtocolGeneralInfo();

        corkConfig.deployProtectedUnit(currencyId, address(pa), address(ra), "DS/PA", INITIAL_MINT_CAP);
        // Deploy the ProtectedUnit contract
        protectedUnit = ProtectedUnit(protectedUnitFactory.getProtectedUnitAddress(currencyId));

        // Transfer tokens to user for test_ing
        dsToken.transfer(user, USER_BALANCE);
        pa.deposit{value: USER_BALANCE}();
        pa.transfer(user, USER_BALANCE);

        // we disable the redemption fee so its easier to test
        corkConfig.updatePsmBaseRedemptionFeePercentage(defaultCurrencyId, 0);

        liquidator = new Liquidator(address(corkConfig), DEFAULT_ADDRESS, address(this), address(moduleCore));

        corkConfig.grantLiquidatorRole(address(liquidator), DEFAULT_ADDRESS);
        corkConfig.whitelist(address(liquidator));
        vm.warp(block.timestamp + 10 days);

        uint256 amount = 100 ether;
        pa.approve(permit2, amount);
        dsToken.approve(permit2, amount);

        IPermit2(permit2).approve(
            address(pa), address(protectedUnit), uint160(amount), uint48(block.timestamp + 10 days)
        );
        IPermit2(permit2).approve(
            address(dsToken), address(protectedUnit), uint160(amount), uint48(block.timestamp + 10 days)
        );
        protectedUnit.mint(amount);

        (, address caller,) = vm.readCallers();
        corkConfig.whitelist(caller);
        corkConfig.whitelist(address(this));

        vm.warp(block.timestamp + 7.1 days);
    }

    function fetchProtocolGeneralInfo() internal {
        dsId = moduleCore.lastDsId(currencyId);
        (ct, ds) = moduleCore.swapAsset(currencyId, dsId);
        dsToken = DummyWETH(payable(address(ds)));
    }

    function test_liquidationPartial() external {
        uint256 amountToSell = 10 ether;
        uint256 amountFilled = 4 ether;
        uint256 amountTaken = 4 ether;
        uint256 expectedLeftover = 6 ether;

        bytes32 randomRefId = keccak256("ref");
        // irrelevant, since we're testing the logic ourself
        bytes memory randomOrderUid = bytes.concat(keccak256("orderUid"));

        ILiquidator.CreateProtectedUnitOrderParams memory params = ILiquidator.CreateProtectedUnitOrderParams({
            internalRefId: randomRefId,
            orderUid: randomOrderUid,
            sellToken: address(pa),
            sellAmount: amountToSell,
            buyToken: address(ra),
            protectedUnit: address(protectedUnit)
        });

        liquidator.createOrderProtectedUnit(params);

        address receiver = liquidator.fetchProtectedUnitReceiver(randomRefId);

        // mimic trade execution
        vm.stopPrank();
        pa.transferFrom(address(receiver), address(this), amountTaken);

        vm.startPrank(DEFAULT_ADDRESS);
        ra.transfer(address(receiver), amountFilled);

        uint256 paBalanceProtectedUnitBefore = pa.balanceOf(address(protectedUnit));
        uint256 raBalanceProtectedUnitBefore = ra.balanceOf(address(protectedUnit));

        liquidator.finishProtectedUnitOrder(randomRefId);

        uint256 paBalanceProtectedUnitAfter = pa.balanceOf(address(protectedUnit));
        uint256 raBalanceProtectedUnitAfter = ra.balanceOf(address(protectedUnit));

        vm.assertEq(paBalanceProtectedUnitAfter - paBalanceProtectedUnitBefore, expectedLeftover);
        vm.assertEq(raBalanceProtectedUnitAfter - raBalanceProtectedUnitBefore, amountFilled);
    }

    function setPreSignature(bytes calldata orderUid, bool signed) external {
        // do nothing, just a place holder
    }

    function test_liquidationFull() external {
        uint256 amountToSell = 10 ether;

        bytes32 randomRefId = keccak256("ref");
        // irrelevant, since we're testing the logic ourself
        bytes memory randomOrderUid = bytes.concat(keccak256("orderUid"));

        ILiquidator.CreateProtectedUnitOrderParams memory params = ILiquidator.CreateProtectedUnitOrderParams({
            internalRefId: randomRefId,
            orderUid: randomOrderUid,
            sellToken: address(pa),
            sellAmount: amountToSell,
            buyToken: address(ra),
            protectedUnit: address(protectedUnit)
        });

        liquidator.createOrderProtectedUnit(params);

        address receiver = liquidator.fetchProtectedUnitReceiver(randomRefId);

        // mimic trade execution
        vm.stopPrank();
        pa.transferFrom(address(receiver), address(this), amountToSell);

        vm.startPrank(DEFAULT_ADDRESS);
        ra.transfer(address(receiver), amountToSell);

        uint256 paBalanceProtectedUnitBefore = pa.balanceOf(address(protectedUnit));
        uint256 raBalanceProtectedUnitBefore = ra.balanceOf(address(protectedUnit));

        liquidator.finishProtectedUnitOrder(randomRefId);

        uint256 paBalanceProtectedUnitAfter = pa.balanceOf(address(protectedUnit));
        uint256 raBalanceProtectedUnitAfter = ra.balanceOf(address(protectedUnit));

        vm.assertEq(paBalanceProtectedUnitAfter - paBalanceProtectedUnitBefore, 0);
        vm.assertEq(raBalanceProtectedUnitAfter - raBalanceProtectedUnitBefore, amountToSell);
    }

    function test_liquidationAndExecuteTrade() external {
        uint256 amountToSell = 10 ether;

        bytes32 randomRefId = keccak256("ref");
        // irrelevant, since we're testing the logic ourself
        bytes memory randomOrderUid = bytes.concat(keccak256("orderUid"));

        ILiquidator.CreateProtectedUnitOrderParams memory params = ILiquidator.CreateProtectedUnitOrderParams({
            internalRefId: randomRefId,
            orderUid: randomOrderUid,
            sellToken: address(pa),
            sellAmount: amountToSell,
            buyToken: address(ra),
            protectedUnit: address(protectedUnit)
        });

        liquidator.createOrderProtectedUnit(params);

        address receiver = liquidator.fetchProtectedUnitReceiver(randomRefId);

        // mimic trade execution
        vm.stopPrank();
        pa.transferFrom(address(receiver), address(this), amountToSell);

        vm.startPrank(DEFAULT_ADDRESS);
        ra.transfer(address(receiver), amountToSell);

        uint256 paBalanceProtectedUnitBefore = pa.balanceOf(address(protectedUnit));
        uint256 raBalanceProtectedUnitBefore = ra.balanceOf(address(protectedUnit));
        uint256 dsBalanceProtectedUnitBefore = dsToken.balanceOf(address(protectedUnit));

        uint256 dsBought = liquidator.finishProtectedUnitOrderAndExecuteTrade(
            randomRefId, 0, defaultBuyApproxParams(), defaultOffchainGuessParams()
        );

        uint256 paBalanceProtectedUnitAfter = pa.balanceOf(address(protectedUnit));
        uint256 raBalanceProtectedUnitAfter = ra.balanceOf(address(protectedUnit));
        uint256 dsBalanceProtectedUnitAfter = dsToken.balanceOf(address(protectedUnit));

        vm.assertEq(paBalanceProtectedUnitAfter - paBalanceProtectedUnitBefore, 0);
        vm.assertEq(raBalanceProtectedUnitAfter - raBalanceProtectedUnitBefore, 0);
        vm.assertEq(dsBalanceProtectedUnitAfter - dsBalanceProtectedUnitBefore, dsBought);
    }

    function test_liquidationAndExecuteTradeWhenItReverts() external {
        uint256 amountToSell = 10 ether;

        bytes32 randomRefId = keccak256("ref");
        // irrelevant, since we're testing the logic ourself
        bytes memory randomOrderUid = bytes.concat(keccak256("orderUid"));

        ILiquidator.CreateProtectedUnitOrderParams memory params = ILiquidator.CreateProtectedUnitOrderParams({
            internalRefId: randomRefId,
            orderUid: randomOrderUid,
            sellToken: address(pa),
            sellAmount: amountToSell,
            buyToken: address(ra),
            protectedUnit: address(protectedUnit)
        });

        liquidator.createOrderProtectedUnit(params);

        address receiver = liquidator.fetchProtectedUnitReceiver(randomRefId);

        // mimic trade execution
        vm.stopPrank();
        pa.transferFrom(address(receiver), address(this), amountToSell);

        vm.startPrank(DEFAULT_ADDRESS);
        ra.transfer(address(receiver), amountToSell);

        uint256 paBalanceProtectedUnitBefore = pa.balanceOf(address(protectedUnit));
        uint256 raBalanceProtectedUnitBefore = ra.balanceOf(address(protectedUnit));
        uint256 dsBalanceProtectedUnitBefore = dsToken.balanceOf(address(protectedUnit));

        uint256 dsBought = liquidator.finishProtectedUnitOrderAndExecuteTrade(
            randomRefId, 10000000 ether, defaultBuyApproxParams(), defaultOffchainGuessParams()
        );
        vm.assertEq(dsBought, 0);

        uint256 paBalanceProtectedUnitAfter = pa.balanceOf(address(protectedUnit));
        uint256 raBalanceProtectedUnitAfter = ra.balanceOf(address(protectedUnit));
        uint256 dsBalanceProtectedUnitAfter = dsToken.balanceOf(address(protectedUnit));

        vm.assertEq(paBalanceProtectedUnitAfter - paBalanceProtectedUnitBefore, 0);
        vm.assertEq(raBalanceProtectedUnitAfter - raBalanceProtectedUnitBefore, amountToSell);
        vm.assertEq(dsBalanceProtectedUnitAfter - dsBalanceProtectedUnitBefore, 0);
    }

    function test_revertIfNotLiquidator() external {
        uint256 amountToSell = 10 ether;

        bytes32 randomRefId = keccak256("ref");
        // irrelevant, since we're testing the logic ourself
        bytes memory randomOrderUid = bytes.concat(keccak256("orderUid"));

        ILiquidator.CreateProtectedUnitOrderParams memory params = ILiquidator.CreateProtectedUnitOrderParams({
            internalRefId: randomRefId,
            orderUid: randomOrderUid,
            sellToken: address(pa),
            sellAmount: amountToSell,
            buyToken: address(ra),
            protectedUnit: address(protectedUnit)
        });

        vm.startPrank(address(99));
        vm.expectRevert();
        liquidator.createOrderProtectedUnit(params);

        vm.expectRevert();
        liquidator.finishProtectedUnitOrderAndExecuteTrade(
            randomRefId, 10000000 ether, defaultBuyApproxParams(), defaultOffchainGuessParams()
        );
    }

    function test_MintWhileLiquidationIsInProgress() public {
        startLiquidation();

        vm.startPrank(user);
        // Without Permit
        vm.expectRevert(PausableUpgradeable.EnforcedPause.selector);
        protectedUnit.mint(100 * 1e18);

        // With Permit
        uint256 mintAmount = 100 * 1e18;

        // Calculate token amounts needed for minting
        (uint256 dsAmount, uint256 paAmount) = protectedUnit.previewMint(mintAmount);

        // Create the tokens array
        address[] memory tokens = new address[](2);
        tokens[0] = address(dsToken);
        tokens[1] = address(pa);

        IAllowanceTransfer.PermitBatch memory permitBatchData;
        {
            // Set up nonce and deadline
            uint48 nonce = uint48(0);
            uint48 deadline = uint48(block.timestamp + 1 hours);

            // Create the Permit2 PermitBatchTransferFrom struct
            IAllowanceTransfer.PermitDetails[] memory permitted = new IAllowanceTransfer.PermitDetails[](2);
            permitted[0] = IAllowanceTransfer.PermitDetails({
                token: address(dsToken),
                amount: uint160(dsAmount),
                expiration: deadline,
                nonce: nonce
            });
            permitted[1] = IAllowanceTransfer.PermitDetails({
                token: address(pa),
                amount: uint160(paAmount),
                expiration: deadline,
                nonce: nonce
            });

            permitBatchData = IAllowanceTransfer.PermitBatch({
                details: permitted,
                spender: address(protectedUnit),
                sigDeadline: deadline
            });
        }
        // Generate the batch permit signature
        bytes memory signature = getPermitBatchSignature(permitBatchData, USER_PK, IPermit2(permit2).DOMAIN_SEPARATOR());

        // Call the mint function with Permit2 data
        vm.expectRevert(PausableUpgradeable.EnforcedPause.selector);
        protectedUnit.mint(mintAmount, permitBatchData, signature);

        vm.stopPrank();
    }

    function test_BurnPUWhileLiquidationIsInProgress() public {
        vm.startPrank(user);
        pa.approve(permit2, USER_BALANCE);
        dsToken.approve(permit2, USER_BALANCE);

        // Approve tokens for ProtectedUnit contract
        IPermit2(permit2).approve(
            address(pa), address(protectedUnit), uint160(USER_BALANCE), uint48(block.timestamp + 1 hours)
        );
        IPermit2(permit2).approve(
            address(dsToken), address(protectedUnit), uint160(USER_BALANCE), uint48(block.timestamp + 1 hours)
        );

        // Mint 100 ProtectedUnit tokens
        uint256 mintAmount = 100 * 1e18;
        protectedUnit.mint(mintAmount);

        // Started liquidation
        startLiquidation();

        vm.startPrank(user);
        // burn 50 tokens
        vm.expectRevert(PausableUpgradeable.EnforcedPause.selector);
        protectedUnit.burn(50 * 1e18);

        vm.stopPrank();
    }

    function test_BurnFromWhileLiquidationIsInProgress() public {
        vm.startPrank(user);
        pa.approve(permit2, USER_BALANCE);
        dsToken.approve(permit2, USER_BALANCE);

        // Approve tokens for ProtectedUnit contract
        IPermit2(permit2).approve(
            address(pa), address(protectedUnit), uint160(USER_BALANCE), uint48(block.timestamp + 1 hours)
        );
        IPermit2(permit2).approve(
            address(dsToken), address(protectedUnit), uint160(USER_BALANCE), uint48(block.timestamp + 1 hours)
        );

        // Mint 100 ProtectedUnit tokens
        uint256 mintAmount = 100 * 1e18;
        protectedUnit.mint(mintAmount);

        // Started liquidation
        startLiquidation();

        vm.startPrank(user);
        // burn 50 tokens
        vm.expectRevert(PausableUpgradeable.EnforcedPause.selector);
        protectedUnit.burnFrom(user, 50 * 1e18);

        vm.stopPrank();
    }

    function startLiquidation() internal {
        vm.startPrank(DEFAULT_ADDRESS);
        uint256 amountToSell = 10 ether;
        bytes32 randomRefId = keccak256("ref");
        bytes memory randomOrderUid = bytes.concat(keccak256("orderUid"));
        ILiquidator.CreateProtectedUnitOrderParams memory params = ILiquidator.CreateProtectedUnitOrderParams({
            internalRefId: randomRefId,
            orderUid: randomOrderUid,
            sellToken: address(pa),
            sellAmount: amountToSell,
            buyToken: address(ra),
            protectedUnit: address(protectedUnit)
        });
        liquidator.createOrderProtectedUnit(params);
        vm.stopPrank();
    }
}<|MERGE_RESOLUTION|>--- conflicted
+++ resolved
@@ -56,11 +56,7 @@
         ra.transfer(user, 1000 ether);
 
         moduleCore.depositPsm(currencyId, USER_BALANCE * 2);
-<<<<<<< HEAD
         moduleCore.depositLv(currencyId, USER_BALANCE * 2, 0, 0, 0, block.timestamp);
-=======
-        moduleCore.depositLv(currencyId, USER_BALANCE * 2, 0, 0, block.timestamp + 30 minutes);
->>>>>>> bfd0474d
 
         fetchProtocolGeneralInfo();
 
