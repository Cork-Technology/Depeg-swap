// SPDX-License-Identifier: MIT
pragma solidity ^0.8.24;

import {Helper} from "./../../Helper.sol";
import {ProtectedUnit} from "../../../../contracts/core/assets/ProtectedUnit.sol";
import {Liquidator} from "../../../../contracts/core/liquidators/cow-protocol/Liquidator.sol";
import {IErrors} from "../../../../contracts/interfaces/IErrors.sol";
import {DummyERCWithPermit} from "../../../../contracts/dummy/DummyERCWithPermit.sol";
import {Id} from "./../../../../contracts/libraries/Pair.sol";
import {PausableUpgradeable} from "@openzeppelin/contracts-upgradeable/utils/PausableUpgradeable.sol";
import {Asset} from "../../../../contracts/core/assets/Asset.sol";
import {IERC20} from "@openzeppelin/contracts/token/ERC20/ERC20.sol";
import {SigUtils} from "../../SigUtils.sol";
import {IPermit2} from "permit2/src/interfaces/IPermit2.sol";
import {IAllowanceTransfer} from "permit2/src/interfaces/IAllowanceTransfer.sol";

contract ProtectedUnitTest is Helper {
    Liquidator public liquidator;
    ProtectedUnit public protectedUnit;
    DummyERCWithPermit public dsToken;
    DummyERCWithPermit internal ra;
    DummyERCWithPermit internal pa;

    Id public currencyId;
    uint256 public dsId;

    address public ct;
    address public ds;
    address public owner;
    address public user;

    uint256 public DEFAULT_DEPOSIT_AMOUNT = 1900 ether;
    uint256 constant INITIAL_MINT_CAP = 1000 * 1e18; // 1000 tokens
    uint256 constant USER_BALANCE = 500 * 1e18;
    uint256 internal USER_PK = 1;

    address settlementContract = 0x9008D19f58AAbD9eD0D60971565AA8510560ab41;

    function setUp() public {
        vm.startPrank(DEFAULT_ADDRESS);
        // Setup accounts
        owner = address(this); // Owner of the contract
        user = vm.rememberKey(USER_PK);

        deployModuleCore();

        (ra, pa, currencyId) = initializeAndIssueNewDsWithRaAsPermit(block.timestamp + 1 days);
        vm.deal(DEFAULT_ADDRESS, 100_000_000 ether);
        ra.deposit{value: 100000 ether}();
        pa.deposit{value: 100000 ether}();

        // 10000 for psm 10000 for LV
        ra.approve(address(moduleCore), 100_000_000 ether);

        ra.transfer(user, 1000 ether);

        moduleCore.depositPsm(currencyId, USER_BALANCE * 2);
<<<<<<< HEAD
        moduleCore.depositLv(currencyId, USER_BALANCE * 2, 0, 0, 0);
=======
        moduleCore.depositLv(currencyId, USER_BALANCE * 2, 0, 0, 0, block.timestamp);
>>>>>>> 5e3fdb18

        fetchProtocolGeneralInfo();

        // Deploy the Liquidator contract
        liquidator = new Liquidator(address(corkConfig), settlementContract, address(moduleCore));

        corkConfig.deployProtectedUnit(currencyId, address(pa), address(ra), "DS/PA", INITIAL_MINT_CAP);
        // Deploy the ProtectedUnit contract
        protectedUnit = ProtectedUnit(protectedUnitFactory.getProtectedUnitAddress(currencyId));

        // Transfer tokens to user for test_ing
        dsToken.transfer(user, USER_BALANCE);
        pa.deposit{value: USER_BALANCE}();
        pa.transfer(user, USER_BALANCE);

        // we disable the redemption fee so its easier to test
        corkConfig.updatePsmBaseRedemptionFeePercentage(defaultCurrencyId, 0);
    }

    function fetchProtocolGeneralInfo() internal {
        dsId = moduleCore.lastDsId(currencyId);
        (ct, ds) = moduleCore.swapAsset(currencyId, dsId);
        dsToken = DummyERCWithPermit(payable(address(ds)));
    }

    function test_PreviewMint() public {
        // Preview minting 100 ProtectedUnit tokens
        (uint256 dsAmount, uint256 paAmount) = protectedUnit.previewMint(100 * 1e18);

        // Check that the DS and PA amounts are correct
        assertEq(dsAmount, 100 * 1e18);
        assertEq(paAmount, 100 * 1e18);
    }

    function test_PreviewMintRevertWhenMintCapExceeded() public {
        // Preview minting 2000 ProtectedUnit tokens
        vm.expectRevert(IErrors.MintCapExceeded.selector);
        protectedUnit.previewMint(2000 * 1e18);
    }

    function test_MintingTokens() public {
        // Test_ minting by the user
        vm.startPrank(user);
        assertEq(protectedUnit.balanceOf(user), 0);
        assertEq(protectedUnit.totalSupply(), 0);
        assertEq(dsToken.balanceOf(address(protectedUnit)), 0);
        assertEq(pa.balanceOf(address(protectedUnit)), 0);

        uint256 dsBalanceBefore = dsToken.balanceOf(user);
        uint256 paBalanceBefore = pa.balanceOf(user);

        pa.approve(permit2, USER_BALANCE);
        dsToken.approve(permit2, USER_BALANCE);

        // Approve tokens for ProtectedUnit contract
        IPermit2(permit2).approve(
            address(pa), address(protectedUnit), uint160(USER_BALANCE), uint48(block.timestamp + 1 hours)
        );
        IPermit2(permit2).approve(
            address(dsToken), address(protectedUnit), uint160(USER_BALANCE), uint48(block.timestamp + 1 hours)
        );

        // Mint 100 ProtectedUnit tokens
        uint256 mintAmount = 100 * 1e18;
        protectedUnit.mint(mintAmount);

        // Check balances and total supply
        assertEq(protectedUnit.balanceOf(user), mintAmount);
        assertEq(protectedUnit.totalSupply(), mintAmount);

        // Check token balances in the contract
        assertEq(dsToken.balanceOf(address(protectedUnit)), mintAmount);
        assertEq(pa.balanceOf(address(protectedUnit)), mintAmount);

        // Check user token balances decreased correctly
        assertEq(dsToken.balanceOf(user), dsBalanceBefore - mintAmount);
        assertEq(pa.balanceOf(user), paBalanceBefore - mintAmount);

        (address dsAddress, uint256 totalDeposited) =
            protectedUnit.dsHistory(protectedUnit.dsIndexMap(address(dsToken)));
        assertEq(dsAddress, address(dsToken));
        assertEq(totalDeposited, mintAmount);

        vm.stopPrank();
    }

    function test_MintingTokensWithPermit() public {
        // Test minting by the user
        vm.startPrank(user);

        // Approve tokens for Permit2
        dsToken.approve(address(permit2), USER_BALANCE);
        pa.approve(address(permit2), USER_BALANCE);

        // Mint 100 ProtectedUnit tokens
        uint256 mintAmount = 100 * 1e18;

        // Calculate token amounts needed for minting
        (uint256 dsAmount, uint256 paAmount) = protectedUnit.previewMint(mintAmount);

        // Create the tokens array
        address[] memory tokens = new address[](2);
        tokens[0] = address(dsToken);
        tokens[1] = address(pa);

        IAllowanceTransfer.PermitBatch memory permitBatchData;
        {
            // Set up nonce and deadline
            uint48 nonce = uint48(0);
            uint48 deadline = uint48(block.timestamp + 1 hours);

            // Create the Permit2 PermitBatchTransferFrom struct
            IAllowanceTransfer.PermitDetails[] memory permitted = new IAllowanceTransfer.PermitDetails[](2);
            permitted[0] = IAllowanceTransfer.PermitDetails({
                token: address(dsToken),
                amount: uint160(dsAmount),
                expiration: deadline,
                nonce: nonce
            });
            permitted[1] = IAllowanceTransfer.PermitDetails({
                token: address(pa),
                amount: uint160(paAmount),
                expiration: deadline,
                nonce: nonce
            });

            permitBatchData = IAllowanceTransfer.PermitBatch({
                details: permitted,
                spender: address(protectedUnit),
                sigDeadline: deadline
            });
        }
        // Generate the batch permit signature
        bytes memory signature = getPermitBatchSignature(permitBatchData, USER_PK, IPermit2(permit2).DOMAIN_SEPARATOR());

        // Record initial balances
        uint256 startBalanceDS = dsToken.balanceOf(user);
        uint256 startBalancePA = pa.balanceOf(user);
        uint256 startBalancePU = protectedUnit.balanceOf(user);

        assertEq(startBalancePU, 0);
        assertEq(protectedUnit.totalSupply(), 0);
        assertEq(dsToken.balanceOf(address(protectedUnit)), 0);
        assertEq(pa.balanceOf(address(protectedUnit)), 0);

        // Call the mint function with Permit2 data
        (uint256 actualDsAmount, uint256 actualPaAmount) = protectedUnit.mint(mintAmount, permitBatchData, signature);

        // Check amounts returned
        assertEq(actualDsAmount, dsAmount);
        assertEq(actualPaAmount, paAmount);

        // Check balances and total supply
        assertEq(protectedUnit.balanceOf(user), startBalancePU + mintAmount);
        assertEq(protectedUnit.totalSupply(), mintAmount);

        // Check user token balances decreased correctly
        assertEq(dsToken.balanceOf(user), startBalanceDS - dsAmount);
        assertEq(pa.balanceOf(user), startBalancePA - paAmount);

        // Check token balances in the contract
        assertEq(dsToken.balanceOf(address(protectedUnit)), dsAmount);
        assertEq(pa.balanceOf(address(protectedUnit)), paAmount);

        (address dsAddress, uint256 totalDeposited) =
            protectedUnit.dsHistory(protectedUnit.dsIndexMap(address(dsToken)));
        assertEq(dsAddress, address(dsToken));
        assertEq(totalDeposited, mintAmount);
        vm.stopPrank();
    }

    function test_mint_safe_against_dos() public {
        address user = address(0x123);
        address frontrunner = address(0x456);

        // Give user1 some RA tokens to test with
        vm.deal(user, 100000000000 ether);
        vm.deal(frontrunner, 100000000000 ether);

        vm.startPrank(user);
        ra.deposit{value: 1000000000 ether}();
        pa.deposit{value: 1000000000 ether}();
        vm.stopPrank();

        vm.startPrank(frontrunner);
        ra.deposit{value: 1000000000 ether}();
        pa.deposit{value: 1000000000 ether}();
        vm.stopPrank();

        vm.startPrank(user);
        IERC20(ra).transfer(address(manager), 1e18);

        ra.approve(address(moduleCore), 20000e18);
        moduleCore.depositPsm(currencyId, 20000e18);

        ra.approve(address(moduleCore), 20000e18);
<<<<<<< HEAD
        moduleCore.depositLv(currencyId, 2000e18, 0, 0, 0);
=======
        moduleCore.depositLv(currencyId, 2000e18, 0, 0, 0, block.timestamp);
>>>>>>> 5e3fdb18

        (address ct, address ds) = moduleCore.swapAsset(currencyId, moduleCore.lastDsId(currencyId));
        ProtectedUnit pu = ProtectedUnit(protectedUnitFactory.getProtectedUnitAddress(currencyId));

        deal(ds, user, 100e18);
        deal(ds, frontrunner, 1000e18);

        vm.startPrank(user);
        uint256 dsBalanceBefore = IERC20(ds).balanceOf(user);
        uint256 paBalanceBefore = pa.balanceOf(user);

        (uint256 requiredDsAmt, uint256 requiredPUAmt) = pu.previewMint(1e18);
        pa.approve(permit2, type(uint256).max);
        dsToken.approve(permit2, type(uint256).max);
        IPermit2(permit2).approve(address(pa), address(pu), uint160(requiredPUAmt), uint48(block.timestamp + 1 hours));
        IPermit2(permit2).approve(address(dsToken), address(pu), uint160(1e18), uint48(block.timestamp + 1 hours));

        (uint256 dsAmount, uint256 paAmount) = pu.mint(1e18);

        vm.assertEq(IERC20(ds).balanceOf(user), dsBalanceBefore - requiredDsAmt);
        vm.assertEq(pa.balanceOf(user), paBalanceBefore - requiredPUAmt);

        vm.startPrank(user);
        (requiredDsAmt, requiredPUAmt) = pu.previewMint(99e18);
        IPermit2(permit2).approve(address(pa), address(pu), uint160(requiredPUAmt), uint48(block.timestamp + 1 hours));
        IPermit2(permit2).approve(
            address(dsToken), address(pu), uint160(requiredDsAmt), uint48(block.timestamp + 1 hours)
        );

        // frontrunner directly transfers 100 ether to the protected unit
        vm.startPrank(frontrunner);
        pa.transfer(address(pu), 100 ether);

        vm.startPrank(user);
        (dsAmount, paAmount) = pu.mint(99e18);
        vm.stopPrank();
    }

    function test_MintNotProportional() external {
        // Test_ minting by the user
        vm.startPrank(user);
        pa.approve(permit2, type(uint256).max);
        dsToken.approve(permit2, type(uint256).max);

        uint256 initialAmount = 10 ether;
        // Approve tokens for ProtectedUnit contract
        IPermit2(permit2).approve(
            address(pa), address(protectedUnit), uint160(initialAmount), uint48(block.timestamp + 1 hours)
        );
        IPermit2(permit2).approve(
            address(dsToken), address(protectedUnit), uint160(initialAmount), uint48(block.timestamp + 1 hours)
        );

        // Mint 10 ProtectedUnit tokens
        uint256 mintAmount = initialAmount;
        protectedUnit.mint(mintAmount);

        // transfer pa so that the amount is not proportional
        pa.transfer(address(protectedUnit), initialAmount);

        (uint256 dsAmount, uint256 paAmount) = protectedUnit.previewMint(mintAmount);
        IPermit2(permit2).approve(
            address(pa), address(protectedUnit), uint160(paAmount), uint48(block.timestamp + 1 hours)
        );
        IPermit2(permit2).approve(
            address(dsToken), address(protectedUnit), uint160(dsAmount), uint48(block.timestamp + 1 hours)
        );

        uint256 dsBalanceBefore = dsToken.balanceOf(user);
        uint256 paBalanceBefore = pa.balanceOf(user);

        (dsAmount, paAmount) = protectedUnit.mint(initialAmount);

        vm.assertEq(dsToken.balanceOf(user), dsBalanceBefore - dsAmount);
        vm.assertEq(pa.balanceOf(user), paBalanceBefore - paAmount);
        vm.stopPrank();
    }

    function test_RedeemRaWithDs() external {
        // Test_ minting by the user
        vm.startPrank(user);

        uint256 initialAmount = 10 ether;
        // Approve tokens for ProtectedUnit contract
        pa.approve(permit2, type(uint256).max);
        dsToken.approve(permit2, type(uint256).max);
        IPermit2(permit2).approve(
            address(pa), address(protectedUnit), uint160(initialAmount), uint48(block.timestamp + 1 hours)
        );
        IPermit2(permit2).approve(
            address(dsToken), address(protectedUnit), uint160(initialAmount), uint48(block.timestamp + 1 hours)
        );

        // Mint 10 ProtectedUnit tokens
        uint256 mintAmount = initialAmount;
        protectedUnit.mint(mintAmount);

        vm.stopPrank();
        vm.startPrank(DEFAULT_ADDRESS);

        uint256 paBalnceBefore = pa.balanceOf(address(protectedUnit));
        uint256 dsBalanceBefore = dsToken.balanceOf(address(protectedUnit));
        uint256 raBalanceBefore = ra.balanceOf(address(protectedUnit));

        corkConfig.redeemRaWithDsPaWithProtectedUnit(address(protectedUnit), initialAmount, initialAmount);

        vm.assertEq(pa.balanceOf(address(protectedUnit)), paBalnceBefore - initialAmount);
        vm.assertEq(dsToken.balanceOf(address(protectedUnit)), dsBalanceBefore - initialAmount);
        vm.assertEq(ra.balanceOf(address(protectedUnit)), raBalanceBefore + initialAmount);

        bool paused = protectedUnit.paused();
        vm.assertEq(paused, true);

        vm.stopPrank();
    }

    function test_MintCapExceeded() public {
        vm.startPrank(user);

        // Approve tokens for ProtectedUnit contract
        pa.approve(permit2, type(uint256).max);
        dsToken.approve(permit2, type(uint256).max);
        IPermit2(permit2).approve(
            address(pa), address(protectedUnit), uint160(USER_BALANCE), uint48(block.timestamp + 1 hours)
        );
        IPermit2(permit2).approve(
            address(dsToken), address(protectedUnit), uint160(USER_BALANCE), uint48(block.timestamp + 1 hours)
        );

        // Try minting more than the mint cap
        uint256 mintAmount = 2000 * 1e18; // Exceed the mint cap
        vm.expectRevert(IErrors.MintCapExceeded.selector);
        protectedUnit.mint(mintAmount);

        vm.stopPrank();
    }

    function test_PreviewBurn() public {
        vm.startPrank(user);

        // Mint tokens first
        pa.approve(permit2, type(uint256).max);
        dsToken.approve(permit2, type(uint256).max);
        IPermit2(permit2).approve(
            address(pa), address(protectedUnit), uint160(USER_BALANCE), uint48(block.timestamp + 1 hours)
        );
        IPermit2(permit2).approve(
            address(dsToken), address(protectedUnit), uint160(USER_BALANCE), uint48(block.timestamp + 1 hours)
        );

        uint256 mintAmount = 100 * 1e18;
        protectedUnit.mint(mintAmount);

        // Preview dissolving 50 tokens
        (uint256 dsAmount, uint256 paAmount,) = protectedUnit.previewBurn(user, 50 * 1e18);

        // Check that the DS and PA amounts are correct
        assertEq(dsAmount, 50 * 1e18);
        assertEq(paAmount, 50 * 1e18);
        vm.stopPrank();
    }

    function test_PreviewBurnRevertWhenInvalidAmount() public {
        vm.startPrank(user);
        // Preview dissolving more than the user's balance
        vm.expectRevert(IErrors.InvalidAmount.selector);
        protectedUnit.previewBurn(user, 1000 * 1e18);

        pa.approve(permit2, type(uint256).max);
        dsToken.approve(permit2, type(uint256).max);
        IPermit2(permit2).approve(
            address(pa), address(protectedUnit), uint160(USER_BALANCE), uint48(block.timestamp + 1 hours)
        );
        IPermit2(permit2).approve(
            address(dsToken), address(protectedUnit), uint160(USER_BALANCE), uint48(block.timestamp + 1 hours)
        );

        uint256 mintAmount = 100 * 1e18;
        protectedUnit.mint(mintAmount);

        vm.expectRevert(IErrors.InvalidAmount.selector);
        protectedUnit.previewBurn(user, 100 * 1e18 + 1);
        vm.stopPrank();
    }

    function test_BurnPU() public {
        // Mint tokens first
        test_MintingTokens();

        vm.startPrank(user);

        uint256 burnAmount = 50 * 1e18;

        // burn 50 tokens
        protectedUnit.burn(burnAmount);

        // Check that the user's ProtectedUnit balance and contract's DS/PA balance decreased
        assertEq(protectedUnit.balanceOf(user), 50 * 1e18); // 100 - 50 = 50 tokens left
        assertEq(dsToken.balanceOf(user), USER_BALANCE - 50 * 1e18); // 500 - 50
        assertEq(pa.balanceOf(user), USER_BALANCE - 50 * 1e18); // 500 - 50

        vm.stopPrank();
    }

    function test_BurnNotProportional() external {
        vm.startPrank(user);

        uint256 initialAmount = 100 ether;
        // Approve tokens for ProtectedUnit contract
        pa.approve(permit2, type(uint256).max);
        dsToken.approve(permit2, type(uint256).max);
        IPermit2(permit2).approve(
            address(pa), address(protectedUnit), uint160(initialAmount), uint48(block.timestamp + 1 hours)
        );
        IPermit2(permit2).approve(
            address(dsToken), address(protectedUnit), uint160(initialAmount), uint48(block.timestamp + 1 hours)
        );

        // Mint 10 ProtectedUnit tokens
        uint256 mintAmount = initialAmount;
        protectedUnit.mint(mintAmount);

        uint256 amount = 10 ether;
        //transfer pa and ra so that the amount is not proportional
        pa.transfer(address(protectedUnit), amount * 10);
        ra.transfer(address(protectedUnit), amount);

        (uint256 dsAmount, uint256 paAmount, uint256 raAmount) = protectedUnit.previewBurn(user, amount);

        uint256 raBalanceBefore = ra.balanceOf(user);
        uint256 paBalanceBefore = pa.balanceOf(user);
        uint256 dsBalanceBefore = dsToken.balanceOf(user);

        protectedUnit.burn(amount);

        uint256 raBalanceAfter = ra.balanceOf(user);
        uint256 paBalanceAfter = pa.balanceOf(user);
        uint256 dsBalanceAfter = dsToken.balanceOf(user);

        vm.assertEq(raBalanceAfter, raBalanceBefore + raAmount);
        vm.assertEq(paBalanceAfter, paBalanceBefore + paAmount);
        vm.assertEq(dsBalanceAfter, dsBalanceBefore + dsAmount);

        vm.stopPrank();
    }

    function test_DsReserveShouldSetToZeroAfterDsExpiry() public {
        vm.assertEq(protectedUnit.dsReserve(), 0);

        vm.startPrank(user);
        pa.approve(permit2, USER_BALANCE);
        dsToken.approve(permit2, USER_BALANCE);

        // Approve tokens for ProtectedUnit contract
        IPermit2(permit2).approve(
            address(pa), address(protectedUnit), uint160(USER_BALANCE), uint48(block.timestamp + 4 days)
        );
        IPermit2(permit2).approve(
            address(dsToken), address(protectedUnit), uint160(USER_BALANCE), uint48(block.timestamp + 4 days)
        );

        // Mint 100 ProtectedUnit tokens
        uint256 mintAmount = 100 * 1e18;
        protectedUnit.mint(mintAmount);
        vm.assertEq(protectedUnit.dsReserve(), mintAmount);

        vm.startPrank(DEFAULT_ADDRESS);
        // Advance time to expire the DS
        vm.warp(block.timestamp + 2 days);

        // issue new DS
        issueNewDs(currencyId);
        fetchProtocolGeneralInfo();
        moduleCore.depositPsm(currencyId, USER_BALANCE * 2);

        // Transfer tokens to user for test_ing
        dsToken.transfer(user, USER_BALANCE);

        vm.startPrank(user);
        // Approve New DS token for ProtectedUnit contract
        dsToken.approve(permit2, USER_BALANCE);
        IPermit2(permit2).approve(
            address(dsToken), address(protectedUnit), uint160(USER_BALANCE), uint48(block.timestamp + 4 days)
        );
        // mint again the ProtectedUnit so here it will use the new DS instead of the expired DS
        protectedUnit.mint(10);

        // DS reserve should be 0 because the DS has expired and expired DS value is 0 so it will not be counted
        vm.assertEq(protectedUnit.dsReserve(), 0);

        (address dsAddress, uint256 totalDeposited) =
            protectedUnit.dsHistory(protectedUnit.dsIndexMap(address(dsToken)));
        assertEq(dsAddress, address(dsToken));
        assertEq(totalDeposited, 0);
        vm.stopPrank();
    }

    function test_MintingPaused() public {
        // Pause minting
        corkConfig.pauseProtectedUnitMinting(address(protectedUnit));

        // Expect revert when minting while paused
        vm.startPrank(user);
        dsToken.approve(permit2, type(uint256).max);
        pa.approve(permit2, type(uint256).max);
        IPermit2(permit2).approve(
            address(dsToken), address(protectedUnit), uint160(USER_BALANCE), uint48(block.timestamp + 1 hours)
        );
        IPermit2(permit2).approve(
            address(pa), address(protectedUnit), uint160(USER_BALANCE), uint48(block.timestamp + 1 hours)
        );
        vm.expectRevert(PausableUpgradeable.EnforcedPause.selector);
        protectedUnit.mint(100 * 1e18);
        vm.stopPrank();
    }

    function test_MintCapUpdate() public {
        // Update mint cap to a new value
        uint256 newMintCap = 2000 * 1e18;
        corkConfig.updateProtectedUnitMintCap(address(protectedUnit), newMintCap);

        // Check that the mint cap was updated
        assertEq(protectedUnit.mintCap(), newMintCap);
    }

    function test_MintCapUpdateRevert() public {
        // Try to update the mint cap to the same value
        vm.expectRevert(IErrors.InvalidValue.selector);
        corkConfig.updateProtectedUnitMintCap(address(protectedUnit), INITIAL_MINT_CAP);
    }

    function test_deRegister() external {
        address _protectedUnit = protectedUnitFactory.getProtectedUnitAddress(defaultCurrencyId);
        vm.assertTrue(_protectedUnit != address(0));
        corkConfig.deRegisterProtectedUnit(defaultCurrencyId);

        _protectedUnit = protectedUnitFactory.getProtectedUnitAddress(defaultCurrencyId);
        vm.assertTrue(_protectedUnit == address(0));
    }
}<|MERGE_RESOLUTION|>--- conflicted
+++ resolved
@@ -55,11 +55,7 @@
         ra.transfer(user, 1000 ether);
 
         moduleCore.depositPsm(currencyId, USER_BALANCE * 2);
-<<<<<<< HEAD
-        moduleCore.depositLv(currencyId, USER_BALANCE * 2, 0, 0, 0);
-=======
         moduleCore.depositLv(currencyId, USER_BALANCE * 2, 0, 0, 0, block.timestamp);
->>>>>>> 5e3fdb18
 
         fetchProtocolGeneralInfo();
 
@@ -256,11 +252,7 @@
         moduleCore.depositPsm(currencyId, 20000e18);
 
         ra.approve(address(moduleCore), 20000e18);
-<<<<<<< HEAD
-        moduleCore.depositLv(currencyId, 2000e18, 0, 0, 0);
-=======
         moduleCore.depositLv(currencyId, 2000e18, 0, 0, 0, block.timestamp);
->>>>>>> 5e3fdb18
 
         (address ct, address ds) = moduleCore.swapAsset(currencyId, moduleCore.lastDsId(currencyId));
         ProtectedUnit pu = ProtectedUnit(protectedUnitFactory.getProtectedUnitAddress(currencyId));
