--- conflicted
+++ resolved
@@ -52,11 +52,7 @@
         ra.transfer(user, 1000 ether);
 
         moduleCore.depositPsm(currencyId, USER_BALANCE * 2);
-<<<<<<< HEAD
-        moduleCore.depositLv(currencyId, USER_BALANCE * 2, 0, 0, 0);
-=======
         moduleCore.depositLv(currencyId, USER_BALANCE * 2, 0, 0, 0, block.timestamp);
->>>>>>> 5e3fdb18
 
         fetchProtocolGeneralInfo();
 
