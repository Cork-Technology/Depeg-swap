--- conflicted
+++ resolved
@@ -559,11 +559,7 @@
     }
 
     function test_depositInflation() external {
-<<<<<<< HEAD
-        uint256 depositAmount = 2;
-=======
         uint256 depositAmount = 1e10;
->>>>>>> 179e65b8
 
         uint256 adjustedDepositAmount = depositAmount;
 
@@ -583,11 +579,7 @@
         // ~0.5 from split, ~0.2 from AMM with some precision tolerance
         vm.assertApproxEqAbs(dsReserve, depositAmount * 3 / 4, depositAmount / 100);
 
-<<<<<<< HEAD
-        vm.assertEq(received, 2);
-=======
         vm.assertEq(received, depositAmount);
->>>>>>> 179e65b8
 
         (received,) = moduleCore.depositPsm(defaultCurrencyId, 1 ether);
 
@@ -602,8 +594,6 @@
         received = moduleCore.depositLv(defaultCurrencyId, 1 ether, 0, 0);
         vm.assertGe(received, 100);
     }
-<<<<<<< HEAD
-=======
 
     function test_vaultExpiryRedeem() external {
         amount = bound(amount, 0.001 ether, DEPOSIT_AMOUNT);
@@ -676,5 +666,4 @@
         vm.expectRevert();
         moduleCore.depositLv(defaultCurrencyId, 100 ether, 0, 0);
     }
->>>>>>> 179e65b8
 }