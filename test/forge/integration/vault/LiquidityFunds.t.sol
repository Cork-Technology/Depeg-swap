pragma solidity ^0.8.24;

import "./../../../../contracts/core/flash-swaps/FlashSwapRouter.sol";
import {Helper} from "./../../Helper.sol";
import {DummyWETH} from "./../../../../contracts/dummy/DummyWETH.sol";
import "./../../../../contracts/core/assets/Asset.sol";
import {Id, Pair, PairLibrary} from "./../../../../contracts/libraries/Pair.sol";
import "./../../../../contracts/interfaces/IPSMcore.sol";
import "forge-std/console.sol";
import "./../../../../contracts/interfaces/IErrors.sol";
import "./../../../../contracts/interfaces/IErrors.sol";

contract VaultLiquidityFundsTest is Helper {
    DummyWETH internal ra;
    DummyWETH internal pa;
    Id public currencyId;

    uint256 public DEFAULT_DEPOSIT_AMOUNT = 2050 ether;

    uint256 public dsId;

    address public ct;
    address public ds;

    function setUp() public {
        vm.startPrank(DEFAULT_ADDRESS);

        deployModuleCore();

        (ra, pa, currencyId) = initializeAndIssueNewDs(block.timestamp + 70 days);
        vm.deal(DEFAULT_ADDRESS, 100_000_000 ether);
        ra.deposit{value: 100000 ether}();
        pa.deposit{value: 100000 ether}();

        // 10000 for psm 10000 for LV
        ra.approve(address(moduleCore), 100_000_000 ether);
        pa.approve(address(moduleCore), 100_000_000 ether);

        corkConfig.updateLvStrategyCtSplitPercentage(currencyId, 50 ether);

        moduleCore.depositPsm(currencyId, DEFAULT_DEPOSIT_AMOUNT);
<<<<<<< HEAD
        moduleCore.depositLv(currencyId, DEFAULT_DEPOSIT_AMOUNT, 0, 0, 0);
=======
        moduleCore.depositLv(currencyId, DEFAULT_DEPOSIT_AMOUNT, 0, 0, 0, block.timestamp);
>>>>>>> 5e3fdb18

        corkConfig.whitelist(DEFAULT_ADDRESS);
        vm.warp(block.timestamp + 10 days);

        // save initial data
        fetchProtocolGeneralInfo();
    }

    function fetchProtocolGeneralInfo() internal {
        dsId = moduleCore.lastDsId(currencyId);
        (ct, ds) = moduleCore.swapAsset(currencyId, dsId);
    }

    function caller() internal returns (address caller) {
        (, caller,) = vm.readCallers();
    }

    // ff to expiry and update infos
    function ff_expired() internal {
        // fast forward to expiry
        uint256 expiry = Asset(ds).expiry();
        vm.warp(expiry);

        uint256 rolloverBlocks = flashSwapRouter.getRolloverEndInBlockNumber(currencyId);
        vm.roll(block.number + rolloverBlocks);

        Asset(ct).approve(address(moduleCore), DEFAULT_DEPOSIT_AMOUNT);

        issueNewDs(currencyId);
    }

    function test_revertNoFunds() external {
        uint256 fundsAvailable = moduleCore.liquidationFundsAvailable(currencyId);

        vm.assertEq(fundsAvailable, 0);

        vm.expectRevert(IErrors.InsufficientFunds.selector);
        moduleCore.requestLiquidationFunds(currencyId, 1 ether, caller());
    }

    function test_requestAfterExpiries() external {
        // we redeem 1000 RA first first
        Asset(ds).approve(address(moduleCore), 1000 ether);
        moduleCore.redeemRaWithDsPa(currencyId, dsId, 1000 ether);

        ff_expired();

        uint256 fundsAvailable = moduleCore.liquidationFundsAvailable(currencyId);

        vm.assertTrue(fundsAvailable > 0);

        moduleCore.requestLiquidationFunds(currencyId, fundsAvailable, caller());

        fundsAvailable = moduleCore.liquidationFundsAvailable(currencyId);
        vm.assertEq(fundsAvailable, 0);
    }

    function test_revertNotWhiteListed() external {
        vm.stopPrank();

        vm.expectRevert(IErrors.OnlyWhiteListed.selector);
        moduleCore.requestLiquidationFunds(currencyId, 1 ether, caller());
    }

    function test_receiveFunds() external {
        uint256 amount = 1000 ether;
        // we redeem 1000 RA first first
        Asset(ds).approve(address(moduleCore), 1000 ether);
        moduleCore.redeemRaWithDsPa(currencyId, dsId, 1000 ether);

        ff_expired();

        uint256 fundsAvailable = moduleCore.liquidationFundsAvailable(currencyId);

        vm.assertTrue(fundsAvailable > 0);

        moduleCore.requestLiquidationFunds(currencyId, fundsAvailable, caller());

        uint256 raBalanceBefore = ra.balanceOf(address(moduleCore));

        ra.approve(address(moduleCore), amount);

        moduleCore.receiveTradeExecutionResultFunds(currencyId, amount);

        uint256 raBalanceAfter = ra.balanceOf(address(moduleCore));

        vm.assertEq(raBalanceAfter - raBalanceBefore, amount);
    }

    function test_useFundsAfterReceive() external {
        uint256 amount = 1000 ether;

        // we redeem 1000 RA first first
        Asset(ds).approve(address(moduleCore), 1000 ether);
        moduleCore.redeemRaWithDsPa(currencyId, dsId, 1000 ether);

        ff_expired();

        uint256 fundsAvailable = moduleCore.liquidationFundsAvailable(currencyId);

        vm.assertTrue(fundsAvailable > 0);

        moduleCore.requestLiquidationFunds(currencyId, fundsAvailable, caller());

        ra.approve(address(moduleCore), amount);

        moduleCore.receiveTradeExecutionResultFunds(currencyId, amount);

        uint256 tradeFundsAvailable = moduleCore.tradeExecutionFundsAvailable(currencyId);

        vm.assertEq(tradeFundsAvailable, 1010 ether);

        corkConfig.useVaultTradeExecutionResultFunds(currencyId);

        tradeFundsAvailable = moduleCore.tradeExecutionFundsAvailable(currencyId);
        vm.assertEq(tradeFundsAvailable, 0);
    }

    function test_redeemLvShouldPauseDuringLiquidation() external {
        uint256 amount = 10 ether;
        uint256 received = moduleCore.depositLv(currencyId, amount, 0, 0, 0, block.timestamp + 30 minutes);

        Asset(ds).approve(address(moduleCore), 1000 ether);
        moduleCore.redeemRaWithDsPa(currencyId, dsId, 1000 ether);

        ff_expired();

        uint256 fundsAvailable = moduleCore.liquidationFundsAvailable(currencyId);
        vm.assertTrue(fundsAvailable > 0);

        moduleCore.requestLiquidationFunds(currencyId, fundsAvailable, caller());
        Asset lv = Asset(moduleCore.lvAsset(currencyId));
        lv.approve(address(moduleCore), received);

        IVault.RedeemEarlyParams memory redeemParams =
            IVault.RedeemEarlyParams(currencyId, received, 0, block.timestamp, 0, 0, 0);

        vm.expectRevert(IErrors.LVWithdrawalPaused.selector);
        moduleCore.redeemEarlyLv(redeemParams);

        // resume withdrawal when liquidation is finished
        moduleCore.receiveLeftoverFunds(currencyId, received);

        // should work now as withdrawal is resumed
        moduleCore.redeemEarlyLv(redeemParams);
    }
}<|MERGE_RESOLUTION|>--- conflicted
+++ resolved
@@ -39,11 +39,7 @@
         corkConfig.updateLvStrategyCtSplitPercentage(currencyId, 50 ether);
 
         moduleCore.depositPsm(currencyId, DEFAULT_DEPOSIT_AMOUNT);
-<<<<<<< HEAD
-        moduleCore.depositLv(currencyId, DEFAULT_DEPOSIT_AMOUNT, 0, 0, 0);
-=======
         moduleCore.depositLv(currencyId, DEFAULT_DEPOSIT_AMOUNT, 0, 0, 0, block.timestamp);
->>>>>>> 5e3fdb18
 
         corkConfig.whitelist(DEFAULT_ADDRESS);
         vm.warp(block.timestamp + 10 days);
