pragma solidity ^0.8.24;

import "./../../../../contracts/core/flash-swaps/FlashSwapRouter.sol";
import {Helper} from "./../../Helper.sol";
import {DummyWETH} from "./../../../../contracts/dummy/DummyWETH.sol";
import "./../../../../contracts/core/assets/Asset.sol";
import {Id, Pair, PairLibrary} from "./../../../../contracts/libraries/Pair.sol";
import "./../../../../contracts/interfaces/IPSMcore.sol";
import "forge-std/console.sol";
import "./../../../../contracts/interfaces/IErrors.sol";
import "./../../../../contracts/interfaces/IErrors.sol";

contract VaultLiquidityFundsTest is Helper {
    DummyWETH internal ra;
    DummyWETH internal pa;
    Id public currencyId;

    uint256 public DEFAULT_DEPOSIT_AMOUNT = 2050 ether;

    uint256 public dsId;

    address public ct;
    address public ds;

    function setUp() public {
        vm.startPrank(DEFAULT_ADDRESS);

        deployModuleCore();

        (ra, pa, currencyId) = initializeAndIssueNewDs(block.timestamp + 70 days);
        vm.deal(DEFAULT_ADDRESS, 100_000_000 ether);
        ra.deposit{value: 100000 ether}();
        pa.deposit{value: 100000 ether}();

        // 10000 for psm 10000 for LV
        ra.approve(address(moduleCore), 100_000_000 ether);
        pa.approve(address(moduleCore), 100_000_000 ether);

        corkConfig.updateLvStrategyCtSplitPercentage(currencyId, 50 ether);

        moduleCore.depositPsm(currencyId, DEFAULT_DEPOSIT_AMOUNT);
<<<<<<< HEAD
        moduleCore.depositLv(currencyId, DEFAULT_DEPOSIT_AMOUNT, 0, 0, 0, block.timestamp);
=======
        moduleCore.depositLv(currencyId, DEFAULT_DEPOSIT_AMOUNT, 0, 0, block.timestamp + 30 minutes);
>>>>>>> bfd0474d

        corkConfig.whitelist(DEFAULT_ADDRESS);
        vm.warp(block.timestamp + 10 days);

        // save initial data
        fetchProtocolGeneralInfo();
    }

    function fetchProtocolGeneralInfo() internal {
        dsId = moduleCore.lastDsId(currencyId);
        (ct, ds) = moduleCore.swapAsset(currencyId, dsId);
    }

    function caller() internal returns (address caller) {
        (, caller,) = vm.readCallers();
    }

    // ff to expiry and update infos
    function ff_expired() internal {
        // fast forward to expiry
        uint256 expiry = Asset(ds).expiry();
        vm.warp(expiry);

        uint256 rolloverBlocks = flashSwapRouter.getRolloverEndInBlockNumber(currencyId);
        vm.roll(block.number + rolloverBlocks);

        Asset(ct).approve(address(moduleCore), DEFAULT_DEPOSIT_AMOUNT);

        issueNewDs(currencyId);
    }

    function test_revertNoFunds() external {
        uint256 fundsAvailable = moduleCore.liquidationFundsAvailable(currencyId);

        vm.assertEq(fundsAvailable, 0);

        vm.expectRevert(IErrors.InsufficientFunds.selector);
        moduleCore.requestLiquidationFunds(currencyId, 1 ether, caller());
    }

    function test_requestAfterExpiries() external {
        // we redeem 1000 RA first first
        Asset(ds).approve(address(moduleCore), 1000 ether);
        moduleCore.redeemRaWithDsPa(currencyId, dsId, 1000 ether);

        ff_expired();

        uint256 fundsAvailable = moduleCore.liquidationFundsAvailable(currencyId);

        vm.assertTrue(fundsAvailable > 0);

        moduleCore.requestLiquidationFunds(currencyId, fundsAvailable, caller());

        fundsAvailable = moduleCore.liquidationFundsAvailable(currencyId);
        vm.assertEq(fundsAvailable, 0);
    }

    function test_revertNotWhiteListed() external {
        vm.stopPrank();

        vm.expectRevert(IErrors.OnlyWhiteListed.selector);
        moduleCore.requestLiquidationFunds(currencyId, 1 ether, caller());
    }

    function test_receiveFunds() external {
        uint256 amount = 1000 ether;
        // we redeem 1000 RA first first
        Asset(ds).approve(address(moduleCore), 1000 ether);
        moduleCore.redeemRaWithDsPa(currencyId, dsId, 1000 ether);

        ff_expired();

        uint256 fundsAvailable = moduleCore.liquidationFundsAvailable(currencyId);

        vm.assertTrue(fundsAvailable > 0);

        moduleCore.requestLiquidationFunds(currencyId, fundsAvailable, caller());

        uint256 raBalanceBefore = ra.balanceOf(address(moduleCore));

        ra.approve(address(moduleCore), amount);

        moduleCore.receiveTradeExecuctionResultFunds(currencyId, amount);

        uint256 raBalanceAfter = ra.balanceOf(address(moduleCore));

        vm.assertEq(raBalanceAfter - raBalanceBefore, amount);
    }

    function test_useFundsAfterReceive() external {
        uint256 amount = 1000 ether;

        // we redeem 1000 RA first first
        Asset(ds).approve(address(moduleCore), 1000 ether);
        moduleCore.redeemRaWithDsPa(currencyId, dsId, 1000 ether);

        ff_expired();

        uint256 fundsAvailable = moduleCore.liquidationFundsAvailable(currencyId);

        vm.assertTrue(fundsAvailable > 0);

        moduleCore.requestLiquidationFunds(currencyId, fundsAvailable, caller());

        ra.approve(address(moduleCore), amount);

        moduleCore.receiveTradeExecuctionResultFunds(currencyId, amount);

        uint256 tradeFundsAvailable = moduleCore.tradeExecutionFundsAvailable(currencyId);

        vm.assertEq(tradeFundsAvailable, 1010 ether);

        corkConfig.useVaultTradeExecutionResultFunds(currencyId);

        tradeFundsAvailable = moduleCore.tradeExecutionFundsAvailable(currencyId);
        vm.assertEq(tradeFundsAvailable, 0);
    }

    function test_redeemLvShouldPauseDuringLiquidation() external {
        uint256 amount = 10 ether;
        uint256 received = moduleCore.depositLv(currencyId, amount, 0, 0, block.timestamp + 30 minutes);

        Asset(ds).approve(address(moduleCore), 1000 ether);
        moduleCore.redeemRaWithDsPa(currencyId, dsId, 1000 ether);

        ff_expired();

        uint256 fundsAvailable = moduleCore.liquidationFundsAvailable(currencyId);
        vm.assertTrue(fundsAvailable > 0);

        moduleCore.requestLiquidationFunds(currencyId, fundsAvailable, caller());
        Asset lv = Asset(moduleCore.lvAsset(currencyId));
        lv.approve(address(moduleCore), received);

        IVault.RedeemEarlyParams memory redeemParams =
            IVault.RedeemEarlyParams(currencyId, received, 0, block.timestamp, 0, 0, 0);

        vm.expectRevert(IErrors.LVWithdrawalPaused.selector);
        moduleCore.redeemEarlyLv(redeemParams);

        // resume withdrawal when liquidation is finished
        moduleCore.receiveLeftoverFunds(currencyId, received);

        // should work now as withdrawal is resumed
        moduleCore.redeemEarlyLv(redeemParams);
    }
}<|MERGE_RESOLUTION|>--- conflicted
+++ resolved
@@ -39,11 +39,7 @@
         corkConfig.updateLvStrategyCtSplitPercentage(currencyId, 50 ether);
 
         moduleCore.depositPsm(currencyId, DEFAULT_DEPOSIT_AMOUNT);
-<<<<<<< HEAD
         moduleCore.depositLv(currencyId, DEFAULT_DEPOSIT_AMOUNT, 0, 0, 0, block.timestamp);
-=======
-        moduleCore.depositLv(currencyId, DEFAULT_DEPOSIT_AMOUNT, 0, 0, block.timestamp + 30 minutes);
->>>>>>> bfd0474d
 
         corkConfig.whitelist(DEFAULT_ADDRESS);
         vm.warp(block.timestamp + 10 days);
@@ -164,7 +160,7 @@
 
     function test_redeemLvShouldPauseDuringLiquidation() external {
         uint256 amount = 10 ether;
-        uint256 received = moduleCore.depositLv(currencyId, amount, 0, 0, block.timestamp + 30 minutes);
+        uint256 received = moduleCore.depositLv(currencyId, amount, 0, 0, 0, block.timestamp + 30 minutes);
 
         Asset(ds).approve(address(moduleCore), 1000 ether);
         moduleCore.redeemRaWithDsPa(currencyId, dsId, 1000 ether);
