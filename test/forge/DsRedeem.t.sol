--- conflicted
+++ resolved
@@ -16,11 +16,7 @@
     Id public currencyId;
 
     uint256 public DEFAULT_DEPOSIT_AMOUNT = 10000 ether;
-<<<<<<< HEAD
-    uint256 redemptionFeePercentage = 10 ether;
-=======
     uint256 redemptionFeePercentage = 1 ether;
->>>>>>> 213f9fc1
     uint256 treasurySplit = 10 ether;
 
     uint256 public dsId;
