--- conflicted
+++ resolved
@@ -55,13 +55,9 @@
         uint256 expectedFee = MathHelper.calculatePercentageFee(moduleCore.baseRedemptionFee(currencyId), redeemAmount);
 
         uint256 received;
-<<<<<<< HEAD
         uint256 fee;
-        (received,, fee) = moduleCore.redeemRaWithDs(currencyId, dsId, redeemAmount, DEFAULT_ADDRESS, bytes(""), 0);
-=======
         (received,, fee) = moduleCore.redeemRaWithDs(currencyId, dsId, redeemAmount);
         vm.assertEq(received, ra);
->>>>>>> 3a4517c8
         vm.assertEq(fee, expectedFee);
     }
 }