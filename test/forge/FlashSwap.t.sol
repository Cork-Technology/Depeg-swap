--- conflicted
+++ resolved
@@ -90,7 +90,9 @@
 
         // now if buy, it should sell from reserves
         lvReserveBefore = flashSwapRouter.getLvReserve(currencyId, dsId);
-        result = flashSwapRouter.swapRaforDs(currencyId, dsId, 10 ether, 0, defaultBuyApproxParams(), defaultOffchainGuessParams());
+        result = flashSwapRouter.swapRaforDs(
+            currencyId, dsId, 10 ether, 0, defaultBuyApproxParams(), defaultOffchainGuessParams()
+        );
         amountOut = result.amountOut;
 
         lvReserveAfter = flashSwapRouter.getLvReserve(currencyId, dsId);
@@ -98,13 +100,8 @@
         vm.assertTrue(lvReserveAfter < lvReserveBefore);
     }
 
-<<<<<<< HEAD
-    function test_swapRaForDsShouldHandlePermitCorrectly() public virtual{
-        uint256 user1Key =
-            vm.deriveKey(
-                "test test test test test test test test test test test junk",
-                0
-            );
+    function test_swapRaForDsShouldHandlePermitCorrectly() public virtual {
+        uint256 user1Key = vm.deriveKey("test test test test test test test test test test test junk", 0);
         // Create address from the private key
         address user1 = vm.addr(user1Key);
         address user2 = makeAddr("user2");
@@ -135,7 +132,7 @@
 
         // Execute the swap
         vm.prank(user2);
-        uint256 amountOut = flashSwapRouter.swapRaforDs(
+        IDsFlashSwapCore.SwapRaForDsReturn memory result = flashSwapRouter.swapRaforDs(
             currencyId,
             dsId,
             10 ether,
@@ -143,15 +140,18 @@
             user1,
             rawRaPermitSig,
             block.timestamp + 100000,
-            defaultBuyApproxParams()
-        );
+            defaultBuyApproxParams(),
+            defaultOffchainGuessParams()
+        );
+        uint256 amountOut = result.amountOut;
 
         // After swap
         vm.assertEq(ra.balanceOf(user1), user1RaBalance - 10 ether);
         vm.assertEq(dsAsset.balanceOf(user1), user1DsBalance + amountOut);
         vm.assertEq(ra.balanceOf(user2), user2RaBalance);
-        vm.assertEq(dsAsset.balanceOf(user2), user2DsBalance);      
-=======
+        vm.assertEq(dsAsset.balanceOf(user2), user2DsBalance);
+    }
+
     function test_swapRaForDsShouldHandleWhenPsmAndLvReservesAreZero() public virtual {
         address user = address(0x123456789);
         deal(address(ra), user, 100e18);
@@ -177,30 +177,28 @@
 
         vm.startPrank(DEFAULT_ADDRESS);
         vm.warp(block.timestamp + 100 days);
-        corkConfig.issueNewDs(defaultCurrencyId, DEFAULT_EXCHANGE_RATES, DEFAULT_DECAY_DISCOUNT_RATE, DEFAULT_ROLLOVER_PERIOD, block.timestamp + 10 seconds);
+        corkConfig.issueNewDs(
+            defaultCurrencyId,
+            DEFAULT_EXCHANGE_RATES,
+            DEFAULT_DECAY_DISCOUNT_RATE,
+            DEFAULT_ROLLOVER_PERIOD,
+            block.timestamp + 10 seconds
+        );
 
         ERC20 lv = ERC20(moduleCore.lvAsset(defaultCurrencyId));
         lv.approve(address(moduleCore), lv.balanceOf(address(DEFAULT_ADDRESS)));
         IVault.RedeemEarlyParams memory redeemParams = IVault.RedeemEarlyParams(
-            defaultCurrencyId,
-            lv.balanceOf(address(DEFAULT_ADDRESS)),
-            0,
-            block.timestamp + 10 seconds
+            defaultCurrencyId, lv.balanceOf(address(DEFAULT_ADDRESS)), 0, block.timestamp + 10 seconds
         );
         moduleCore.redeemEarlyLv(redeemParams);
 
         vm.startPrank(user);
         lv.approve(address(moduleCore), 19e18);
 
-        redeemParams = IVault.RedeemEarlyParams(
-            defaultCurrencyId,
-            lv.balanceOf(address(user)),
-            0,
-            block.timestamp + 10 seconds
-        );
+        redeemParams =
+            IVault.RedeemEarlyParams(defaultCurrencyId, lv.balanceOf(address(user)), 0, block.timestamp + 10 seconds);
         moduleCore.redeemEarlyLv(redeemParams);
 
         flashSwapRouter.swapRaforDs(defaultCurrencyId, 2, 1e3, 1, buyParams, defaultOffchainGuessParams());
->>>>>>> eabdbfe3
     }
 }