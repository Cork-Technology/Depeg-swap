--- conflicted
+++ resolved
@@ -72,18 +72,9 @@
 
         ra.approve(address(flashSwapRouter), type(uint256).max);
 
-<<<<<<< HEAD
         uint256 amountOut = flashSwapRouter.swapRaforDs(
             currencyId, dsId, 1 ether, 0, DEFAULT_ADDRESS, bytes(""), 0, defaultBuyApproxParams()
         );
-=======
-        uint256 amountOut = flashSwapRouter.swapRaforDs(currencyId, dsId, 1 ether, 0);
-        uint256 hpaCummulated = flashSwapRouter.getHpaCumulated(currencyId);
-        uint256 vhpaCummulated = flashSwapRouter.getVhpaCumulated(currencyId);
-
-        // we fetch the hpa after expiry so that it's calculated
-        uint256 hpa = flashSwapRouter.getHpa(currencyId);
->>>>>>> 3a4517c8
 
         IPSMcore(moduleCore).updatePsmAutoSellStatus(currencyId, true);
 
@@ -92,26 +83,17 @@
 
         // should work, even though there's insfuicient liquidity to sell the LV reserves
         uint256 lvReserveBefore = flashSwapRouter.getLvReserve(currencyId, dsId);
-<<<<<<< HEAD
         amountOut = flashSwapRouter.swapRaforDs(
             currencyId, dsId, 100000 ether, 0, DEFAULT_ADDRESS, bytes(""), 0, defaultBuyApproxParams()
         );
-=======
-        amountOutMin = flashSwapRouter.previewSwapRaforDs(currencyId, dsId, 100000 ether);
-        amountOut = flashSwapRouter.swapRaforDs(currencyId, dsId, 100000 ether, amountOutMin);
->>>>>>> 3a4517c8
         uint256 lvReserveAfter = flashSwapRouter.getLvReserve(currencyId, dsId);
 
         vm.assertEq(lvReserveBefore, lvReserveAfter);
 
         uint256 raBalanceBefore = ra.balanceOf(DEFAULT_ADDRESS);
         Asset(ds).approve(address(flashSwapRouter), 1000 ether);
-<<<<<<< HEAD
         uint256 amountOutSell =
             flashSwapRouter.swapDsforRa(currencyId, dsId, 1000 ether, 0, DEFAULT_ADDRESS, bytes(""), 0);
-=======
-        amountOutSell = flashSwapRouter.swapDsforRa(currencyId, dsId, 1000 ether, 0);
->>>>>>> 3a4517c8
         uint256 raBalanceAfter = ra.balanceOf(DEFAULT_ADDRESS);
 
         vm.assertEq(raBalanceAfter, raBalanceBefore + amountOutSell);
@@ -121,14 +103,9 @@
 
         // now if buy, it should sell from reserves
         lvReserveBefore = flashSwapRouter.getLvReserve(currencyId, dsId);
-<<<<<<< HEAD
         amountOut = flashSwapRouter.swapRaforDs(
             currencyId, dsId, 10 ether, 0, DEFAULT_ADDRESS, bytes(""), 0, defaultBuyApproxParams()
         );
-=======
-        uint256 previewAmountOut = flashSwapRouter.previewSwapRaforDs(currencyId, dsId, 10 ether);
-        amountOut = flashSwapRouter.swapRaforDs(currencyId, dsId, 10 ether, 0);
->>>>>>> 3a4517c8
         lvReserveAfter = flashSwapRouter.getLvReserve(currencyId, dsId);
 
         vm.assertTrue(lvReserveAfter < lvReserveBefore);
