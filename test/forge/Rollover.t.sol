--- conflicted
+++ resolved
@@ -38,11 +38,7 @@
     }
 
     function setUp() public {
-<<<<<<< HEAD
         vm.startPrank(DEFAULT_ADDRESS);
-=======
-       vm.startPrank(DEFAULT_ADDRESS);
->>>>>>> 8314f090
 
         deployModuleCore();
         (ra, pa, currencyId) = initializeAndIssueNewDs(block.timestamp + 1 days);
