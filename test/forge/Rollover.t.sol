--- conflicted
+++ resolved
@@ -78,13 +78,8 @@
 
         ff_expired();
 
-<<<<<<< HEAD
         (uint256 ctReceived, uint256 dsReceived,,) =
-            moduleCore.rolloverCt(currencyId, DEFAULT_ADDRESS_ROLLOVER, DEFAULT_DEPOSIT_AMOUNT, prevDsId, bytes(""), 0);
-=======
-        (uint256 ctReceived, uint256 dsReceived,) =
-            moduleCore.rolloverCt(currencyId, DEFAULT_ADDRESS, DEFAULT_DEPOSIT_AMOUNT, prevDsId);
->>>>>>> 3a4517c8
+            moduleCore.rolloverCt(currencyId, DEFAULT_ADDRESS_ROLLOVER, DEFAULT_DEPOSIT_AMOUNT, prevDsId);
 
         // verify that we have enough balance
         vm.assertEq(ctReceived, Asset(ds).balanceOf(DEFAULT_ADDRESS_ROLLOVER));
@@ -94,21 +89,12 @@
     function test_autoSellWorks() external {
         uint256 prevDsId = dsId;
 
-<<<<<<< HEAD
-        IPSMcore(moduleCore).updatePsmAutoSellStatus(currencyId, DEFAULT_ADDRESS_ROLLOVER, true);
-
-        ff_expired();
-
-        (uint256 ctReceived, uint256 dsReceived,,) =
-            moduleCore.rolloverCt(currencyId, DEFAULT_ADDRESS_ROLLOVER, DEFAULT_DEPOSIT_AMOUNT, prevDsId, bytes(""), 0);
-=======
-        IPSMcore(moduleCore).updatePsmAutoSellStatus(currencyId, true);
-
-        ff_expired();
-
-        (uint256 ctReceived, uint256 dsReceived,) =
-            moduleCore.rolloverCt(currencyId, DEFAULT_ADDRESS, DEFAULT_DEPOSIT_AMOUNT, prevDsId);
->>>>>>> 3a4517c8
+        IPSMcore(moduleCore).updatePsmAutoSellStatus(currencyId, true);
+
+        ff_expired();
+
+        (uint256 ctReceived, uint256 dsReceived,) =
+            moduleCore.rolloverCt(currencyId, DEFAULT_ADDRESS_ROLLOVER, DEFAULT_DEPOSIT_AMOUNT, prevDsId, bytes(""), 0);
 
         vm.assertEq(dsReceived, 0);
         vm.assertEq(ctReceived, Asset(ct).balanceOf(DEFAULT_ADDRESS_ROLLOVER));
@@ -142,14 +128,9 @@
 
         ff_expired();
 
-<<<<<<< HEAD
-        (uint256 ctReceived, uint256 dsReceived,,) = moduleCore.rolloverCt(
+        (uint256 ctReceived, uint256 dsReceived,) = moduleCore.rolloverCt(
             currencyId, DEFAULT_ADDRESS_ROLLOVER, DEFAULT_DEPOSIT_AMOUNT, prevDsId, permit, deadline
         );
-=======
-        (uint256 ctReceived, uint256 dsReceived,) =
-            moduleCore.rolloverCt(currencyId, DEFAULT_ADDRESS, DEFAULT_DEPOSIT_AMOUNT, prevDsId, permit, deadline);
->>>>>>> 3a4517c8
 
         vm.assertEq(ctReceived, Asset(ds).balanceOf(DEFAULT_ADDRESS_ROLLOVER));
         vm.assertEq(dsReceived, Asset(ct).balanceOf(DEFAULT_ADDRESS_ROLLOVER));
@@ -160,18 +141,11 @@
 
         ra.approve(address(flashSwapRouter), 2 ether);
 
-<<<<<<< HEAD
         uint256 amountOut = flashSwapRouter.swapRaforDs(
             currencyId, dsId, 1 ether, 0, DEFAULT_ADDRESS_ROLLOVER, bytes(""), 0, defaultBuyApproxParams()
         );
         uint256 HiyaCummulated = flashSwapRouter.getHiyaCumulated(currencyId);
         uint256 vHiyaCummulated = flashSwapRouter.getVhiyaCumulated(currencyId);
-=======
-        uint256 amountOut =
-            flashSwapRouter.swapRaforDs(currencyId, dsId, 1 ether, amountOutMin);
-        uint256 hpaCummulated = flashSwapRouter.getHpaCumulated(currencyId);
-        uint256 vhpaCummulated = flashSwapRouter.getVhpaCumulated(currencyId);
->>>>>>> 3a4517c8
 
         ff_expired();
 
@@ -184,31 +158,18 @@
         // take into account the discount rate, so it won't be exactly 0.1 ether
         vm.assertApproxEqAbs(Hiya, 0.1 ether, 0.002 ether);
 
-<<<<<<< HEAD
-        IPSMcore(moduleCore).updatePsmAutoSellStatus(currencyId, DEFAULT_ADDRESS_ROLLOVER, true);
+        IPSMcore(moduleCore).updatePsmAutoSellStatus(currencyId, true);
 
         // rollover our CT
-        (uint256 ctReceived, uint256 dsReceived,,) =
-            moduleCore.rolloverCt(currencyId, DEFAULT_ADDRESS_ROLLOVER, DEFAULT_DEPOSIT_AMOUNT, prevDsId, bytes(""), 0);
-=======
-        IPSMcore(moduleCore).updatePsmAutoSellStatus(currencyId, true);
-
-        // rollover our CT
-        (uint256 ctReceived, uint256 dsReceived,) =
-            moduleCore.rolloverCt(currencyId, DEFAULT_ADDRESS, DEFAULT_DEPOSIT_AMOUNT, prevDsId);
->>>>>>> 3a4517c8
+        (uint256 ctReceived, uint256 dsReceived,) =
+            moduleCore.rolloverCt(currencyId, DEFAULT_ADDRESS_ROLLOVER, DEFAULT_DEPOSIT_AMOUNT, prevDsId, bytes(""), 0);
 
         // we autosell
         vm.assertEq(dsReceived, 0);
 
-<<<<<<< HEAD
-        amountOut = flashSwapRouter.swapRaforDs(
-            currencyId, dsId, 1 ether, 0, DEFAULT_ADDRESS_ROLLOVER, bytes(""), 0, defaultBuyApproxParams()
-        );
-=======
-        amountOutMin = flashSwapRouter.previewSwapRaforDs(currencyId, dsId, 1 ether);
-        amountOut = flashSwapRouter.swapRaforDs(currencyId, dsId, 1 ether, amountOutMin);
->>>>>>> 3a4517c8
+        amountOut = flashSwapRouter.swapRaforDs(
+            currencyId, dsId, 1 ether, 0, DEFAULT_ADDRESS_ROLLOVER, bytes(""), 0, defaultBuyApproxParams()
+        );
 
         uint256 rolloverProfit = moduleCore.getPsmPoolArchiveRolloverProfit(currencyId, dsId);
         vm.assertNotEq(rolloverProfit, 0);
@@ -232,21 +193,13 @@
     function test_RevertClaimRolloverTwice() external {
         vm.expectRevert();
 
-<<<<<<< HEAD
-        moduleCore.rolloverCt(currencyId, DEFAULT_ADDRESS_ROLLOVER, DEFAULT_DEPOSIT_AMOUNT, dsId - 1, bytes(""), 0);
-=======
-        moduleCore.rolloverCt(currencyId, DEFAULT_ADDRESS, DEFAULT_DEPOSIT_AMOUNT, dsId - 1);
->>>>>>> 3a4517c8
+        moduleCore.rolloverCt(currencyId, DEFAULT_ADDRESS_ROLLOVER, DEFAULT_DEPOSIT_AMOUNT, dsId - 1);
     }
 
     function test_RevertWhenNotExpired() external {
         vm.expectRevert();
 
-<<<<<<< HEAD
-        moduleCore.rolloverCt(currencyId, DEFAULT_ADDRESS_ROLLOVER, DEFAULT_DEPOSIT_AMOUNT, dsId, bytes(""), 0);
-=======
-        moduleCore.rolloverCt(currencyId, DEFAULT_ADDRESS, DEFAULT_DEPOSIT_AMOUNT, dsId);
->>>>>>> 3a4517c8
+        moduleCore.rolloverCt(currencyId, DEFAULT_ADDRESS_ROLLOVER, DEFAULT_DEPOSIT_AMOUNT, dsId);
     }
 
     function test_RevertClaimBalanceNotEnough() external {
@@ -256,18 +209,11 @@
 
         ra.approve(address(flashSwapRouter), 2 ether);
 
-<<<<<<< HEAD
         uint256 amountOut = flashSwapRouter.swapRaforDs(
-            currencyId, dsId, 1 ether, 0, DEFAULT_ADDRESS_ROLLOVER, bytes(""), 0, defaultBuyApproxParams()
+            currencyId, dsId, 1 ether, 0, DEFAULT_ADDRESS_ROLLOVER, defaultBuyApproxParams()
         );
         uint256 HiyaCummulated = flashSwapRouter.getHiyaCumulated(currencyId);
         uint256 vHiyaCummulated = flashSwapRouter.getVhiyaCumulated(currencyId);
-=======
-        uint256 amountOut =
-            flashSwapRouter.swapRaforDs(currencyId, dsId, 1 ether, amountOutMin);
-        uint256 hpaCummulated = flashSwapRouter.getHpaCumulated(currencyId);
-        uint256 vhpaCummulated = flashSwapRouter.getVhpaCumulated(currencyId);
->>>>>>> 3a4517c8
 
         ff_expired();
 
@@ -280,31 +226,18 @@
         // take into account the discount rate, so it won't be exactly 0.1 ether
         vm.assertApproxEqAbs(Hiya, 0.1 ether, 0.002 ether);
 
-<<<<<<< HEAD
-        IPSMcore(moduleCore).updatePsmAutoSellStatus(currencyId, DEFAULT_ADDRESS_ROLLOVER, true);
+        IPSMcore(moduleCore).updatePsmAutoSellStatus(currencyId, true);
 
         // rollover our CT
-        (uint256 ctReceived, uint256 dsReceived,,) =
-            moduleCore.rolloverCt(currencyId, DEFAULT_ADDRESS_ROLLOVER, DEFAULT_DEPOSIT_AMOUNT, prevDsId, bytes(""), 0);
-=======
-        IPSMcore(moduleCore).updatePsmAutoSellStatus(currencyId, true);
-
-        // rollover our CT
-        (uint256 ctReceived, uint256 dsReceived,) =
-            moduleCore.rolloverCt(currencyId, DEFAULT_ADDRESS, DEFAULT_DEPOSIT_AMOUNT, prevDsId);
->>>>>>> 3a4517c8
+        (uint256 ctReceived, uint256 dsReceived,) =
+            moduleCore.rolloverCt(currencyId, DEFAULT_ADDRESS_ROLLOVER, DEFAULT_DEPOSIT_AMOUNT, prevDsId, bytes(""), 0);
 
         // we autosell
         vm.assertEq(dsReceived, 0);
 
-<<<<<<< HEAD
-        amountOut = flashSwapRouter.swapRaforDs(
-            currencyId, dsId, 1 ether, 0, DEFAULT_ADDRESS_ROLLOVER, bytes(""), 0, defaultBuyApproxParams()
-        );
-=======
-        amountOutMin = flashSwapRouter.previewSwapRaforDs(currencyId, dsId, 1 ether);
-        amountOut = flashSwapRouter.swapRaforDs(currencyId, dsId, 1 ether, amountOutMin);
->>>>>>> 3a4517c8
+        amountOut = flashSwapRouter.swapRaforDs(
+            currencyId, dsId, 1 ether, 0, DEFAULT_ADDRESS_ROLLOVER, bytes(""), 0, defaultBuyApproxParams()
+        );
 
         uint256 rolloverProfit = moduleCore.getPsmPoolArchiveRolloverProfit(currencyId, dsId);
         vm.assertNotEq(rolloverProfit, 0);
@@ -327,13 +260,8 @@
 
         ra.approve(address(flashSwapRouter), 100 ether);
 
-<<<<<<< HEAD
         uint256 expiry = Asset(ds).expiry();
         vm.warp(expiry - 100);
-=======
-        uint256 amountOut =
-            flashSwapRouter.swapRaforDs(currencyId, dsId, 1 ether, amountOutMin);
->>>>>>> 3a4517c8
 
         uint256 amountOut = flashSwapRouter.swapRaforDs(
             currencyId, dsId, 1 ether, 0, DEFAULT_ADDRESS_ROLLOVER, bytes(""), 0, defaultBuyApproxParams()
@@ -354,26 +282,17 @@
         // expected to be around 1% ARP
         vm.assertApproxEqAbs(Hiya, 0.017103690021973857 ether, 0.01 ether);
 
-<<<<<<< HEAD
-        IPSMcore(moduleCore).updatePsmAutoSellStatus(currencyId, DEFAULT_ADDRESS_ROLLOVER, true);
+        IPSMcore(moduleCore).updatePsmAutoSellStatus(currencyId, true);
 
         // rollover our CT
-        (uint256 ctReceived, uint256 dsReceived,,) =
-            moduleCore.rolloverCt(currencyId, DEFAULT_ADDRESS_ROLLOVER, DEFAULT_DEPOSIT_AMOUNT, prevDsId, bytes(""), 0);
-=======
-        IPSMcore(moduleCore).updatePsmAutoSellStatus(currencyId, true);
-
-        // rollover our CT
-        (uint256 ctReceived, uint256 dsReceived,) =
-            moduleCore.rolloverCt(currencyId, DEFAULT_ADDRESS, DEFAULT_DEPOSIT_AMOUNT, prevDsId);
->>>>>>> 3a4517c8
+        (uint256 ctReceived, uint256 dsReceived,) =
+            moduleCore.rolloverCt(currencyId, DEFAULT_ADDRESS_ROLLOVER, DEFAULT_DEPOSIT_AMOUNT, prevDsId, bytes(""), 0);
 
         // we autosell
         vm.assertEq(dsReceived, 0);
 
         vm.assertEq(true, flashSwapRouter.isRolloverSale(currencyId, dsId));
 
-<<<<<<< HEAD
         // based on the Hiya = 0.017103690021973857 (~1% ARP)
         uint256 expectedHPA = 0.016816073119943497 ether;
 
@@ -386,14 +305,6 @@
         amountOut = flashSwapRouter.swapRaforDs(
             currencyId, dsId, expectedHPA * 10, 0, DEFAULT_ADDRESS_ROLLOVER, bytes(""), 0, defaultBuyApproxParams()
         );
-=======
-        amountOutMin = flashSwapRouter.previewSwapRaforDs(currencyId, dsId, hpa);
-        amountOut = flashSwapRouter.swapRaforDs(currencyId, dsId, hpa, amountOutMin);
-
-        vm.assertEq(amountOut, 1 ether);
-
-        amountOut = flashSwapRouter.swapRaforDs(currencyId, dsId, hpa * 10, amountOutMin);
->>>>>>> 3a4517c8
 
         vm.assertEq(amountOut, 10 ether);
     }
@@ -403,18 +314,11 @@
 
         ra.approve(address(flashSwapRouter), 100 ether);
 
-<<<<<<< HEAD
         uint256 amountOut = flashSwapRouter.swapRaforDs(
             currencyId, dsId, 1 ether, 0, DEFAULT_ADDRESS_ROLLOVER, bytes(""), 0, defaultBuyApproxParams()
         );
         uint256 HiyaCummulated = flashSwapRouter.getHiyaCumulated(currencyId);
         uint256 vHiyaCummulated = flashSwapRouter.getVhiyaCumulated(currencyId);
-=======
-        uint256 amountOut =
-            flashSwapRouter.swapRaforDs(currencyId, dsId, 1 ether, amountOutMin);
-        uint256 hpaCummulated = flashSwapRouter.getHpaCumulated(currencyId);
-        uint256 vhpaCummulated = flashSwapRouter.getVhpaCumulated(currencyId);
->>>>>>> 3a4517c8
 
         ff_expired();
 
@@ -427,19 +331,11 @@
         // take into account the discount rate, so it won't be exactly 0.1 ether
         vm.assertApproxEqAbs(Hiya, 0.1 ether, 0.002 ether);
 
-<<<<<<< HEAD
-        IPSMcore(moduleCore).updatePsmAutoSellStatus(currencyId, DEFAULT_ADDRESS_ROLLOVER, true);
+        IPSMcore(moduleCore).updatePsmAutoSellStatus(currencyId, true);
 
         // rollover our CT
-        (uint256 ctReceived, uint256 dsReceived,,) =
-            moduleCore.rolloverCt(currencyId, DEFAULT_ADDRESS_ROLLOVER, DEFAULT_DEPOSIT_AMOUNT, prevDsId, bytes(""), 0);
-=======
-        IPSMcore(moduleCore).updatePsmAutoSellStatus(currencyId, true);
-
-        // rollover our CT
-        (uint256 ctReceived, uint256 dsReceived,) =
-            moduleCore.rolloverCt(currencyId, DEFAULT_ADDRESS, DEFAULT_DEPOSIT_AMOUNT, prevDsId);
->>>>>>> 3a4517c8
+        (uint256 ctReceived, uint256 dsReceived,) =
+            moduleCore.rolloverCt(currencyId, DEFAULT_ADDRESS_ROLLOVER, DEFAULT_DEPOSIT_AMOUNT, prevDsId, bytes(""), 0);
 
         // we autosell
         vm.assertEq(dsReceived, 0);
@@ -447,12 +343,8 @@
         vm.assertEq(true, flashSwapRouter.isRolloverSale(currencyId, dsId));
 
         vm.expectRevert();
-<<<<<<< HEAD
         amountOut = flashSwapRouter.swapRaforDs(
             currencyId, dsId, Hiya, 1000000 ether, DEFAULT_ADDRESS_ROLLOVER, bytes(""), 0, defaultBuyApproxParams()
         );
-=======
-        amountOut = flashSwapRouter.swapRaforDs(currencyId, dsId, hpa, amountOutMin + 1);
->>>>>>> 3a4517c8
     }
 }