pragma solidity ^0.8.24;

import "./../../contracts/core/flash-swaps/FlashSwapRouter.sol";
import {Helper} from "./Helper.sol";
import {DummyWETH} from "./../../contracts/dummy/DummyWETH.sol";
import "./../../contracts/core/assets/Asset.sol";
import {Id, Pair, PairLibrary} from "./../../contracts/libraries/Pair.sol";
import "./../../contracts/interfaces/IPSMcore.sol";
import "forge-std/console.sol";

contract RolloverTest is Helper {
    DummyWETH internal ra;
    DummyWETH internal pa;
    Id public currencyId;

    uint256 public DEFAULT_DEPOSIT_AMOUNT = 1900 ether;

    uint256 public dsId;

    address public ct;
    address public ds;

    function beforeTestSetup(bytes4 testSelector) public pure returns (bytes[] memory beforeTestCalldata) {
        if (testSelector == this.test_RevertClaimRolloverTwice.selector) {
            beforeTestCalldata = new bytes[](2);

            beforeTestCalldata[0] = abi.encodeWithSelector(this.setUp.selector);
            beforeTestCalldata[1] = abi.encodeWithSelector(this.test_RolloverWork.selector);
        }
    }

    function setUp() public {
        vm.startPrank(DEFAULT_ADDRESS);

        deployModuleCore();

        (ra, pa, currencyId) = initializeAndIssueNewDs(block.timestamp + 1 days);
        vm.deal(DEFAULT_ADDRESS, 100_000_000 ether);
        ra.deposit{value: 100000 ether}();
        pa.deposit{value: 100000 ether}();

        // 10000 for psm 10000 for LV
        ra.approve(address(moduleCore), 100_000_000 ether);

        moduleCore.depositPsm(currencyId, DEFAULT_DEPOSIT_AMOUNT);
        moduleCore.depositLv(currencyId, DEFAULT_DEPOSIT_AMOUNT, 0, 0);

        // save initial data
        fetchProtocolGeneralInfo();
    }

    function fetchProtocolGeneralInfo() internal {
        dsId = moduleCore.lastDsId(currencyId);
        (ct, ds) = moduleCore.swapAsset(currencyId, dsId);
    }

    // ff to expiry and update infos
    function ff_expired() internal {
        // fast forward to expiry
        uint256 expiry = Asset(ds).expiry();
        vm.warp(expiry);

        uint256 rolloverBlocks = flashSwapRouter.getRolloverEndInBlockNumber(currencyId);
        vm.roll(block.number + rolloverBlocks);

        Asset(ct).approve(address(moduleCore), DEFAULT_DEPOSIT_AMOUNT);

        issueNewDs(currencyId, block.timestamp + 1 days);

        fetchProtocolGeneralInfo();
    }

    function test_RolloverWork() external {
        uint256 prevDsId = dsId;

        ff_expired();

        (uint256 ctReceived, uint256 dsReceived,,) =
            moduleCore.rolloverCt(currencyId, DEFAULT_ADDRESS, DEFAULT_DEPOSIT_AMOUNT, prevDsId, bytes(""), 0);

        // verify that we have enough balance
        vm.assertEq(ctReceived, Asset(ds).balanceOf(DEFAULT_ADDRESS));
        vm.assertEq(dsReceived, Asset(ct).balanceOf(DEFAULT_ADDRESS));
    }

    function test_autoSellWorks() external {
        uint256 prevDsId = dsId;

        IPSMcore(moduleCore).updatePsmAutoSellStatus(currencyId, DEFAULT_ADDRESS, true);

        ff_expired();

        (uint256 ctReceived, uint256 dsReceived,,) =
            moduleCore.rolloverCt(currencyId, DEFAULT_ADDRESS, DEFAULT_DEPOSIT_AMOUNT, prevDsId, bytes(""), 0);

        vm.assertEq(dsReceived, 0);
        vm.assertEq(ctReceived, Asset(ct).balanceOf(DEFAULT_ADDRESS));
        vm.assertEq(0, Asset(ds).balanceOf(DEFAULT_ADDRESS));

        uint256 psmReserve = flashSwapRouter.getAssetPair(currencyId, dsId).psmReserve;
        uint256 lvReserve = flashSwapRouter.getAssetPair(currencyId, dsId).lvReserve;

        // we compare it to ctReceived because the amount that should've gone to the user
        // here goes to the flash swap router
        vm.assertEq(psmReserve, ctReceived);
        vm.assertEq(ctReceived, Asset(ds).balanceOf(address(flashSwapRouter)) - lvReserve);
    }

    function test_RolloverWorkWithPermit() external {
        uint256 prevDsId = dsId;
        bytes32 DOMAIN_SEPARATOR = Asset(ct).DOMAIN_SEPARATOR();

        uint256 deadline = block.timestamp + 10 days;

        bytes memory permit = getPermit(
            DEFAULT_ADDRESS,
            address(moduleCore),
            DEFAULT_DEPOSIT_AMOUNT,
            Asset(ct).nonces(DEFAULT_ADDRESS),
            deadline,
            DEFAULT_ADDRESS_PK,
            DOMAIN_SEPARATOR
        );

        ff_expired();

        (uint256 ctReceived, uint256 dsReceived,,) =
            moduleCore.rolloverCt(currencyId, DEFAULT_ADDRESS, DEFAULT_DEPOSIT_AMOUNT, prevDsId, permit, deadline);

        vm.assertEq(ctReceived, Asset(ds).balanceOf(DEFAULT_ADDRESS));
        vm.assertEq(dsReceived, Asset(ct).balanceOf(DEFAULT_ADDRESS));
    }

    function test_claimAutoSellProfit() external {
        uint256 prevDsId = dsId;
        // Allowed 99% accuracy because previewSwapRaforDs dont take redemption fees into account
        uint256 amountOutMin = flashSwapRouter.previewSwapRaforDs(currencyId, dsId, 1 ether)*99/100;

        ra.approve(address(flashSwapRouter), 2 ether);

        uint256 amountOut =
            flashSwapRouter.swapRaforDs(currencyId, dsId, 1 ether, amountOutMin, DEFAULT_ADDRESS, bytes(""), 0);
        uint256 hpaCummulated = flashSwapRouter.getHpaCumulated(currencyId);
        uint256 vhpaCummulated = flashSwapRouter.getVhpaCumulated(currencyId);

        ff_expired();

        // we fetch the hpa after expiry so that it's calculated
        uint256 hpa = flashSwapRouter.getHpa(currencyId);

        vm.assertNotEq(vhpaCummulated, 0);
        vm.assertNotEq(hpaCummulated, 0);

        // take into account the discount rate, so it won't be exactly 0.1 ether
        vm.assertApproxEqAbs(hpa, 0.1 ether, 0.002 ether);

        IPSMcore(moduleCore).updatePsmAutoSellStatus(currencyId, DEFAULT_ADDRESS, true);

        // rollover our CT
        (uint256 ctReceived, uint256 dsReceived,,) =
            moduleCore.rolloverCt(currencyId, DEFAULT_ADDRESS, DEFAULT_DEPOSIT_AMOUNT, prevDsId, bytes(""), 0);

        // we autosell
        vm.assertEq(dsReceived, 0);

<<<<<<< HEAD
        amountOutMin = flashSwapRouter.previewSwapRaforDs(currencyId, dsId, 1 ether);
        amountOut = flashSwapRouter.swapRaforDs(currencyId, dsId, 1 ether, amountOutMin, DEFAULT_ADDRESS, bytes(""), 0);
=======
        // Allowed 99% accuracy because previewSwapRaforDs dont take redemption fees into account
        amountOutMin = flashSwapRouter.previewSwapRaforDs(currencyId, dsId, 1 ether)*99/100;
        amountOut = flashSwapRouter.swapRaforDs(currencyId, dsId, 1 ether, amountOutMin);
>>>>>>> d8b85690

        uint256 rolloverProfit = moduleCore.getPsmPoolArchiveRolloverProfit(currencyId, dsId);
        vm.assertNotEq(rolloverProfit, 0);

        uint256 claims = IPSMcore(moduleCore).rolloverProfitRemaining(currencyId, dsId);
        vm.assertApproxEqAbs(claims, DEFAULT_DEPOSIT_AMOUNT, 1);

        (uint256 rolloverProfitReceived, uint256 rolloverDsReceived) =
            moduleCore.claimAutoSellProfit(currencyId, dsId, claims);

        claims = IPSMcore(moduleCore).rolloverProfitRemaining(currencyId, dsId);
        vm.assertEq(claims, 0);

        vm.assertEq(
            moduleCore.getPsmPoolArchiveRolloverProfit(currencyId, dsId), rolloverProfit - rolloverProfitReceived
        );

        vm.assertEq(Asset(ds).balanceOf(DEFAULT_ADDRESS) - amountOut, rolloverDsReceived);
    }

    function test_RevertClaimRolloverTwice() external {
        vm.expectRevert();

        moduleCore.rolloverCt(currencyId, DEFAULT_ADDRESS, DEFAULT_DEPOSIT_AMOUNT, dsId - 1, bytes(""), 0);
    }

    function test_RevertWhenNotExpired() external {
        vm.expectRevert();

        moduleCore.rolloverCt(currencyId, DEFAULT_ADDRESS, DEFAULT_DEPOSIT_AMOUNT, dsId, bytes(""), 0);
    }

    function test_RevertClaimBalanceNotEnough() external {
        // transfer some CT + DS to user, let that user claim rollover profit

        uint256 prevDsId = dsId;
        // Allowed 99% accuracy because previewSwapRaforDs dont take redemption fees into account
        uint256 amountOutMin = flashSwapRouter.previewSwapRaforDs(currencyId, dsId, 1 ether)*99/100;

        ra.approve(address(flashSwapRouter), 2 ether);

        uint256 amountOut =
            flashSwapRouter.swapRaforDs(currencyId, dsId, 1 ether, amountOutMin, DEFAULT_ADDRESS, bytes(""), 0);
        uint256 hpaCummulated = flashSwapRouter.getHpaCumulated(currencyId);
        uint256 vhpaCummulated = flashSwapRouter.getVhpaCumulated(currencyId);

        ff_expired();

        // we fetch the hpa after expiry so that it's calculated
        uint256 hpa = flashSwapRouter.getHpa(currencyId);

        vm.assertNotEq(vhpaCummulated, 0);
        vm.assertNotEq(hpaCummulated, 0);

        // take into account the discount rate, so it won't be exactly 0.1 ether
        vm.assertApproxEqAbs(hpa, 0.1 ether, 0.002 ether);

        IPSMcore(moduleCore).updatePsmAutoSellStatus(currencyId, DEFAULT_ADDRESS, true);

        // rollover our CT
        (uint256 ctReceived, uint256 dsReceived,,) =
            moduleCore.rolloverCt(currencyId, DEFAULT_ADDRESS, DEFAULT_DEPOSIT_AMOUNT, prevDsId, bytes(""), 0);

        // we autosell
        vm.assertEq(dsReceived, 0);

<<<<<<< HEAD
        amountOutMin = flashSwapRouter.previewSwapRaforDs(currencyId, dsId, 1 ether);
        amountOut = flashSwapRouter.swapRaforDs(currencyId, dsId, 1 ether, amountOutMin, DEFAULT_ADDRESS, bytes(""), 0);
=======
        // Allowed 99% accuracy because previewSwapRaforDs dont take redemption fees into account
        amountOutMin = flashSwapRouter.previewSwapRaforDs(currencyId, dsId, 1 ether)*99/100;
        amountOut = flashSwapRouter.swapRaforDs(currencyId, dsId, 1 ether, amountOutMin);
>>>>>>> d8b85690

        uint256 rolloverProfit = moduleCore.getPsmPoolArchiveRolloverProfit(currencyId, dsId);
        vm.assertNotEq(rolloverProfit, 0);

        uint256 claims = IPSMcore(moduleCore).rolloverProfitRemaining(currencyId, dsId);
        vm.assertApproxEqAbs(claims, DEFAULT_DEPOSIT_AMOUNT, 1);
        // we transfer all the CT to the user
        Asset(ct).transfer(address(69), claims);

        // try to claim rollover profit, should fail
        vm.startPrank(address(69));
        vm.expectRevert();
        (uint256 rolloverProfitReceived, uint256 rolloverDsReceived) =
            moduleCore.claimAutoSellProfit(currencyId, dsId, claims);
        vm.stopPrank();
    }

    function test_rolloverSaleWorks() external {
        uint256 prevDsId = dsId;
<<<<<<< HEAD
        uint256 amountOutMin = flashSwapRouter.previewSwapRaforDs(currencyId, dsId, 0.1009 ether);
=======
        // Allowed 99% accuracy because previewSwapRaforDs dont take redemption fees into account
        uint256 amountOutMin = flashSwapRouter.previewSwapRaforDs(currencyId, dsId, 1 ether)*99/100;
>>>>>>> d8b85690

        ra.approve(address(flashSwapRouter), 100 ether);

        uint256 amountOut =
            flashSwapRouter.swapRaforDs(currencyId, dsId, 1 ether, amountOutMin, DEFAULT_ADDRESS, bytes(""), 0);

        uint256 hpaCummulated = flashSwapRouter.getHpaCumulated(currencyId);
        uint256 vhpaCummulated = flashSwapRouter.getVhpaCumulated(currencyId);

        ff_expired();

        // we fetch the hpa after expiry so that it's calculated
        uint256 hpa = flashSwapRouter.getHpa(currencyId);

        vm.assertNotEq(vhpaCummulated, 0);
        vm.assertNotEq(hpaCummulated, 0);

        // take into account the discount rate, so it won't be exactly 0.1 ether
        vm.assertApproxEqAbs(hpa, 0.1 ether, 0.002 ether);

        IPSMcore(moduleCore).updatePsmAutoSellStatus(currencyId, DEFAULT_ADDRESS, true);

        // rollover our CT
        (uint256 ctReceived, uint256 dsReceived,,) =
            moduleCore.rolloverCt(currencyId, DEFAULT_ADDRESS, DEFAULT_DEPOSIT_AMOUNT, prevDsId, bytes(""), 0);

        // we autosell
        vm.assertEq(dsReceived, 0);

        vm.assertEq(true, flashSwapRouter.isRolloverSale(currencyId, dsId));

<<<<<<< HEAD
        amountOutMin = flashSwapRouter.previewSwapRaforDs(currencyId, dsId, hpa);
        amountOut = flashSwapRouter.swapRaforDs(currencyId, dsId, hpa, amountOutMin, DEFAULT_ADDRESS, bytes(""), 0);

        vm.assertEq(amountOut, 1 ether);

        amountOut = flashSwapRouter.swapRaforDs(currencyId, dsId, hpa * 10, amountOutMin, DEFAULT_ADDRESS, bytes(""), 0);
=======
        // Allowed 99% accuracy because previewSwapRaforDs dont take redemption fees into account
        amountOutMin = flashSwapRouter.previewSwapRaforDs(currencyId, dsId, hpa)*99/100;
        amountOut = flashSwapRouter.swapRaforDs(currencyId, dsId, hpa, amountOutMin);

        vm.assertEq(amountOut, 1 ether);

        amountOut = flashSwapRouter.swapRaforDs(currencyId, dsId, hpa * 10, 0);
>>>>>>> d8b85690

        vm.assertEq(amountOut, 10 ether);
    }

    function test_RevertOutIsLessThanMin() external {
        uint256 prevDsId = dsId;
        // Allowed 99% accuracy because previewSwapRaforDs dont take redemption fees into account
        uint256 amountOutMin = flashSwapRouter.previewSwapRaforDs(currencyId, dsId, 1 ether)*99/100;

        ra.approve(address(flashSwapRouter), 100 ether);

        uint256 amountOut =
            flashSwapRouter.swapRaforDs(currencyId, dsId, 1 ether, amountOutMin, DEFAULT_ADDRESS, bytes(""), 0);
        uint256 hpaCummulated = flashSwapRouter.getHpaCumulated(currencyId);
        uint256 vhpaCummulated = flashSwapRouter.getVhpaCumulated(currencyId);

        ff_expired();

        // we fetch the hpa after expiry so that it's calculated
        uint256 hpa = flashSwapRouter.getHpa(currencyId);

        vm.assertNotEq(vhpaCummulated, 0);
        vm.assertNotEq(hpaCummulated, 0);

        // take into account the discount rate, so it won't be exactly 0.1 ether
        vm.assertApproxEqAbs(hpa, 0.1 ether, 0.002 ether);

        IPSMcore(moduleCore).updatePsmAutoSellStatus(currencyId, DEFAULT_ADDRESS, true);

        // rollover our CT
        (uint256 ctReceived, uint256 dsReceived,,) =
            moduleCore.rolloverCt(currencyId, DEFAULT_ADDRESS, DEFAULT_DEPOSIT_AMOUNT, prevDsId, bytes(""), 0);

        // we autosell
        vm.assertEq(dsReceived, 0);

        vm.assertEq(true, flashSwapRouter.isRolloverSale(currencyId, dsId));

        amountOutMin = flashSwapRouter.previewSwapRaforDs(currencyId, dsId, hpa);
        vm.expectRevert();
        amountOut = flashSwapRouter.swapRaforDs(currencyId, dsId, hpa, amountOutMin + 1, DEFAULT_ADDRESS, bytes(""), 0);
    }
}<|MERGE_RESOLUTION|>--- conflicted
+++ resolved
@@ -162,15 +162,10 @@
 
         // we autosell
         vm.assertEq(dsReceived, 0);
-
-<<<<<<< HEAD
-        amountOutMin = flashSwapRouter.previewSwapRaforDs(currencyId, dsId, 1 ether);
-        amountOut = flashSwapRouter.swapRaforDs(currencyId, dsId, 1 ether, amountOutMin, DEFAULT_ADDRESS, bytes(""), 0);
-=======
+        
         // Allowed 99% accuracy because previewSwapRaforDs dont take redemption fees into account
         amountOutMin = flashSwapRouter.previewSwapRaforDs(currencyId, dsId, 1 ether)*99/100;
         amountOut = flashSwapRouter.swapRaforDs(currencyId, dsId, 1 ether, amountOutMin);
->>>>>>> d8b85690
 
         uint256 rolloverProfit = moduleCore.getPsmPoolArchiveRolloverProfit(currencyId, dsId);
         vm.assertNotEq(rolloverProfit, 0);
@@ -237,14 +232,9 @@
         // we autosell
         vm.assertEq(dsReceived, 0);
 
-<<<<<<< HEAD
-        amountOutMin = flashSwapRouter.previewSwapRaforDs(currencyId, dsId, 1 ether);
-        amountOut = flashSwapRouter.swapRaforDs(currencyId, dsId, 1 ether, amountOutMin, DEFAULT_ADDRESS, bytes(""), 0);
-=======
         // Allowed 99% accuracy because previewSwapRaforDs dont take redemption fees into account
         amountOutMin = flashSwapRouter.previewSwapRaforDs(currencyId, dsId, 1 ether)*99/100;
         amountOut = flashSwapRouter.swapRaforDs(currencyId, dsId, 1 ether, amountOutMin);
->>>>>>> d8b85690
 
         uint256 rolloverProfit = moduleCore.getPsmPoolArchiveRolloverProfit(currencyId, dsId);
         vm.assertNotEq(rolloverProfit, 0);
@@ -264,12 +254,9 @@
 
     function test_rolloverSaleWorks() external {
         uint256 prevDsId = dsId;
-<<<<<<< HEAD
-        uint256 amountOutMin = flashSwapRouter.previewSwapRaforDs(currencyId, dsId, 0.1009 ether);
-=======
+
         // Allowed 99% accuracy because previewSwapRaforDs dont take redemption fees into account
         uint256 amountOutMin = flashSwapRouter.previewSwapRaforDs(currencyId, dsId, 1 ether)*99/100;
->>>>>>> d8b85690
 
         ra.approve(address(flashSwapRouter), 100 ether);
 
@@ -301,14 +288,6 @@
 
         vm.assertEq(true, flashSwapRouter.isRolloverSale(currencyId, dsId));
 
-<<<<<<< HEAD
-        amountOutMin = flashSwapRouter.previewSwapRaforDs(currencyId, dsId, hpa);
-        amountOut = flashSwapRouter.swapRaforDs(currencyId, dsId, hpa, amountOutMin, DEFAULT_ADDRESS, bytes(""), 0);
-
-        vm.assertEq(amountOut, 1 ether);
-
-        amountOut = flashSwapRouter.swapRaforDs(currencyId, dsId, hpa * 10, amountOutMin, DEFAULT_ADDRESS, bytes(""), 0);
-=======
         // Allowed 99% accuracy because previewSwapRaforDs dont take redemption fees into account
         amountOutMin = flashSwapRouter.previewSwapRaforDs(currencyId, dsId, hpa)*99/100;
         amountOut = flashSwapRouter.swapRaforDs(currencyId, dsId, hpa, amountOutMin);
@@ -316,7 +295,6 @@
         vm.assertEq(amountOut, 1 ether);
 
         amountOut = flashSwapRouter.swapRaforDs(currencyId, dsId, hpa * 10, 0);
->>>>>>> d8b85690
 
         vm.assertEq(amountOut, 10 ether);
     }
