name: unit test
on:
  pull_request:
    types:
      - synchronize
      - opened
      - edited
    branches:
      - main

  push:
    paths:
      - "contracts/**"
      - "test/**"
    branches:
      - main

jobs:
<<<<<<< HEAD
  test-hardhat:
=======
  forge-test:
    runs-on: ubuntu-latest
    name: Forge unit test
    steps:
      - uses: actions/checkout@v3
        with:
          submodules: recursive
      - name: Install Foundry
        uses: foundry-rs/foundry-toolchain@v1

      - name: Run tests
        run: forge test -vvv

      - name: Run snapshot
        run: forge snapshot

  hardhat-test:
>>>>>>> 987c5a2d
    runs-on: ubuntu-latest
    name: Hardhat unit test
    steps:
      - uses: actions/checkout@v3
        with:
          submodules: recursive

      - name: Install Foundry
        uses: foundry-rs/foundry-toolchain@v1

      - name: Checkout
        uses: actions/checkout@v2
      - name: Environment
        uses: actions/setup-node@v3
      - name: Test
        uses: ambersun1234/hardhat-test-action@v1
        with:
          network: hardhat
          
  test-forge:
    name: Foundry unit test
    runs-on: ubuntu-latest
    steps:
      - uses: actions/checkout@v3
        with:
          submodules: recursive

      - name: Install Foundry
        uses: foundry-rs/foundry-toolchain@v1

      - name: Run tests
        run: forge test -vvv

      - name: Run snapshot
        run: forge snapshot
<|MERGE_RESOLUTION|>--- conflicted
+++ resolved
@@ -16,9 +16,6 @@
       - main
 
 jobs:
-<<<<<<< HEAD
-  test-hardhat:
-=======
   forge-test:
     runs-on: ubuntu-latest
     name: Forge unit test
@@ -36,7 +33,6 @@
         run: forge snapshot
 
   hardhat-test:
->>>>>>> 987c5a2d
     runs-on: ubuntu-latest
     name: Hardhat unit test
     steps:
